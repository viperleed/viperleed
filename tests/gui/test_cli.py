--- conflicted
+++ resolved
@@ -142,28 +142,22 @@
             'qtc': mocker.MagicMock(),
             'qtg': mocker.MagicMock(),
             'qtw': mocker.MagicMock(),
+            'widgets_lib': mocker.MagicMock(),
             'select_cls': mocker.MagicMock(name='ViPErLEEDSelectPlugin'),
             }
         mocker.patch(f'{_MODULE}.import_graphics_modules',
                      return_value=mock_imports.values())
         return {
-            'catch_crash': mocker.patch(f'{_MODULE}.catch_gui_crash'),
             'font_path': mocker.patch(f'{_MODULE}.resources_path',
                                       return_value='fake/path/to/fonts'),
-<<<<<<< HEAD
-            'qtc': mocker.patch(f'{_MODULE}.qtc'),
-            'qtg': mocker.patch(f'{_MODULE}.qtg'),
-            'qtw': mocker.patch(f'{_MODULE}.qtw'),
-            'raise_qt': mocker.patch(f'{_MODULE}.raise_on_qt_messages'),
-            'select_cls': mocker.patch(f'{_MODULE}.ViPErLEEDSelectPlugin'),
-=======
             **mock_imports,
+            'catch_crash': mock_imports['widgets_lib'].catch_gui_crash,
+            'raise_qt': mock_imports['widgets_lib'].raise_on_qt_messages,
+            'select': mock_imports['select_cls'].return_value,
             'app': mock_imports['qtw'].QApplication.return_value,
-            'select': mock_imports['select_cls'].return_value,
             'suppress_warnings': mocker.patch(
                 f'{_MODULE}.suppress_file_permission_warnings'
                 ),
->>>>>>> 08e24774
             }
 
     def test_execution(self, mocks, capsys):
@@ -238,10 +232,11 @@
             'PyQt5.QtCore',
             'PyQt5.QtGui',
             'PyQt5.QtWidgets',
+            'viperleed.gui.widgets.lib',
             )
         assert mock_import.mock_calls == [mocker.call(m)
                                           for m in imported_modules]
-        n_return_values = 4
+        n_return_values = 5
         assert len(result) == n_return_values
 
 
