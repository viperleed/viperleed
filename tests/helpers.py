--- conflicted
+++ resolved
@@ -156,18 +156,6 @@
     return _decorator(func)
 
 
-<<<<<<< HEAD
-=======
-def exclude_tags(*tags):
-    """Return a filter that excludes cases with given tags."""
-    def _filter(case):
-        """Return False if case has any of the tags."""
-        case_tags = get_case_tags(case)
-        return not any(tag in case_tags for tag in tags)
-    return _filter
-
-
->>>>>>> 6d2cbb04
 # ######################   CONTEXT MANAGERS   #########################
 
 @contextmanager
@@ -241,7 +229,6 @@
         if attr is not None:
             patched += attr
         raise exc(f'{patched} was called with args={args}, kwargs={kwargs}')
-<<<<<<< HEAD
 
     monkeypatch = pytest.MonkeyPatch
     with monkeypatch.context() as patch:
@@ -315,7 +302,6 @@
         yield context
 
 
-
 # ###########################   FILTERS   #############################
 
 def exclude_tags(*tags):
@@ -336,80 +322,6 @@
     if not tags:
         raise ValueError('Must select at least one tag')
     return CaseFilter(_filter)
-
-=======
-
-    monkeypatch = pytest.MonkeyPatch
-    with monkeypatch.context() as patch:
-        if attr is None:
-            patch.setattr(obj_or_dotted_name, _replaced)
-        else:
-            patch.setattr(obj_or_dotted_name, attr, _replaced)
-        yield patch
-
-
-@contextmanager
-def raises_exception(obj_or_dotted_name, exc, attr=None):
-    """Make obj_or_dotted_name.attr raise exc, and ensure code raises it.
-
-    This context manager is commonly used to test that a certain
-    piece of code correctly catches specific exceptions.
-
-    Parameters
-    ----------
-    obj_or_dotted_name : object or str
-        The object whose attribute should be set. May also be
-        the dotted name of a module[.submodules][.class].attribute.
-    exc : BaseException
-        The exception to be raised.
-    attr : str, optional
-        The name of the attribute to be modified. May be omitted if
-        a full dotted name is given as the first argument.
-
-    Yields
-    ------
-    patch : fixture
-        The pytest monkeypatch context.
-    raises : fixture
-        The pytest.raises context.
-    """
-    # Exclude this function when reporting the exception trace
-    __tracebackhide__ = True  # pylint: disable=unused-variable
-    obj = obj_or_dotted_name  # Just to have 'with' fit one line
-    with make_obj_raise(obj, exc, attr) as patch, pytest.raises(exc) as raises:
-        yield patch, raises
-
-
-@contextmanager
-def raises_test_exception(obj_or_dotted_name, attr=None):
-    """Temporarily make obj.attr raise CustomTestException.
-
-    This context manager is commonly used to test that a certain
-    piece of code does not use catch-all try...except blocks in
-    either try...except or try...except Exception forms.
-
-    Parameters
-    ----------
-    obj_or_dotted_name : object or str
-        The object whose attribute should be set. May also be
-        the dotted name of a module[.submodules][.class].attribute.
-    attr : str, optional
-        The name of the attribute to be modified. May be omitted if
-        a full dotted name is given as the first argument.
-
-    Yields
-    ------
-    patch : fixture
-        The pytest monkeypatch context.
-    raises : fixture
-        The pytest.raises context.
-    """
-    # Exclude this function when reporting the exception trace
-    __tracebackhide__ = True  # pylint: disable=unused-variable
-    exc = CustomTestException
-    with raises_exception(obj_or_dotted_name, exc, attr) as context:
-        yield context
->>>>>>> 6d2cbb04
 
 
 # ###########################   CLASSES   #############################
