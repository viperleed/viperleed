--- conflicted
+++ resolved
@@ -360,13 +360,8 @@
         displacements = np.random.uniform(-eps, eps, (slab.n_atoms, 2))
         for atom, delta in zip(rattled_slab, displacements):
             atom.cartpos[:2] += delta
-<<<<<<< HEAD
         rattled_slab.collapse_cartesian_coordinates()
-        return rattled_slab, slab, param, info, *rest
-=======
-        rattled_slab.collapseCartesianCoordinates()
         return (rattled_slab, slab, param, info, *rest)
->>>>>>> 2776872b
 
     _known_incorrect_rattled = {
         'pmm-ucell=square': 'Often reduced to pm',
