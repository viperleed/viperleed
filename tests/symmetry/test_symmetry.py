"""Tests for module viperleed.tleedmlib.symmetry.

Created on 2023-03-26

@author: Michele Riva (@michele-riva)

Contains tests for symmetry-detection routines.
"""

import copy
from contextlib import contextmanager
import logging
from pathlib import Path
import sys

import numpy as np
import pytest
from pytest import approx

from pytest_cases import fixture, parametrize, parametrize_with_cases
from pytest_cases.filters import id_has_suffix

VPR_PATH = str(Path(__file__).resolve().parents[3])
if VPR_PATH not in sys.path:
    sys.path.append(VPR_PATH)

# pylint: disable=wrong-import-position
# Cannot do anything about it until we make viperleed installable
from viperleed.tleedmlib import symmetry
from viperleed.tleedmlib.base import angle as angle_radians

from ..helpers import duplicate_all, CaseTag
from ..poscar_slabs import make_poscar_ids
from . import simple_slabs
from .simple_slabs import get_atom
from .conftest import get_cases
# pylint: enable=wrong-import-position


def angle(vec1, vec2):
    """Return the (rounded) angle between vec1 and vec2 in degrees."""
    return round(np.degrees(angle_radians(vec1, vec2)))


def hermann(group):
    """Return the "Hermann-Maugin" part of group."""
    group = str(group)
    return group.split('[', maxsplit=1)[0]


@fixture
def first_case(current_cases):
    """Return the first of the current cases."""
    def _find_case(cases_dict):
        for value in cases_dict.values():
            if isinstance(value, dict):
                try:
                    return _find_case(value)
                except ValueError:
                    pass
            try:
                value.id
            except AttributeError:
                pass
            else:
                return value
        raise ValueError("No case found")
    return _find_case(current_cases)


def _reconstruct_case_id(case):
    """Return a full pytest-cases-style id for case."""
    base_id = case.id
    test_info = case.params.get('info', None)
    if test_info and 'poscar' in base_id:
        # Add POSCAR name
        return base_id + '-' + make_poscar_ids()(test_info)

    # See if it's a double_bulk
    lazy_bulk = case.params.get('bulk', None)
    if 'double_bulk' in base_id and lazy_bulk:
        return base_id + '-' + make_poscar_ids('thick_bulk')(lazy_bulk)

    # See if it's a CaseSimpleSlabs
    if case.func.__name__ in simple_slabs.CaseSimpleSlabs.__dict__:
        extra = (f'{k}={v}' for k, v in case.params.items())
        return '-'.join((base_id, *extra))

    return base_id


@contextmanager
def may_fail(case, known_failures, strict=False):
    """XFAIL if case is known to be problematic."""
    reason = known_failures.get(case.id, '')
    if not reason:
        reason = known_failures.get(_reconstruct_case_id(case), '')
    try:
        yield None
    except AssertionError:
        if reason:
            pytest.xfail(reason)
        raise
    # No failure if we get here
    if reason and strict:
        raise AssertionError(f'XPASS: This test should FAIL with {reason=}')


class TestPlaneGroupFinding:
    """Collection of tests for finding plane groups."""

    def test_any_plane_group_found(self, with_plane_group):
        """Ensure that symmetry detection is successful."""
        slab, *_ = with_plane_group()
        assert slab.foundplanegroup != 'unknown'

    _known_incorrect_groups = {
        'hex_cmm_10': 'Known incorrect plane group p2',
        'hex_cmm_01': 'Known incorrect plane group p2',
        'poscar-diamond': 'Known incorrect plane group pm instead of rcm',
        }

    def test_correct_plane_group(self, with_plane_group, first_case):
        """Check the correct identification of the plane group."""
        slab, *_, info = with_plane_group()
        if not info.symmetry.hermann:
            pytest.skip('No symmetry information available')
        with may_fail(first_case, self._known_incorrect_groups, strict=True):
            assert hermann(slab.planegroup) == info.symmetry.hermann

    _known_incorrect_rotations = {
        'hex_cmm_10': 'BUG: no rotation applied',
        'hex_cmm_01': 'BUG: no rotation applied',
        'hex_cm_10': 'BUG: no rotation applied',
        'hex_cm_01': 'BUG: no rotation applied',
        'hex_cm_21': 'BUG: no rotation applied',
        'hex_cm_12': 'BUG: no rotation applied',
        }

    @parametrize_with_cases('args',
                            cases=get_cases('all'),
                            has_tag=CaseTag.NEED_ROTATION)
    def test_cell_rotated(self, args, caplog, re_match, subtests, first_case):
        """Check rotation of slabs that need one to get the group right."""
        slab, param, info, *_ = args
        a_before, _ = slab.ab_cell.T.copy()
        area_before = np.linalg.det(slab.ab_cell)
        symmetry.findSymmetry(slab, param)
        a_after, _ = slab.ab_cell.T
        area_after = np.linalg.det(slab.ab_cell)
        with subtests.test('successful logging'):
            with may_fail(first_case, self._known_incorrect_rotations):
                assert re_match(r'.*unit.*cell.*change.*higher.*symmetry.*',
                                caplog.text)
        with subtests.test('correct rotation'):
            if first_case.id == 'hex_cm_12':
                pytest.xfail('Inconsistent rotations between detection and '
                             'reduction of symmetry. Angles differ by 180')
            with may_fail(first_case, self._known_incorrect_rotations):
                assert angle(a_before, a_after) == info.symmetry.rotation
        with subtests.test('area unchanged'):
            assert area_after == approx(area_before)

    _known_incorrect_groups_fix = {
        'pmg-ucell=rectangular': 'Known incorrect plane group p2',
        'pmg-ucell=square': 'Known incorrect plane group p2',
        'pgg-ucell=rectangular': 'Known incorrect plane group rcmm',
        'pgg-ucell=square': 'Known incorrect plane group rcmm',
        'hex_cm_10': 'Known incorrect plane group p1',
        'hex_cm_01': 'Known incorrect plane group p1',
        'hex_cm_21': 'Known incorrect plane group p1',
        'hex_cm_12': 'Known incorrect plane group p1',
        'hex_cmm_10': 'Known incorrect plane group p2',
        'hex_cmm_01': 'Known incorrect plane group p2',
        }

    @fixture
    @parametrize_with_cases('args', cases=get_cases('simple'))
    def with_plane_group_fix_origin(self, args):
        """Find plane group, assuming Cartesian origin is high symmetry."""
        slab, param, info, *_ = args
        param.SYMMETRY_FIND_ORI = False
        symmetry.findSymmetry(slab, param, forceFindOri=False)
        return slab, param, info

    def test_correct_plane_group_fix_origin(self, with_plane_group_fix_origin,
                                            first_case):
        """Check the correct identification of the plane group."""
        slab, *_, info = with_plane_group_fix_origin
        with may_fail(first_case, self._known_incorrect_groups_fix):
            assert hermann(slab.planegroup) == info.symmetry.hermann


XYZ_DISPLACEMENTS = (
    ([0.2, 0, 0],),
    ([0, 0.2, 0],),
    ([0, 0, 0.2],)
    )


class TestSymmetryConstraints:
    """Collection of tests for symmetry-related atomic constraints."""

    @pytest.mark.xfail(reason='BUG: symmetry.enforceSymmetry L989',
                       strict=True)
    def test_raises_without_planegroup(self, slab_p1):
        """Check complaints when constraining without symmetry knowledge."""
        slab, param, *_ = slab_p1
        with pytest.raises(RuntimeError) as exc:
            symmetry.enforceSymmetry(slab, param)
        assert exc.match(r'.*without.*known plane\s+group')

    @pytest.mark.xfail(reason='BUG: UnboundLocalError toprotsym L1028',
                       strict=True)
    def test_raises_without_valid_subgroup(self, slab_p6m):
        """Check complaint when constraining before a valid subgroup is set."""
        slab, param, *_ = slab_p6m
        symmetry.findSymmetry(slab, param)
        with pytest.raises(ValueError) as exc:
            symmetry.enforceSymmetry(slab, param, 'cm[1 -1]')
        assert exc.match(r'.*inconsistent slab plane\s+group')

    @pytest.mark.xfail(reason='BUG: No complaint for invalid subgroup',
                       strict=True)
    def test_raises_with_invalid_subgroup(self, slab_p6m):
        """Check complaint when constraining before a valid subgroup is set."""
        slab, param, *_ = slab_p6m
        symmetry.findSymmetry(slab, param)
        with pytest.raises(ValueError) as exc:
            symmetry.enforceSymmetry(slab, param, 'p4m')
        assert exc.match('.*Not a subgroup')

    _known_invalid_constraints = {
        'pm_10': 'Known to sometimes fail with a random shift',
        'cm_1m1': 'Known to sometimes fail with a random shift',
        'rcm-ucell=rectangular': 'Known to sometimes fail with a random shift',
        'rcm-ucell=square': 'Known to sometimes fail with a random shift',
        'hex_cm_11': 'Known to sometimes fail with a random shift',
        'hex_cm_1m1': 'Known to regularly fail with a random shift',
        'hex_cm_10': 'Known to regularly fail with a random shift',
        'hex_cm_01': 'Known to regularly fail with a random shift',
        'hex_cm_21': 'Known to sometimes fail with a random shift',
        'hex_cm_12': 'Known to regularly fail with a random shift',
        'hex_cmm_10': 'Known incorrect plane group p2',
        'hex_cmm_01': 'Known incorrect plane group p2',
        'square_pm_10': 'Known to sometimes fail with a random shift',
        'square_cm_1m1': 'Known to sometimes fail with a random shift',
        }

    def test_correct_free_directions(self, with_symmetry_constraints,
                                     first_case):
        """Check the correct identification of atom constraints."""
        slab, _, info = with_symmetry_constraints()
        if not info.symmetry.link_groups:
            pytest.skip('Not enough symmetry information available')
        with may_fail(first_case, self._known_invalid_constraints):
<<<<<<< HEAD
            for atom in slab:
                if atom.oriN in info.symmetry.on_planes:
=======
            for atom in slab.atlist:
                if atom.num in info.symmetry.on_planes:
>>>>>>> 62348588
                    assert isinstance(atom.freedir, np.ndarray)
                elif atom.num in info.symmetry.on_axes:
                    assert not atom.freedir
                else:
                    assert atom.freedir == 1

    _known_invalid_linking = {
        'rcm-ucell=rectangular': 'Known to regularly fail with a random shift',
        'rcm-ucell=square': 'Known to regularly fail with a random shift',
        'rcmm-ucell=rectangular': 'Known to regularly fail with a random shift',
        'rcmm-ucell=square': 'Known to regularly fail with a random shift',
        'hex_cm_1m1': 'Known to often fail with a random shift',
        'hex_cm_11': 'Known to sometimes fail with a random shift',
        'hex_cm_10': 'Known to regularly fail with a random shift',
        'hex_cm_01': 'Known to regularly fail with a random shift',
        'hex_cm_21': 'Known to regularly fail with a random shift',
        'hex_cm_12': 'Known to regularly fail with a random shift',
        'hex_cmm_10': 'Known incorrect plane group p2',
        'hex_cmm_01': 'Known incorrect plane group p2',
        'square_cm_1m1': 'Known to sometimes fail with a random shift',
        'square_pm_10': 'Known to sometimes fail with a random shift',
        'square_pm_01': 'Known to sometimes fail with a random shift',
        'square_pg_10': 'Known to often fail with a random shift',
        'pm_10': 'Known to sometimes fail with a random shift',
        'pg_10': 'Known to often fail with a random shift',
        'cm_1m1': 'Known to often fail with a random shift',
        }

    def test_correct_atom_linking(self, with_symmetry_constraints, first_case):
        """Check that atoms were linked as expected."""
        slab, _, info = with_symmetry_constraints()
        with may_fail(first_case, self._known_invalid_linking):
            for atom_n, linked in info.symmetry.link_groups.items():
                atom = get_atom(slab.atlist, atom_n)
                assert set(at.num for at in atom.linklist) == linked

    _known_invalid_constrained_group = {
        'rcm-ucell=rectangular': 'Known to sometimes fail with a random shift',
        'pm_10': 'Known to sometimes fail with a random shift',
        'cm_1m1': 'Known to sometimes fail with a random shift',
        'hex_cm_10': 'Known to sometimes fail with a random shift',
        'hex_cm_01': 'Known to sometimes fail with a random shift',
        'hex_cm_1m1': 'Known to sometimes fail with a random shift',
        'hex_cm_21': 'Known to sometimes fail with a random shift',
        'hex_cm_12': 'Known to sometimes fail with a random shift',
        'hex_cmm_10': 'Known incorrect plane group p2',
        'hex_cmm_01': 'Known incorrect plane group p2',
        'square_pm_10': 'Known to often fail with a random shift',
        'square_cm_11': 'Known to often fail with a random shift',
        'square_cm_1m1': 'Known to often fail with a random shift',
        'poscar-diamond': 'Known incorrect plane group pm instead of rcm',
        'double_bulk-fe3o4': 'Regularly reduced to pm instead of pmm',
        }

    def test_correct_group_after_constraint(self, with_symmetry_constraints,
                                            first_case):
        """Test that applying constraints maintains the group correct."""
        slab, param, info = with_symmetry_constraints()
        if not info.symmetry.hermann:
            pytest.skip('No symmetry information available')
        symmetry.findSymmetry(slab, param)
        with may_fail(first_case, self._known_invalid_constrained_group):
            assert hermann(slab.planegroup) == info.symmetry.hermann

    _known_do_not_preserve = {
        'rcm': 'Fails in all directions due to missing centre link',
        'rcmm': 'Fails in all directions due to missing centre link',
        'double_bulk-fe3o4': 'Fails in all directions. Reduced to pm[1 0]',
        }

    @parametrize(displacement=XYZ_DISPLACEMENTS)
    def test_preserve_displaced_symmetry(self, displacement, displace_atoms,
                                         with_symmetry_constraints,
                                         first_case):
        """Ensure that displacements conserve symmetry."""
        slab, param, info, *_ = with_symmetry_constraints(random_shifts=False)
        displaced_slab = copy.deepcopy(slab)
        displace_atoms(displaced_slab, param, info, displacement)
        with may_fail(first_case, self._known_do_not_preserve, strict=True):
            assert displaced_slab.foundplanegroup == slab.foundplanegroup


class TestSlabSymmetrization:
    """Displace atoms at random, and check the effect of symmetrization."""

    @fixture
    @parametrize_with_cases('args', cases=get_cases('all'),
                            filter=~id_has_suffix('p1'))
    def rattled_slab(self, args):
        """Return a slab with atoms slightly misplaced."""
        slab, param, info, *rest = args
        symmetry.findSymmetry(slab, param)
        symmetry.enforceSymmetry(slab, param)
        rattled_slab, param, info = duplicate_all(slab, param, info)
        eps = 0.05
        param.SYMMETRY_EPS = 2 * 2**0.5 * eps
        displacements = np.random.uniform(-eps, eps, (slab.n_atoms, 2))
        for atom, delta in zip(rattled_slab, displacements):
            atom.cartpos[:2] += delta
        rattled_slab.collapse_cartesian_coordinates()
        return rattled_slab, slab, param, info, *rest

    _known_incorrect_rattled = {
        'pmm-ucell=square': 'Often reduced to pm',
        'pgg-ucell=rectangular': 'Often reduced to pg',
        'pgg-ucell=square': 'Often reduced to pg',
        'rcm-ucell=square': 'Sometimes reduced to pm',
        'rcm-ucell=rectangular': 'Sometimes reduced to pm',
        'rcmm-ucell=square': 'Often reduced to, e.g., pmg',
        'rcmm-ucell=rectangular': 'Often reduced to, e.g., rcm',
        'pmm-ucell=rectangular': 'Sometimes reduced to pm',
        'cmm': 'Sometimes reduced to cm',
        'p2': 'Sometimes reduced to p1',
        'cm_1m1': 'Sometimes reduced to p1',
        'p4': 'Sometimes reduced to p1',
        'p4m': 'Sometimes reduced to cm',
        'p4g': 'Sometimes reduced to cm',
        'p3': 'Sometimes reduced to p1',
        'p31m': 'Often reduced to cm',
        'p3m1': 'Often reduced to cm',
        'p6': 'Sometimes reduced to p2/p1',
        'p6m': 'Sometimes reduced to cm',
        'hex_cm_1m1': 'Often reduced to p1',
        'hex_cm_11': 'Often reduced to p1',
        'hex_cm_10': 'Often reduced to p1',
        'hex_cm_01': 'Often reduced to p1',
        'hex_cm_21': 'Often reduced to p1',
        'hex_cm_12': 'Often reduced to p1',
        'hex_cmm_11': 'Often reduced to cm',
        'hex_cmm_10': 'Known invalid plane group p2. May be correct cmm here',
        'hex_cmm_01': 'Known invalid plane group p2. May be correct cmm here',
        'hex_p2': 'Often reduced to p1',
        'square_cm_11': 'Sometimes reduced to pm',
        'square_cm_1m1': 'Often reduced to pm',
        'square_pmm': 'Sometimes reduced to pm',
        'square_cmm': 'Sometimes reduced to cm',
        'poscar-Ag(100)':  'Often reduced from p4m to cm',
        'poscar-diamond': 'Known invalid group pm. May be correct rcm here',
        'poscar-36C_p6m': 'Often reduced to cmm',
        'poscar-Fe3O4_SCV': 'Sometimes reduced to cm from cmm',
        'poscar-TiO2': 'Sometimes identified as pmg instead of pmm',
        'infoless_poscar-Ag(100)': 'Often reduced from p4m to cm',
        'infoless_poscar-Fe3O4_SCV': 'Sometimes reduced to cm from cmm',
        'infoless_poscar-36C_p6m': 'Sometimes reduced to cm(m)',
        'infoless_poscar-Ir(100)-(2x1)-O': 'Sometimes misidentified as pm',
        'infoless_poscar-diamond':  'Invalid pm. May be correct rcm here',
        'infoless_poscar-graphene':  'Sometimes reduced to pmg from pmm',
        'infoless_poscar-Al2O3_NiAl(111)_cHole_20061025' : (
            'sometimes reduced to p1 from p3'
            ),
        'double_bulk-fe3o4': 'Often reduced to pm/p1 (from pmm)',
        'fe3o4_bulk': 'Known invalid group pm. May be correct pmm here.',
        }

    def test_rattled_group(self, rattled_slab, first_case):
        """Check that the rattled slab has the right plane group."""
        rattled, original, param, info, *_ = rattled_slab
        symmetry.findSymmetry(rattled, param)
        with may_fail(first_case, self._known_incorrect_rattled):
            if info.symmetry.hermann:
                assert hermann(original.planegroup) == info.symmetry.hermann
            assert original.planegroup == rattled.planegroup


class TestBulkSymmetry:
    """Collection of bulk-symmetry finding tests."""

    @parametrize_with_cases('args', cases=get_cases('poscar'),
                            filter=id_has_suffix('_bulk'))
    def test_bulk_symmetry(self, args, first_case):
        """Assert the correct identification of bulk screws and glides."""
        bulk_slab, param, info, *_ = args
        case_id = _reconstruct_case_id(first_case)
        if case_id == 'double_bulk-fe3o4':
            pytest.xfail('Known BUG (in Slab or findBulkSymmetry?) '
                         'fixed in refactor_slab + better_symmetry')
        symmetry.findBulkSymmetry(bulk_slab, param)
        assert set(bulk_slab.bulk_screws) == info.bulk.screw_orders
        assert len(bulk_slab.bulk_glides) == info.bulk.n_glide_planes

    @parametrize_with_cases('args',
                            cases=get_cases('poscar'),
                            has_tag=CaseTag.THICK_BULK)
    def test_thick_bulk_minimized(self, args, caplog, first_case):
        """Assert the correct identification of bulk screws and glides."""
        bulk_slab, param, *_ = args
        case_id = _reconstruct_case_id(first_case)
        if case_id == 'double_bulk-fe3o4':
            pytest.xfail('Known BUG (in Slab or findBulkSymmetry?) '
                         'fixed in refactor_slab + better_symmetry')
        with caplog.at_level(logging.DEBUG):
            symmetry.findBulkSymmetry(bulk_slab, param)
        assert 'could be reduced' in caplog.text


class TestSymmetryReduction:
    """Collection of tests for applying symmetry reductions."""

    @pytest.mark.xfail(raises=KeyError, reason='Not checked correctly',
                       strict=True)
    def test_raises_without_group_info(self, slab_p1):
        """Assert that missing plane group information raises exceptions."""
        slab, param, *_ = slab_p1
        with pytest.raises(RuntimeError) as exc:
            symmetry.setSymmetry(slab, param, 'p1')
        assert exc.match(r'.*unknown')

    @pytest.mark.xfail(reason='Does not check validity of group', strict=True)
    def test_invalid_group(self, with_plane_group):
        """Assert that not providing a direction raises exceptions."""
        slab, param, *_ = with_plane_group()
        with pytest.raises(ValueError) as exc:
            symmetry.setSymmetry(slab, param, 'kt')
        assert exc.match(r'kt is not.*acceptable')

    def test_missing_direction(self, with_plane_group):
        """Assert that not providing a direction raises exceptions."""
        slab, param, *_ = with_plane_group()
        hermann_ = hermann(slab.foundplanegroup)
        if hermann_ in 'pm|pmg':
            need_direction = 'cm'
        elif hermann_ == 'p6m':
            need_direction = 'cmm'
        else:
            need_direction = 'pm'
        # with pytest.raises(MissingGroupDirectionError):
        symmetry.setSymmetry(slab, param, need_direction)

    @pytest.mark.xfail(reason='Does not check validity of subgroup',
                       strict=True)
    def test_invalid_subgroup(self, with_plane_group):
        """Make sure SlabSymmetrizer finds all atoms it should."""
        slab, param, *_ = with_plane_group()
        hermann_ = hermann(slab.foundplanegroup)
        if hermann_ == 'p6m':
            invalid_group = 'p4'
        else:
            invalid_group = 'p6m'
        with pytest.raises(ValueError) as exc:
            symmetry.setSymmetry(slab, param, invalid_group)
        assert exc.match('.*not a valid symmetry reduction.*')

    @pytest.mark.xfail(reason='BUG: symmetry L785, missing []',
                       raises=ValueError, strict=True)
    def test_successful_reduction_pmg(self, slab_pmg, subtests):
        """Test that pmg can be reduced without giving a direction."""
        # Normally pm and pg require a direction. However we can
        # also not give them for the special case of pmg, as it
        # is clear which is which.
        slab, param, *_ = slab_pmg
        symmetry.findSymmetry(slab, param)
        oriplane_pmg = copy.deepcopy(slab.orisymplane)
        symmetry.setSymmetry(slab, param, 'pm')
        with subtests.test('pm'):
            assert hermann(slab.planegroup) == 'pm'
            assert all(slab.orisymplane.perp == oriplane_pmg.par)
        with subtests.test('pg'):
            symmetry.setSymmetry(slab, param, 'pg')
            assert hermann(slab.planegroup) == 'pg'
            assert all(slab.orisymplane.par == oriplane_pmg.par)

    _known_failed_reductions = {'cm_01', 'cm_21', 'cmm_01'}

    def test_successful_reduction_hex_rotation(self, slab_p6m, subtests):
        """Check unit-cell rotations when reducing p6m."""
        slab, param, *_ = slab_p6m
        symmetry.findSymmetry(slab, param)
        a_before, b_before = slab.ab_cell.T.copy()
        groups = ('cm[1 0]', 'cm[0 1]', 'cm[2 1]', 'cm[1 2]',
                  'cmm[1 0]', 'cmm[0 1]')
        # Need to get info about rotation angle. It's in the
        # TestInfo returned by CaseSimpleHexagonalSlabs methods
        hex_ = simple_slabs.CaseSimpleHexagonalSlabs()
        for group in groups:
            symmetry.setSymmetry(slab, param, group)
            a_after, b_after = slab.ab_cell.T
            # Convert group name into a method of hex_
            name = group.replace('[', '_').replace(']', '').replace(' ', '')
            method = getattr(hex_, f'case_hex_{name}')
            *_, info = method()
            with subtests.test(group):
                assert angle(a_before, b_before) == angle(a_after, b_after)
                if name in self._known_failed_reductions:
                    pytest.xfail('Known inconsistency between detection '
                                 'and symmetry reduction. Angles differ by '
                                 '180 degrees')
                assert angle(a_before, a_after) == info.symmetry.rotation<|MERGE_RESOLUTION|>--- conflicted
+++ resolved
@@ -254,13 +254,8 @@
         if not info.symmetry.link_groups:
             pytest.skip('Not enough symmetry information available')
         with may_fail(first_case, self._known_invalid_constraints):
-<<<<<<< HEAD
             for atom in slab:
-                if atom.oriN in info.symmetry.on_planes:
-=======
-            for atom in slab.atlist:
                 if atom.num in info.symmetry.on_planes:
->>>>>>> 62348588
                     assert isinstance(atom.freedir, np.ndarray)
                 elif atom.num in info.symmetry.on_axes:
                     assert not atom.freedir
