--- conflicted
+++ resolved
@@ -59,11 +59,7 @@
 
     @fixture(name='runtask')
     def factory_runtask(self, mocker):
-<<<<<<< HEAD
-        """Return a fake RefcalcRunTask."""
-=======
         """Return a fake DeltaRunTask."""
->>>>>>> e71c858f
         comptask = mocker.MagicMock(
             exename='test_exe',
             foldername='test_folder',
@@ -74,15 +70,9 @@
             tensorname='test_tensor',
             deltalogname='test_delta.log',
             din='test input',
-<<<<<<< HEAD
-            name='test_name',
-            foldername='calculating_test_delta',
-            )
-=======
             foldername='calculating_test_delta',
             )
         runtask.name = 'test_name'
->>>>>>> e71c858f
         return runtask
 
     @fixture(name='mock_implementation')
@@ -193,11 +183,7 @@
         assert expect_log in caplog.text
 
     def test_fails_to_copy_output_file(self, run, caplog):
-<<<<<<< HEAD
-        """Check complaints when failing to copy a refcalc output file."""
-=======
         """Check complaints when failing to copy a delta output file."""
->>>>>>> e71c858f
         file = 'DELWV'
         def _copy_file_fails(src, _):
             if Path(src).name == file:
