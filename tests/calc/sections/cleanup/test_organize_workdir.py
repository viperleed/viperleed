"""Tests for cleanup.organize_workdir (+ helpers) of viperleed.calc.section."""

__authors__ = (
    'Michele Riva (@michele-riva)',
    )
__copyright__ = 'Copyright (c) 2019-2025 ViPErLEED developers'
__created__ = '2025-02-03'
__license__ = 'GPLv3+'

import logging
import shutil
from zipfile import ZipFile

from pytest_cases import fixture
from pytest_cases import parametrize

from viperleed.calc.constants import DEFAULT_DELTAS
from viperleed.calc.constants import DEFAULT_OUT
from viperleed.calc.constants import DEFAULT_SUPP
from viperleed.calc.constants import DEFAULT_TENSORS
from viperleed.calc.constants import LOG_PREFIX
from viperleed.calc.lib.context import execute_in_dir
from viperleed.calc.sections.cleanup import _OUT_FILES
from viperleed.calc.sections.cleanup import _SUPP_DIRS
from viperleed.calc.sections.cleanup import _SUPP_FILES
from viperleed.calc.sections.cleanup import organize_workdir
from viperleed.calc.sections.cleanup import _collect_delta_files
from viperleed.calc.sections.cleanup import _collect_out_contents
from viperleed.calc.sections.cleanup import _collect_supp_contents
from viperleed.calc.sections.cleanup import _copy_files_and_directories
from viperleed.calc.sections.cleanup import _zip_folder
from viperleed.calc.sections.cleanup import _zip_subfolders

from ....helpers import filesystem_from_dict
from ....helpers import filesystem_to_dict
from .conftest import _MODULE


class TestCollectDeltaFiles:
    """Tests for the _collect_delta_files function."""

    @fixture(name='run')
    def fixture_run(self, workdir):
        """Execute _collect_delta_files in workdir."""
        def _run(tensor_index, tree=None):
            if tree:
                filesystem_from_dict(tree, workdir)
            with execute_in_dir(workdir):
                _collect_delta_files(tensor_index)
            return filesystem_to_dict(workdir)
        return _run

    def test_delta_folder_exists(self, run, workdir, caplog):
        """Check no complaints if the target folder is there already."""
        (workdir/'Deltas'/'Deltas_123').mkdir(parents=True)
        self.test_success(run, caplog)

    def test_file_copy_fails(self, run, caplog, mocker):
        """Check complaints when moving files fails."""
        mock_move = mocker.patch('pathlib.Path.replace', side_effect=OSError)
        tree = {'DEL_1': '', 'DEL_2': ''}
        collected = run(75, tree)
        expect = {'Deltas': {'Deltas_075': {}},  # Fails to move all
                  **tree}
        expect_log = 'Error moving Delta'
        assert collected == expect
        assert mock_move.call_count == len(tree)
        assert expect_log in caplog.text

    def test_mkdir_fails(self, run, caplog, mocker):
        """Check warnings when failing to create the Deltas directory."""
        mocker.patch('pathlib.Path.mkdir', side_effect=OSError)
        tree = {'DEL_1': 'contents'}
        unchanged = run(5, tree)
        expect_log = 'Failed to create'
        assert unchanged == tree  # No changes
        assert expect_log in caplog.text

    def test_nothing_to_collect(self, run, workdir, caplog):
        """Check that no folder is created if no files should be collected."""
        run(9)
        assert not (workdir/'Deltas'/'Deltas_009').exists()
        assert not caplog.text

    def test_success(self, run, caplog):
        """Check results of a successful execution."""
        tree = {f: f'{f} contents'
                for f in ('DEL_1', 'DEL_two', 'DEL_tafile')}
        collected = run(123, tree)
        expect = {'Deltas': {'Deltas_123': tree}}
        assert collected == expect
        assert not caplog.text


class TestCollectSuppOut:
    """Tests for _collect_out_contents and _collect_supp_contents."""

    @property
    def generated(self):
        """Files that were generated/edited during a run, they go to OUT."""
        return {f: f'{f} contents' for f in (
            'PARAMETERS',
            'POSCAR',
            'POSCAR_mincell',  # Name overlap with SUPP
            'VIBROCC',
            )}

    @property
    def to_out(self):
        """Files that should be stored in OUT."""
        to_out = {f: f'{f} contents' for f in _OUT_FILES}
        to_out.update(self.generated)
        to_out.update({f'R_{s}_OUT_R=0.123': f'R factor {s} contents'
                       for s in ('refcalc', 'superpos', 'some-other-section')})
        return to_out

    @property
    def to_supp(self):
        """Files that should be stored in SUPP."""
        generated = self.generated
        to_supp = {f: f'{f} contents'
                   for f in _SUPP_FILES
                   if f not in generated}
        to_supp.update({d: {'test': f'test file in {d}'} for d in _SUPP_DIRS})
        to_supp[f'not-a-{LOG_PREFIX}-log.log'] = 'some log contents'
        return to_supp

    @property
    def tree(self):
        """Return a dict of files/folders in the main work tree."""
        # Stuff that is untouched
        stays = {
            f'{LOG_PREFIX}-main-log.log': 'fake calc log contents',
            'a-log-for-a-compile-step.log': 'fake compilation log',
            'another_folder': {'with-contents.txt': ''},
            }
        return {**stays, **self.to_out, **self.to_supp}

    @fixture(name='work_tree')
    def fixture_work_tree(self, workdir):
        """Create files to be moved to SUPP/OUT at workdir."""
        filesystem_from_dict(self.tree, workdir)
        return workdir

    @fixture(name='run')
    def fixture_run(self, rpars, work_tree):
        """Execute _organize_supp_out."""
        rpars.files_to_out.update(self.generated)
        def _run(*which):
            expect = {**self.tree,
                      DEFAULT_SUPP: self.to_supp,
                      DEFAULT_OUT: self.to_out}
            with execute_in_dir(work_tree):
                for func in which:
                    func(rpars)
            organized = filesystem_to_dict(work_tree)
            return expect, organized
        return _run

    _ordered = {
        'out,supp': (_collect_out_contents, _collect_supp_contents),
        'supp,out': (_collect_supp_contents, _collect_out_contents),
        }

    @parametrize(which=_ordered.values(), ids=_ordered)
    def test_success(self, which, run, caplog):
        """Check a successful copy of contents to SUPP/OUT."""
        expect, organized = run(*which)
        assert organized == expect
        assert not caplog.text


class TestCopyFilesAndDirectories:
    """Tests for the _copy_files_and_directories helper."""

    tree = {
        'test.txt': 'test file contents',
        'test_directory': {'test_subfolder': {'test_file': 'another file'}},
        }

    @fixture(name='run')
    def fixture_run(self, workdir):
        """Run _copy_files_and_directories in workdir."""
        def _run(*args, make_tree=True):
            if make_tree:
                filesystem_from_dict(self.tree, workdir)
            with execute_in_dir(workdir):
                _copy_files_and_directories(*args)
            return filesystem_to_dict(workdir)
        return _run

    def test_copy_directories(self, run, workdir):
        """Check a successful copy of directories."""
        target = workdir / 'test_target'
        target.mkdir()
        dirs = [workdir/d for d, c in self.tree.items() if isinstance(c, dict)]
        copied = run([], dirs, target)
        expect = self.tree.copy()
        expect[target.name] = {d.name: self.tree[d.name] for d in dirs}
        assert copied == expect

    def test_copy_fails(self, run, workdir, caplog, mocker):
        """Check logging messages when copying fails."""
        copy_file = mocker.patch('shutil.copy2', side_effect=OSError)
        copy_dir = mocker.patch(f'{_MODULE}.copytree_exists_ok',
                                side_effect=OSError)
        expect = self.tree.copy()
        target = workdir / 'test_target'
        expect[target.name] = {}
        files = [workdir/f for f, c in self.tree.items() if isinstance(c, str)]
        dirs = [workdir/d for d, c in self.tree.items() if isinstance(c, dict)]
        copied = run(files, dirs, target)
        assert copied == expect
        assert copy_file.call_count == len(files)
        assert copy_dir.call_count == len(dirs)
        log_msg_file = 'Error moving test_target file {}'
        log_msg_dir = 'Error moving test_target directory {}'
        log = caplog.text
        assert all(log_msg_file.format(f.name) in log for f in files)
        assert all(log_msg_dir.format(d.name) in log for d in dirs)

    def test_copy_files(self, run, workdir):
        """Check a successful copy of files."""
        target = workdir / 'test_target'
        files = [workdir/f for f, c in self.tree.items() if isinstance(c, str)]
        copied = run(files, [], target)
        expect = self.tree.copy()
        expect[target.name] = {f.name: self.tree[f.name] for f in files}
        assert copied == expect

    def test_copy_non_existing(self, run, workdir):
        """Check no complaints when copying non-existing files/folders."""
        target = workdir / 'test_target'
        expect = {target.name: {}}
        files = (workdir/'non_existing_file.txt',)
        dirs = (workdir/'non_existing_dir',)
        copied = run(files, dirs, target, make_tree=False)
        assert copied == expect

    def test_mkdir_fails(self, run, workdir, caplog, mocker):
        """Check warnings when making the target fails."""
        files = [workdir/f for f, c in self.tree.items() if isinstance(c, str)]
        target = workdir / 'test_target'
        filesystem_from_dict(self.tree, workdir)  # BEFORE patching
        mocker.patch('pathlib.Path.mkdir', side_effect=OSError)
        expect_log = 'Error creating test_target folder'
        unchanged = run(files, (), target, make_tree=False)
        assert unchanged == self.tree
        assert expect_log in caplog.text


class TestOrganizeWorkdir:
    """Tests for the organize_workdir function."""

    @fixture(name='mock_implementation')
    def fixture_mock_implementation(self, mocker):
        """Replace implementation details of organize_workdir with mocks."""
        helpers = (
            '_collect_delta_files',
            '_zip_subfolders',
            '_collect_supp_contents',
            '_collect_out_contents',
            )
        return {helper: mocker.patch(f'{_MODULE}.{helper}')
                for helper in helpers}

    @fixture(name='run')
    def fixture_run(self, rpars, workdir):
        """Execute organize_workdir with rpars and path=workdir."""
        def _run(**kwargs):
            organize_workdir(rpars, workdir, **kwargs)
        return _run

    def test_archive_and_delete(self, rpars, run, mock_implementation, mocker):
        """Check that the implementation is executed as expected."""
        rpars.TENSOR_INDEX = mocker.MagicMock()
        rpars.ZIP_COMPRESSION_LEVEL = level = mocker.MagicMock()
        run(delete_unzipped=False, tensors=True, deltas=True)
        calls = {
            '_collect_delta_files': (mocker.call(rpars.TENSOR_INDEX),),
            '_zip_subfolders': (
                mocker.call(DEFAULT_TENSORS, True, False, level),
                mocker.call(DEFAULT_DELTAS, True, False, level),
                ),
            '_collect_supp_contents': (mocker.call(rpars),),
            '_collect_out_contents': (mocker.call(rpars),),
            }
        for helper, mock in mock_implementation.items():
            mock.assert_has_calls(calls[helper])

    def test_archive_deltas(self, run, rpars, mock_implementation, mocker):
        """Check that the implementation is executed as expected."""
        run(delete_unzipped=False, tensors=False, deltas=True)
        calls = {
            '_collect_delta_files': (
                mocker.call(0),  # TENSOR_INDEX is None by default
                ),
            '_zip_subfolders': (
                mocker.call(DEFAULT_DELTAS, True, False, 2),
                ),
            '_collect_supp_contents': (mocker.call(rpars),),
            '_collect_out_contents': (mocker.call(rpars),),
            }
        for helper, mock in mock_implementation.items():
            mock.assert_has_calls(calls[helper])

    def test_archive_tensors(self, run, rpars, mock_implementation, mocker):
        """Check that the implementation is executed as expected."""
        run(delete_unzipped=False, tensors=True, deltas=False)
        calls = {
            '_collect_delta_files': (
                mocker.call(0),  # TENSOR_INDEX is None by default
                ),
            '_zip_subfolders': (
                mocker.call(DEFAULT_TENSORS, True, False, 2),
                ),
            '_collect_supp_contents': (mocker.call(rpars),),
            '_collect_out_contents': (mocker.call(rpars),),
            }
        for helper, mock in mock_implementation.items():
            mock.assert_has_calls(calls[helper])

    def test_delete_only(self, run, rpars, mock_implementation, mocker):
        """Check that the implementation is executed as expected."""
        run(delete_unzipped=True, tensors=False, deltas=False)
        calls = {
            '_collect_delta_files': (
                mocker.call(0),  # TENSOR_INDEX is None by default
                ),
            '_zip_subfolders': (
                mocker.call(DEFAULT_TENSORS, False, True, 2),
                mocker.call(DEFAULT_DELTAS, False, True, 2),
                ),
            '_collect_supp_contents': (mocker.call(rpars),),
            '_collect_out_contents': (mocker.call(rpars),),
            }
        for helper, mock in mock_implementation.items():
            mock.assert_has_calls(calls[helper])


class TestZipFolder:
    """Tests for the _zip_folder function."""

    def test_does_not_pack_itself(self, tmp_path):
        """Check that an existing archive is not included."""
        folder = 'tst_folder'
        contents = {'file': 'file contents'}
        filesystem_from_dict({folder: contents}, tmp_path)
        # Create also an existing zip file
        archive = (tmp_path/folder).with_suffix('.zip')
        with ZipFile(archive, 'w') as zip_:
            zip_.writestr('pre-existing', 'contents were already there')

        _zip_folder(tmp_path/folder, 2)

        # Check that the archive contains what it should
        extract_into = tmp_path/'extracted'
        shutil.unpack_archive(archive, extract_into)
        extracted = filesystem_to_dict(extract_into)
        expect = {**contents,
                  'pre-existing': 'contents were already there'}
        assert extracted == expect


class TestZipSubfolders:
    """Tests for the _zip_subfolders function."""

    folder = 'test_zipping'
    contents = {
        'test_zipping_001': {'file_1': 'file_1 contents'},
        'test_zipping_9991': {'file_9991': 'file_9991 contents'},
        'not-a-directory': 'some stray file in test_zipping',
        }
    tree = {folder: contents}

    @property
    def packed_all(self):
        """Return the expected tree after packing self.tree."""
        files = {f: c for f, c in self.contents.items() if isinstance(c, str)}
        files.update({f'{f}.zip': f'{f}.zip is a binary file'
                      for f in self.contents
                      if f not in files})
        return {self.folder: files}

    @fixture(name='work_tree')
    def fixture_work_tree(self, workdir):
        """Create a temporary tree at workdir."""
        filesystem_from_dict(self.tree, workdir)
        return workdir

    @fixture(name='run')
    def fixture_run(self, work_tree):
        """Execute _zip_subfolders in workdir."""
        def _run(**kwargs):
            with execute_in_dir(work_tree):
                _zip_subfolders(at_path=self.folder, **kwargs)
            return filesystem_to_dict(work_tree)
        return _run

    def test_delete_fails(self, run, caplog, mocker):
        """Check complaints when deleting an unzipped folder fails."""
        mocker.patch('shutil.rmtree', side_effect=OSError)
        clean = run(delete_unzipped=True,
                    archive=True,
                    compression_level=2)
        expect = self.packed_all
        expect[self.folder].update(self.contents)
        expect_log = 'Error deleting unzipped'
        assert clean == expect
        assert expect_log in caplog.text

    def test_delete_only(self, run, caplog):
        """Check no deletion of unzipped directories."""
        clean = run(delete_unzipped=True,
                    archive=False,
                    compression_level=2)
        expect = {self.folder: {
            f: c for f, c in self.contents.items() if isinstance(c, str)
            }}
        assert clean == expect
        assert not caplog.text

    def test_do_nothing(self, run, caplog):
        """Check correct behavior for not packing nor deleting."""
        unchanged = run(delete_unzipped=False,
                        archive=False,
                        compression_level=2)
        assert unchanged == self.tree
        assert not caplog.text

    def test_folder_does_not_exist(self, work_tree, caplog):
        """Check that nothing happens if called with a non-existing folder."""
        _zip_subfolders('does-not-exist', True, True, 2)
        unchanged = filesystem_to_dict(work_tree)
        assert unchanged == self.tree
        assert not caplog.text

    def test_invalid_name_format(self, run, workdir, caplog):
        """Check that a folder with invalid format is not processed."""
        # Increase log level: There are INFO for the valid folders
        caplog.set_level(logging.WARNING)
        tree = {self.folder: {'test_zipping_001-invalid-fmt': {}}}
        filesystem_from_dict(tree, workdir)
        clean = run(delete_unzipped=True,
                    archive=True,
                    compression_level=2)
        expect = self.packed_all
<<<<<<< HEAD
        # The non-matching folder should sty where it is
=======
        # The non-matching folder should stay where it is
>>>>>>> 82363d74
        expect[self.folder].update(tree[self.folder])
        assert clean == expect
        assert not caplog.text

    def test_not_a_valid_folder(self, run, workdir, caplog):
        """Check that a stray subfolder is not packed."""
        # Increase log level: There are INFO for the valid folders
        caplog.set_level(logging.WARNING)
        tree = {self.folder: {'not-a-test_zipping_001': {}}}
        filesystem_from_dict(tree, workdir)
        clean = run(delete_unzipped=True,
                    archive=True,
                    compression_level=2)
        expect = self.packed_all
        expect[self.folder].update(tree[self.folder])
        assert clean == expect
        assert not caplog.text

    def test_pack_and_delete(self, run, workdir, caplog):
        """Check packing and deleting of both Tensors and Deltas."""
        # Increase log level: There are INFO messages about packing
        caplog.set_level(logging.WARNING)
        clean = run(delete_unzipped=True,
                    archive=True,
                    compression_level=2)
        assert clean == self.packed_all
        assert not caplog.text

        # Check the contents of an archive
        archived = next(f for f, c in self.contents.items()
                        if isinstance(c, dict))
        target = workdir/'extracted'
        target.mkdir()
        archive_p = (workdir/self.folder/archived).with_suffix('.zip')
        shutil.unpack_archive(archive_p, target)
        extracted = filesystem_to_dict(target)
        assert extracted == self.contents[archived]

    def test_pack_fails(self, run, caplog, mocker):
        """Check nothing is deleted if packing is not successful."""
        mocker.patch(f'{_MODULE}.ZipFile', side_effect=OSError)
        unchanged = run(delete_unzipped=True,  # not honored
                        archive=True,
                        compression_level=2)
        expect_log = 'Error packing'
        assert unchanged == self.tree
        assert expect_log in caplog.text

    def test_pack_only(self, run, caplog):
        """Check no deletion of unzipped directories."""
        # Increase log level: There are INFO messages about packing
        caplog.set_level(logging.WARNING)
        clean = run(delete_unzipped=False,
                    archive=True,
                    compression_level=2)
        expect = self.packed_all
        expect[self.folder].update(self.contents)
        assert clean == expect
        assert not caplog.text<|MERGE_RESOLUTION|>--- conflicted
+++ resolved
@@ -445,11 +445,7 @@
                     archive=True,
                     compression_level=2)
         expect = self.packed_all
-<<<<<<< HEAD
-        # The non-matching folder should sty where it is
-=======
         # The non-matching folder should stay where it is
->>>>>>> 82363d74
         expect[self.folder].update(tree[self.folder])
         assert clean == expect
         assert not caplog.text
