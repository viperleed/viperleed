--- conflicted
+++ resolved
@@ -61,12 +61,7 @@
         """Test that phaseshift generation works with mixed sites."""
         tmp_path = tmp_path_factory.mktemp(basename='phaseshifts').resolve()
         slab, rpars, _ = args
-<<<<<<< HEAD
-        rpars.paths.source = tensorleed_path
-=======
         rpars.paths.tensorleed = tensorleed_path
-        rpars.paths.work = tmp_path
->>>>>>> b5daa1cd
         rpars.THEO_ENERGIES = rpars.THEO_ENERGIES.from_value((50,100,5))
         with execute_in_dir(tmp_path):
             firstline, _ = runPhaseshiftGen_old(slab, rpars)
