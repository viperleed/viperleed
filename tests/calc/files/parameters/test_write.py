"""Tests for module write of viperleed.calc.files.parameters."""

__authors__ = (
    'Michele Riva (@michele-riva)',
    )
__copyright__ = 'Copyright (c) 2019-2025 ViPErLEED developers'
__created__ = '2023-10-18'
__license__ = 'GPLv3+'

from pathlib import Path

import numpy as np
import pytest
from pytest_cases import parametrize

from viperleed.calc.classes.rparams.rparams import Rparams
from viperleed.calc.classes.rparams.special.layer_cuts import LayerCuts
from viperleed.calc.classes.rparams.special.l_max import LMax
from viperleed.calc.files import parameters
from viperleed.calc.files.parameters.utils import Assignment
from viperleed.calc.files.parameters.write import ModifiedParameterValue
from viperleed.calc.files.parameters.write import ParametersFileEditor
<<<<<<< HEAD
from viperleed.calc.files.parameters.write import comment_out, modify
from viperleed.calc.lib.context import execute_in_dir
from viperleed.calc.lib.string_utils import strip_comments

=======
from viperleed.calc.files.parameters.write import comment_out
from viperleed.calc.files.parameters.write import modify
from viperleed.calc.lib.context import execute_in_dir
from viperleed.calc.lib.string_utils import strip_comments

_MODULE = 'viperleed.calc.files.parameters.write'
_AUTO_COMMENT = '! line commented out automatically'
_AUTO_DUPE = '! Duplicate values given. This was ignored.'
_AUTO_EDIT = '! line automatically changed to:'

>>>>>>> e71c858f

class TestModifiedParameterValue:
    """collection of tests for the (internal) ModifiedParameterValue class."""

    def test_comment_out_only(self):
        """Check attributes when parameter is to be commented out."""
        mod_param = ModifiedParameterValue('param1', 'value1',
                                           original=None,
                                           only_comment_out=True)
        assert mod_param.only_comment_out
        assert mod_param.param == 'param1'
        assert not strip_comments(mod_param.line)
        assert not mod_param.original
        assert mod_param.to_assignment() is None

    def test_param_comment(self):
        """Check attributes when a comment is requested for a parameter."""
        custom_comment = 'Test Comment'
        mod_param = ModifiedParameterValue('N_BULK_LAYERS', 'value1',
                                           original=None,
                                           comment=custom_comment)
        assert not mod_param.only_comment_out
        assert mod_param.param == 'N_BULK_LAYERS'
        assert mod_param.comment == custom_comment
        assign, _comment = (s.strip() for s in mod_param.line.split('!'))
        assert _comment == custom_comment
        assert assign == 'N_BULK_LAYERS = value1'
        new_assignment = mod_param.to_assignment()
        assert new_assignment == Assignment('value1', 'N_BULK_LAYERS')

    _fmt_values = {
        'string': ('N_BULK_LAYERS', 3, '3'),
        'simple': ('V0_IMAG', 2.345, '2.3450'),
        'vector': ('THEO_ENERGIES', (1.2, 3.5, 0.28), '1.2 3.5 0.28'),
        'woods': ('SUPERLATTICE', np.array(((1, 0), (0, 2))),
                  'SUPERLATTICE = (1x2)'),
        'matrix': ('SYMMETRY_CELL_TRANSFORM', np.array(((1, -4), (8, 2))),
                   'SYMMETRY_CELL_TRANSFORM M = 1 -4, 8 2'),
        'BULK_REPEAT float': ('BULK_REPEAT', 9.234, '9.23400'),
        'BULK_REPEAT vector': ('BULK_REPEAT', (1.3, -2.38, 4.997),
                               '[1.30000 -2.38000 4.99700]'),
        'LMAX single': ('LMAX', LMax(10, 10), '10'),
        'LMAX range': ('LMAX', LMax(6, 15), '6-15'),
        }

    @parametrize('attr,value,expected', _fmt_values.values(), ids=_fmt_values)
    def test_format_value(self, attr, value, expected):
        """Check the expected formatting of example values."""
        rpars = Rparams()
        setattr(rpars, attr, value)
        mod_param = ModifiedParameterValue(attr, rpars, original=None)
        assert mod_param.fmt_value == expected

    _fmt_layer_cuts = {
        'LAYER_CUTS list': ((0.1, 0.3, 0.87), '0.1000 0.3000 0.8700'),
        'LAYER_CUTS dz': ('0.1 < dz(1.3)', '0.1000 < dz(1.3)'),
        }

    @parametrize('val,expected', _fmt_layer_cuts.values(), ids=_fmt_layer_cuts)
    def test_format_layer_cuts_value(self, val, expected):
        """Check the expected formatting of example values."""
        attr = 'LAYER_CUTS'
        rpars = Rparams()
        setattr(rpars, attr, LayerCuts.as_layer_cuts(val))
        mod_param = ModifiedParameterValue(attr, rpars, original=None)
        assert mod_param.fmt_value == expected

    _fmt_special_values = {
        'BEAM_INCIDENCE': ({'PHI': 0, 'THETA': 12},
                           'THETA 12.0000, PHI 0.0000')
        }

    @parametrize(args=_fmt_special_values.items(), ids=_fmt_special_values)
    def test_format_special_getter(self, args):
        """Check formatting of values that require special getters."""
        param, (rpars_settings, expected) = args
        rpars = Rparams()
        for attr, value in rpars_settings.items():
            setattr(rpars, attr, value)
        mod_param = ModifiedParameterValue(param, rpars, original=None)
        assert mod_param.fmt_value == expected

    _invalid = {
        'not a param': 'WHO_KNOWS',
        'special_characters': 's@mething_#wrONg?',
        'no getter': 'V0_IMAG',  # valid, but no special getter method
        }

    @parametrize(attr=_invalid.values(), ids=_invalid)
    def test_raises(self, attr):
        """Check that unknown inputs raise ValueError."""
        rpars = Rparams()
        try:
            delattr(rpars, attr)
        except AttributeError:
            pass
        with pytest.raises(ValueError):
            ModifiedParameterValue(attr, rpars, original=None)

    def test_raises_no_formatter(self):
        """Check complaints when asking for a parameter without a formatter."""
        with pytest.raises(ValueError):
            ModifiedParameterValue('PARAM_WITHOUT_FORMATTER', 1, original=None)


class TestParametersEditor:
    """Collection of tests for the ParametersFileEditor class."""

    def test_comment_out_parameter(self):
        """Test successful execution of comment_out_parameter method."""
        rpars = Rparams()
        editor = ParametersFileEditor(rpars)
        modpar, comment = 'PARAM1', 'Test Comment'
        modified = editor.comment_out_parameter(modpar, comment=comment)
        assert len(modified) == 1
        assert modified[0].only_comment_out
        assert modified[0].param == modpar
        assert modified[0].comment == comment

    def test_fails_to_read_parameters(self, read_one_param_file, mocker):
        """Check complaints when reading PARAMETERS fails."""
        fpath, rpars = read_one_param_file
        mock_reader = mocker.MagicMock()
        mocker.patch(f'{_MODULE}.RawLineParametersReader',
                     return_value=mock_reader)
        mock_reader.__enter__.side_effect = Exception('read failed')
        with pytest.raises(Exception, match='read failed'):
            with ParametersFileEditor(rpars, path=fpath.parent) as editor:
                editor.comment_out_parameter('PARAM1')

    def test_modify_parameter_explicit_value(self):
        """Test successful execution of the modify_param method."""
        rpars = Rparams()
        editor = ParametersFileEditor(rpars)
        modpar, new_value, comment = 'BULK_LIKE_BELOW', 0.23, 'Test Comment'
        modified = editor.modify_param(modpar, new_value, comment=comment)
        assert not modified.only_comment_out
        assert modified.param == modpar
        assert modified.comment == comment
        assert modified.fmt_value == '0.2300'

<<<<<<< HEAD
    def test_write_modified_nothing(self, read_one_param_file):
        """Check that file is unchanged with no edits."""
        fpath, rpars = read_one_param_file
        rpars.files_to_out.clear()  # In case STOP was commented out
        editor = ParametersFileEditor(rpars, path=fpath.parent)
        editor.write_modified_parameters()
        ori_path = next(fpath.parent.glob(f'PARAMETERS*{rpars.timestamp}'))
        with fpath.open('r', encoding='utf-8') as mod_file:
            with ori_path.open('r', encoding='utf-8') as ori_file:
                assert mod_file.read() == ori_file.read()
        assert not rpars.files_to_out
=======
    def test_modify_multi_valued_raises(self, read_one_param_file):
        """Test complaints when modifying a multi-valued parameter."""
        rpars = Rparams()
        fpath, rpars = read_one_param_file
        with ParametersFileEditor(rpars, path=fpath.parent) as editor:
            with pytest.raises(TypeError):  # original not given
                editor.modify_param('SITE_DEF')

    def test_modify_twice(self):
        """Test correct subsequent modification of the same parameter."""
        rpars = Rparams()
        editor = ParametersFileEditor(rpars)
        modpar = 'BULK_LIKE_BELOW'
        once = {'new_value': 0.23,
                'comment': 'First edit'}
        twice = {'new_value': 0.99,
                 'comment': 'Second edit'}
        editor.modify_param(modpar, **once)
        modified = editor.modify_param(modpar, **twice)
        assert not modified.only_comment_out
        assert modified.param == modpar
        assert modified.comment == twice['comment']
        assert modified.fmt_value == f'{twice["new_value"]:.4f}'

    def test_write_commented_param(self, read_one_param_file):
        """check correct commenting-out of one parameter."""
        fpath, rpars = read_one_param_file
        with ParametersFileEditor(rpars, path=fpath.parent) as editor:
            editor.comment_out_parameter('BULK_LIKE_BELOW')  # 4 times!
        assert all_commented_out(fpath, 'BULK_LIKE_BELOW')
        check_marked_as_edited(rpars)

    def test_write_comment_out_then_edit(self, read_one_param_file):
        """Check successive commenting and editing of a parameter."""
        fpath, rpars = read_one_param_file
        with ParametersFileEditor(rpars, path=fpath.parent) as editor:
            editor.comment_out_parameter('LMAX')
            rpars.LMAX = LMax(3, 16)
            editor.modify_param('LMAX')
        old_value = '! LMAX = 8-14'
        check_file_modified(fpath, old_value, _AUTO_EDIT)

    def test_write_edit_then_comment_out(self, read_one_param_file):
        """Check successive editing and commenting of a parameter."""
        fpath, rpars = read_one_param_file
        with ParametersFileEditor(rpars, path=fpath.parent) as editor:
            rpars.LMAX = LMax(3, 16)
            editor.modify_param('LMAX')
            editor.comment_out_parameter('LMAX')
        old_value = '! LMAX = 8-14'
        check_file_modified(fpath, old_value, _AUTO_COMMENT)
        for not_present in ('LMAX = 3-16', '! LMAX = 3-16'):
            try:
                check_file_modified(fpath, not_present)
            except AssertionError:
                pass
            else:
                pytest.fail(reason=f'Unexpectedly wrote {not_present!r}')
>>>>>>> e71c858f

    @staticmethod
    def _modify_one_param(editor, rpars, new_value=0.9876):
        """Edit one parameter, return a comment."""
        rpars.BULK_LIKE_BELOW = new_value
        comment = f'Value changed to {new_value}'
        editor.modify_param('BULK_LIKE_BELOW', comment=comment)
        return comment, f'BULK_LIKE_BELOW = {new_value:.4f}'

    def test_write_modified_called(self, read_one_param_file):
        """Check editing for explicit call to write_modified_parameters."""
        fpath, rpars = read_one_param_file
        with execute_in_dir(fpath.parent):
            fpath.unlink()
            editor = ParametersFileEditor(rpars)
            comment, value = self._modify_one_param(editor, rpars)
            editor.write_modified_parameters()
            check_file_modified(fpath.name, value, comment)
        check_marked_as_edited(rpars)

    def test_write_modified_context(self, read_one_param_file):
        """Check editing behaviour when used as a context manager."""
        fpath, rpars = read_one_param_file
        with ParametersFileEditor(rpars, path=fpath.parent) as editor:
            comment, value = self._modify_one_param(editor, rpars)
            try:
                check_file_modified(fpath, value, comment)
            except AssertionError:
                pass
            else:
                pytest.fail(reason='File was modified too early')
        check_file_modified(fpath, value, comment)
        check_marked_as_edited(rpars)

    def test_write_modified_nothing(self, read_one_param_file):
        """Check that file is unchanged with no edits."""
        fpath, rpars = read_one_param_file
        ori_contents = fpath.read_text(encoding='utf-8')
        rpars.files_to_out.clear()  # In case STOP was commented out
        editor = ParametersFileEditor(rpars, path=fpath.parent)
        editor.write_modified_parameters()
        edited_contents = fpath.read_text(encoding='utf-8')
        assert edited_contents == ori_contents
        assert not rpars.files_to_out

    def test_write_modified_twice(self, read_one_param_file):
        """Check editing behaviour when used as a context manager."""
        fpath, rpars = read_one_param_file
        with ParametersFileEditor(rpars, path=fpath.parent) as editor:
<<<<<<< HEAD
            editor.comment_out_parameter('SITE_DEF')  # Two of them!
        assert all_commented_out(fpath, 'SITE_DEF')
=======
            comment_1, value_1 = self._modify_one_param(editor, rpars, 0.1234)
            comment_2, value_2 = self._modify_one_param(editor, rpars, 0.7865)
        try:
            check_file_modified(fpath, value_1, comment_1)
        except AssertionError:
            pass
        else:
            pytest.fail(reason='Only the last modification should be written')
        check_file_modified(fpath, value_2, comment_2)
>>>>>>> e71c858f
        check_marked_as_edited(rpars)


def all_commented_out(fpath, param):
    """Return whether all fpath lines with param are commented out."""
    with fpath.open('r', encoding='utf-8') as _file:
        return not any(strip_comments(line) for line in _file if param in line)


def check_file_modified(fpath, assign_str, comment=''):
    """Check that the expected modifications were carried out."""
    with open(fpath, 'r', encoding='utf-8') as mod_file:
        lines = (line for line in mod_file if assign_str in line)
        line = next(lines, None)
        assert line is not None
        if comment:
            assert line.strip().endswith(comment)


def check_marked_as_edited(rpars):
<<<<<<< HEAD
    """Check that rpars has PARAMETERS among the edited files."""
=======
    """Check that `rpars` has PARAMETERS among the edited files."""
>>>>>>> e71c858f
    # pylint: disable-next=magic-value-comparison
    assert 'PARAMETERS' in rpars.files_to_out


class TestCommentOutAndModifyFunctions:
    """Collection of tests for the public functions of .write."""

    def test_add_new_param(self, read_one_param_file):
        """Check correct addition of a new PARAMETER."""
        fpath, rpars = read_one_param_file
        with execute_in_dir(fpath.parent):
            modify(rpars, 'N_BULK_LAYERS')
            rpars_again = parameters.read()
        check_file_modified(fpath, 'N_BULK_LAYERS = 1')
        check_marked_as_edited(rpars)
        assert rpars.readParams == rpars_again.readParams

    def test_comment_out_param(self, read_one_param_file):
        """Check effective commenting-out of one parameter."""
        fpath, rpars = read_one_param_file
        with execute_in_dir(fpath.parent):
            comment_out(rpars, 'BULK_LIKE_BELOW')
        assert all_commented_out(fpath, 'BULK_LIKE_BELOW')
        check_marked_as_edited(rpars)
<<<<<<< HEAD
=======

    def test_modify_multi_value_add_new(self, read_domains_file):
        """Check correct addition of a new multi-valued line."""
        fpath, rpars = read_domains_file
        with execute_in_dir(fpath.parent):
            new = Assignment('this line did not exist',
                             'DOMAIN',
                             flags_str='added')
            modify(rpars, 'DOMAIN', new=Path('other_path'), original=new)
        check_file_modified(fpath, 'DOMAIN added = other_path')

    def test_modify_multi_value_add_new_one_given(self, read_domains_file):
        """Check addition of a new multi-valued line when only one existed."""
        fpath, rpars = read_domains_file
        orig = next(a for a in rpars.readParams['DOMAIN']
                    # pylint: disable-next=magic-value-comparison
                    if a.flags_str == 'Bi')
        with execute_in_dir(fpath.parent):
            # Comment out one of the two
            comment_out(rpars, 'DOMAIN', original=orig)
            new = Assignment('this line did not exist',
                             'DOMAIN',
                             flags_str='added')
            modify(rpars, 'DOMAIN', new=Path('other_path'), original=new)
        try:
            check_file_modified(fpath, '! DOMAIN = silver')
        except AssertionError:
            pass
        else:
            pytest.fail(reason='Unexpectedly commented out DOMAIN silver')
        check_file_modified(fpath, 'DOMAIN added = other_path')

    def test_modify_multi_value_duplicate(self, read_identical_domains):
        """Check correct editing of a multi-valued line given twice."""
        fpath, rpars = read_identical_domains
        first = next(iter(rpars.readParams['DOMAIN']))
        with execute_in_dir(fpath.parent):
            modify(rpars, 'DOMAIN', new=Path('other_path'), original=first)
        lines = fpath.read_text().splitlines()
        commented = '! DOMAIN = silver'
        n_commented = sum(1 for line in lines if line.startswith(commented))
        assert n_commented == 1
        check_file_modified(fpath, commented, _AUTO_EDIT)
        check_file_modified(fpath, 'DOMAIN = other_path')

    def test_modify_multi_value_one_given(self, read_domains_file):
        """Check correct modification of one multi-valued parameter."""
        fpath, rpars = read_domains_file
        orig = next(a for a in rpars.readParams['DOMAIN']
                    # pylint: disable-next=magic-value-comparison
                    if a.flags_str == 'Bi')
        with execute_in_dir(fpath.parent):
            # Comment out one of the two
            comment_out(rpars, 'DOMAIN', original=orig)
            # And modify the other one, without giving the original
            modify(rpars, 'DOMAIN', new=Path('other_path'))
        check_file_modified(fpath, '! DOMAIN Bi = bismuth')
        check_file_modified(fpath, '! DOMAIN = silver')
        check_file_modified(fpath, 'DOMAIN = other_path')

    def test_modify_multi_value_no_flag(self, read_domains_file):
        """Check correct modification of one multi-valued parameter."""
        fpath, rpars = read_domains_file
        orig = next(a for a in rpars.readParams['DOMAIN']
                    # pylint: disable-next=magic-value-comparison
                    if a.values_str == 'silver')
        with execute_in_dir(fpath.parent):
            modify(rpars, 'DOMAIN', new=Path('other_path'), original=orig)
        check_file_modified(fpath, '! DOMAIN = silver')
        check_file_modified(fpath, 'DOMAIN = other_path')

    def test_modify_multi_value_with_flag(self, read_domains_file):
        """Check correct modification of one multi-valued parameter."""
        fpath, rpars = read_domains_file
        orig = next(a for a in rpars.readParams['DOMAIN']
                    # pylint: disable-next=magic-value-comparison
                    if a.flags_str == 'Bi')
        with execute_in_dir(fpath.parent):
            modify(rpars, 'DOMAIN', new=Path('other_path'), original=orig)
        check_file_modified(fpath, '! DOMAIN Bi = bismuth')
        check_file_modified(fpath, 'DOMAIN Bi = other_path')
>>>>>>> e71c858f

    def test_modify_param(self, read_one_param_file):
        """Check effective modification of one parameter."""
        fpath, rpars = read_one_param_file
        rpars.LMAX = LMax(3, 16)
        with execute_in_dir(fpath.parent):
            modify(rpars, 'LMAX')
        check_file_modified(fpath, 'LMAX = 3-16')
<<<<<<< HEAD
        check_marked_as_edited(rpars)
=======
        check_marked_as_edited(rpars)

    def test_modify_param_twice(self, read_one_param_file):
        """Check successive modifications of one parameter."""
        fpath, rpars = read_one_param_file
        once, twice = LMax(3, 16), LMax(9, 11)
        with execute_in_dir(fpath.parent):
            for new_value in (once, twice):
                rpars.LMAX = new_value
                modify(rpars, 'LMAX')
        check_file_modified(fpath,  # The original line
                            '! LMAX = 8-14',
                            _AUTO_EDIT)
        check_file_modified(fpath,  # First edit
                            '! LMAX = 3-16',
                            _AUTO_EDIT)
        check_file_modified(fpath, 'LMAX = 9-11')  # Last edit
        check_marked_as_edited(rpars)

    def test_modify_replicated_param(self, read_one_param_file):
        """Check edit of one parameter that the user gave multiple times."""
        fpath, rpars = read_one_param_file
        rpars.BULK_LIKE_BELOW = 12345
        with execute_in_dir(fpath.parent):
            modify(rpars, 'BULK_LIKE_BELOW')
        check_file_modified(fpath, '! BULK_LIKE_BELOW = 0.32', _AUTO_DUPE)
        check_file_modified(fpath, '! BULK_LIKE_BELOW = 0.33', _AUTO_DUPE)
        check_file_modified(fpath, '! BULK_LIKE_BELOW = 0.34', _AUTO_DUPE)
        check_file_modified(fpath, '! BULK_LIKE_BELOW = 0.35', _AUTO_EDIT)
        check_file_modified(fpath, 'BULK_LIKE_BELOW = 12345.0000')
        check_marked_as_edited(rpars)

    def test_read_params_updated_when_commented(self, read_one_param_file):
        """Check that rpars.readParams is updated upon modification."""
        fpath, rpars = read_one_param_file
        with execute_in_dir(fpath.parent):
            comment_out(rpars, 'BULK_LIKE_BELOW')  # 4 of them!
            rpars_again = parameters.read()
        assert rpars.readParams == rpars_again.readParams

    def test_read_params_updated_when_modified(self, read_one_param_file):
        """Check that rpars.readParams is updated upon modification."""
        fpath, rpars = read_one_param_file
        rpars.LMAX = LMax(3, 16)
        with execute_in_dir(fpath.parent):
            modify(rpars, 'LMAX')
            rpars_again = parameters.read()
        assert rpars.readParams == rpars_again.readParams
>>>>>>> e71c858f
<|MERGE_RESOLUTION|>--- conflicted
+++ resolved
@@ -20,12 +20,6 @@
 from viperleed.calc.files.parameters.utils import Assignment
 from viperleed.calc.files.parameters.write import ModifiedParameterValue
 from viperleed.calc.files.parameters.write import ParametersFileEditor
-<<<<<<< HEAD
-from viperleed.calc.files.parameters.write import comment_out, modify
-from viperleed.calc.lib.context import execute_in_dir
-from viperleed.calc.lib.string_utils import strip_comments
-
-=======
 from viperleed.calc.files.parameters.write import comment_out
 from viperleed.calc.files.parameters.write import modify
 from viperleed.calc.lib.context import execute_in_dir
@@ -36,7 +30,6 @@
 _AUTO_DUPE = '! Duplicate values given. This was ignored.'
 _AUTO_EDIT = '! line automatically changed to:'
 
->>>>>>> e71c858f
 
 class TestModifiedParameterValue:
     """collection of tests for the (internal) ModifiedParameterValue class."""
@@ -178,19 +171,6 @@
         assert modified.comment == comment
         assert modified.fmt_value == '0.2300'
 
-<<<<<<< HEAD
-    def test_write_modified_nothing(self, read_one_param_file):
-        """Check that file is unchanged with no edits."""
-        fpath, rpars = read_one_param_file
-        rpars.files_to_out.clear()  # In case STOP was commented out
-        editor = ParametersFileEditor(rpars, path=fpath.parent)
-        editor.write_modified_parameters()
-        ori_path = next(fpath.parent.glob(f'PARAMETERS*{rpars.timestamp}'))
-        with fpath.open('r', encoding='utf-8') as mod_file:
-            with ori_path.open('r', encoding='utf-8') as ori_file:
-                assert mod_file.read() == ori_file.read()
-        assert not rpars.files_to_out
-=======
     def test_modify_multi_valued_raises(self, read_one_param_file):
         """Test complaints when modifying a multi-valued parameter."""
         rpars = Rparams()
@@ -249,7 +229,6 @@
                 pass
             else:
                 pytest.fail(reason=f'Unexpectedly wrote {not_present!r}')
->>>>>>> e71c858f
 
     @staticmethod
     def _modify_one_param(editor, rpars, new_value=0.9876):
@@ -299,10 +278,6 @@
         """Check editing behaviour when used as a context manager."""
         fpath, rpars = read_one_param_file
         with ParametersFileEditor(rpars, path=fpath.parent) as editor:
-<<<<<<< HEAD
-            editor.comment_out_parameter('SITE_DEF')  # Two of them!
-        assert all_commented_out(fpath, 'SITE_DEF')
-=======
             comment_1, value_1 = self._modify_one_param(editor, rpars, 0.1234)
             comment_2, value_2 = self._modify_one_param(editor, rpars, 0.7865)
         try:
@@ -312,7 +287,6 @@
         else:
             pytest.fail(reason='Only the last modification should be written')
         check_file_modified(fpath, value_2, comment_2)
->>>>>>> e71c858f
         check_marked_as_edited(rpars)
 
 
@@ -333,11 +307,7 @@
 
 
 def check_marked_as_edited(rpars):
-<<<<<<< HEAD
-    """Check that rpars has PARAMETERS among the edited files."""
-=======
     """Check that `rpars` has PARAMETERS among the edited files."""
->>>>>>> e71c858f
     # pylint: disable-next=magic-value-comparison
     assert 'PARAMETERS' in rpars.files_to_out
 
@@ -362,8 +332,6 @@
             comment_out(rpars, 'BULK_LIKE_BELOW')
         assert all_commented_out(fpath, 'BULK_LIKE_BELOW')
         check_marked_as_edited(rpars)
-<<<<<<< HEAD
-=======
 
     def test_modify_multi_value_add_new(self, read_domains_file):
         """Check correct addition of a new multi-valued line."""
@@ -445,7 +413,6 @@
             modify(rpars, 'DOMAIN', new=Path('other_path'), original=orig)
         check_file_modified(fpath, '! DOMAIN Bi = bismuth')
         check_file_modified(fpath, 'DOMAIN Bi = other_path')
->>>>>>> e71c858f
 
     def test_modify_param(self, read_one_param_file):
         """Check effective modification of one parameter."""
@@ -454,9 +421,6 @@
         with execute_in_dir(fpath.parent):
             modify(rpars, 'LMAX')
         check_file_modified(fpath, 'LMAX = 3-16')
-<<<<<<< HEAD
-        check_marked_as_edited(rpars)
-=======
         check_marked_as_edited(rpars)
 
     def test_modify_param_twice(self, read_one_param_file):
@@ -504,5 +468,4 @@
         with execute_in_dir(fpath.parent):
             modify(rpars, 'LMAX')
             rpars_again = parameters.read()
-        assert rpars.readParams == rpars_again.readParams
->>>>>>> e71c858f
+        assert rpars.readParams == rpars_again.readParams