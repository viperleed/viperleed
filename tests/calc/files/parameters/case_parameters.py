"""Cases for test_parameters."""

__authors__ = (
    'Michele Riva (@michele-riva)',
    )
__copyright__ = 'Copyright (c) 2019-2025 ViPErLEED developers'
__created__ = '2023-09-07'
__license__ = 'GPLv3+'

from copy import deepcopy

import numpy as np
from pytest_cases import case, parametrize

from viperleed.calc.classes.rparams.special.l_max import LMax
from viperleed.calc.files import parameters

from ...poscar_slabs import CasePOSCARSlabs
from ...poscar_slabs import POSCARS_WITHOUT_INFO
from ...poscar_slabs import get_info_by_name
from ...tags import CaseTag
from ...testinfo import TestInfo


def _get_poscar_info(name):
    """Return a POSCAR info from a multitude of possible sources."""
    try:
        return get_info_by_name(name)
    except StopIteration:  # Not one of those in the default container
        pass

    # See if there's an explicit case with that name
    try:
        case_func = getattr(CasePOSCARSlabs(), name)
    except AttributeError:
        pass
    else:
        *_, info = case_func()
        return info

    try:
        return get_info_by_name(name, container=POSCARS_WITHOUT_INFO)
    except StopIteration:  # Also not one without info
        pass
    raise ValueError(f'{name!r} not found in poscar_slabs')


_POSCAR_INFO = {
    'Ag': _get_poscar_info('case_poscar_ag100'),
    'Ir': _get_poscar_info('Ir(100)-(2x1)-O'),
    'PtRh': _get_poscar_info('POSCAR_Pt25Rh75(100)-p(3x1)-O'),
}
_READ = {
    'Ag': {'V0_IMAG': 5.0, 'THEO_ENERGIES': [50, 350, 3],
           'RUN': [0], 'LOG_LEVEL': 10, 'N_BULK_LAYERS': 1,
           'BULK_REPEAT': np.array([1.44, 1.44, -2.03646753]),
           'SITE_DEF' : {'Ag': {'surf': {1}}}, 'LMAX': LMax(8, 12),
           'T_DEBYE': 330, 'T_EXPERIMENT': 100,
           'VIBR_AMP_SCALE': ['*surf 1.3',],
           'SUPERLATTICE': np.identity(2)},
    'Ir': {'RUN': [0, 1, 2, 3],
           'THEO_ENERGIES': [49, 700, 3], 'LMAX': LMax(8, 14),
           'BULK_LIKE_BELOW': 0.35, 'T_DEBYE': 420, 'T_EXPERIMENT': 100,
           'SITE_DEF': {'Ir': {'surf': {3, 2}}, 'O': {'ads': {1}}},
           'VIBR_AMP_SCALE': ['*surf 1.3',], 'V0_IMAG': 5.0},
<<<<<<< HEAD
    'PtRh': {'RUN': [0],
           'THEO_ENERGIES': [49, 550, 3], 'ELEMENT_MIX': {'Me': ['Rh', 'Pt']},
           'BULK_LIKE_BELOW': 0.45, 'T_DEBYE': 250, 'T_EXPERIMENT': 300,
           'SITE_DEF': {
               'O': {'surf': {1, 2}},
               'Me': {'layer_1': {3, 4, 5}, 'layer_2': {6, 7, 8},
                      'layer_3': {9, 10, 11}, 'layer_4': {12, 13, 14}}},
           'VIBR_AMP_SCALE': ['*surf 1.3',]},
=======
    'domains': {'RUN': [4], 'LOG_LEVEL': 10, 'THEO_ENERGIES': [50, 152, 3],
                'V0_IMAG': 5.0, 'LMAX': LMax(8, 12),
                'DOMAIN': [('', 'silver'), ('Bi', 'bismuth')]},
    'domains_identical': {},
>>>>>>> b26d332a
    'empty': {}, 'stop': {}, 'no_stop': {}, 'missing_equals': {},
    'left empty': {},
    }
for key in ('stop', 'no_stop', 'left empty'):
    _READ[key].update(**_READ['Ir'])  # Copies of the Ir file
_READ['missing_equals'].update(**_READ['Ag'])
del _READ['missing_equals']['SUPERLATTICE']
_READ['domains_identical'].update(**_READ['domains'])
_READ['domains_identical']['DOMAIN'] = [('', 'silver'), ('', 'silver')]

# FORTRAN_COMP added on a copy of the Ag(100) file
_READ['fortran comp'] = deepcopy(_READ['Ag'])
_READ['fortran comp']['FORTRAN_COMP'] = ['gfortran',
                                         '-llapack -lpthread -lblas']

_PATHS = {
    'Ag': 'Ag(100)/initialization/PARAMETERS',
    'Ir': 'parameters/PARAMETERS_Ir(100)-(2x1)-O',
<<<<<<< HEAD
    'PtRh': 'parameters/PARAMETERS_Pt25Rh75(100)-p(3x1)-O',
=======
    'domains': 'parameters/PARAMETERS_domains',
    'domains_identical': 'parameters/PARAMETERS_domains_identical',
>>>>>>> b26d332a
    'empty': 'parameters/PARAMETERS_empty',
    'fortran comp': 'parameters/PARAMETERS_fortran_comp',
    'stop': 'parameters/PARAMETERS_stop',
    'no_stop': 'parameters/PARAMETERS_stop_false',
    'missing_equals': 'parameters/PARAMETERS_missing_equals',
    'unknown_param': 'parameters/PARAMETERS_unknown',
    'left empty': 'parameters/PARAMETERS_left_side_empty',
    'no value': 'parameters/PARAMETERS_no_value',
    'typo': 'parameters/PARAMETERS_typo',
    }


def _fill_test_info(label_, info=None, needs_expected=True):
    """Fill parameters test info into a given, or new, TestInfo."""
    if info is None:
        info = TestInfo()
    try:
        info.parameters.expected = _READ[label_]
    except KeyError:
        if needs_expected:
            raise
    info.parameters.param_path = _PATHS[label_]
    return info


for label, test_info in _POSCAR_INFO.items():
    _fill_test_info(label, test_info)


def _get_all_parameters_infos():
    """Yield all TestInfo objects of known PARAMETERS files."""
    yield from _POSCAR_INFO.items()

    for label_ in _PATHS:
        if label_ in _POSCAR_INFO:
            continue
        try:
            info = _fill_test_info(label_)
        except KeyError:
            continue
        yield label_, info


_ALL_INFOS = dict(_get_all_parameters_infos())


class CasesParametersFile:
    """Collection of simple PARAMETERS file cases."""

    @parametrize(info=_ALL_INFOS.values(), ids=_ALL_INFOS)
    def case_parameters_file(self, info, data_path):
        """Return information regarding a PARAMETERS file."""
        return info, data_path/info.parameters.param_path

    def case_domains(self, data_path):
        """Return the main PARAMETERS file of a multi-domain calculation."""
        info = _fill_test_info('domains')
        return self.case_parameters_file(info, data_path)

    def case_domains_identical(self, data_path):
        """Return the main PARAMETERS file of a two-same-domain calculation."""
        info = _fill_test_info('domains_identical')
        return self.case_parameters_file(info, data_path)

    def case_stop(self, data_path):
        """Return one PARAMETERS file with a line without an '=' sign."""
        info = _fill_test_info('stop')
        return self.case_parameters_file(info, data_path)

    def case_misses_equals(self, data_path):
        """Return one PARAMETERS file with a line without an '=' sign."""
        info = _fill_test_info('missing_equals')
        return self.case_parameters_file(info, data_path)

    @case(tags=CaseTag.RAISES)
    def case_unknown_parameter(self, data_path):
        """Return one PARAMETERS file with an unknown parameter."""
        info = _fill_test_info('unknown_param', needs_expected=False)
        return self.case_parameters_file(info, data_path)

    @case(tags=CaseTag.RAISES)
    def case_no_value_parameter(self, data_path):
        """Return one PARAMETERS file with a value-less parameter."""
        info = _fill_test_info('no value', needs_expected=False)
        return self.case_parameters_file(info, data_path)

    @case(tags=CaseTag.RAISES)
    def case_typo(self, data_path):
        """Return one PARAMETERS file with a typo in it."""
        info = _fill_test_info('typo', needs_expected=False)
        return self.case_parameters_file(info, data_path)


@parametrize(info=_POSCAR_INFO.values(), ids=_POSCAR_INFO)
def case_parameters_slab(info, make_poscar, data_path):
    """Return a slab, an Rparam (read from file), and TestInfo."""
    slab, _, info = make_poscar(info)
    rpars = parameters.read(data_path / info.parameters.param_path)
    return slab, rpars, info<|MERGE_RESOLUTION|>--- conflicted
+++ resolved
@@ -63,7 +63,6 @@
            'BULK_LIKE_BELOW': 0.35, 'T_DEBYE': 420, 'T_EXPERIMENT': 100,
            'SITE_DEF': {'Ir': {'surf': {3, 2}}, 'O': {'ads': {1}}},
            'VIBR_AMP_SCALE': ['*surf 1.3',], 'V0_IMAG': 5.0},
-<<<<<<< HEAD
     'PtRh': {'RUN': [0],
            'THEO_ENERGIES': [49, 550, 3], 'ELEMENT_MIX': {'Me': ['Rh', 'Pt']},
            'BULK_LIKE_BELOW': 0.45, 'T_DEBYE': 250, 'T_EXPERIMENT': 300,
@@ -72,12 +71,10 @@
                'Me': {'layer_1': {3, 4, 5}, 'layer_2': {6, 7, 8},
                       'layer_3': {9, 10, 11}, 'layer_4': {12, 13, 14}}},
            'VIBR_AMP_SCALE': ['*surf 1.3',]},
-=======
     'domains': {'RUN': [4], 'LOG_LEVEL': 10, 'THEO_ENERGIES': [50, 152, 3],
                 'V0_IMAG': 5.0, 'LMAX': LMax(8, 12),
                 'DOMAIN': [('', 'silver'), ('Bi', 'bismuth')]},
     'domains_identical': {},
->>>>>>> b26d332a
     'empty': {}, 'stop': {}, 'no_stop': {}, 'missing_equals': {},
     'left empty': {},
     }
@@ -96,12 +93,9 @@
 _PATHS = {
     'Ag': 'Ag(100)/initialization/PARAMETERS',
     'Ir': 'parameters/PARAMETERS_Ir(100)-(2x1)-O',
-<<<<<<< HEAD
     'PtRh': 'parameters/PARAMETERS_Pt25Rh75(100)-p(3x1)-O',
-=======
     'domains': 'parameters/PARAMETERS_domains',
     'domains_identical': 'parameters/PARAMETERS_domains_identical',
->>>>>>> b26d332a
     'empty': 'parameters/PARAMETERS_empty',
     'fortran comp': 'parameters/PARAMETERS_fortran_comp',
     'stop': 'parameters/PARAMETERS_stop',
