--- conflicted
+++ resolved
@@ -7,17 +7,11 @@
 __created__ = '2023-08-02'
 __license__ = 'GPLv3+'
 
-<<<<<<< HEAD
-
-import pytest
-from pytest_cases import fixture, parametrize
-=======
 import os
 
 import pytest
 from pytest_cases import fixture
 from pytest_cases import parametrize
->>>>>>> e71c858f
 
 from viperleed.calc.cli import ViPErLEEDCalcCLI
 from viperleed.calc.cli import _copy_files_from_manifest
@@ -26,10 +20,7 @@
 from ..helpers import filesystem_from_dict
 from ..helpers import filesystem_to_dict
 
-<<<<<<< HEAD
-=======
 
->>>>>>> e71c858f
 @fixture(name='calc_parser')
 def fixture_calc_parser():
     """Return a CLI argument parser for viperleed.calc."""
@@ -57,9 +48,6 @@
     @parametrize(v_flag=('-vv', '--very-verbose'))
     def test_parse_very_verbose(self, calc_parser, v_flag):
         """Check interpretation of -vv flag."""
-<<<<<<< HEAD
-        assert calc_parser.parse_args([v_flag,]).very_verbose
-=======
         assert calc_parser.parse_args([v_flag,]).very_verbose
 
 
@@ -121,5 +109,4 @@
         self.test_copy_successful(manifest, tmp_path)
         expect_print = f'Error copying two{os.sep}this_does_not_exist'
         stdout = capsys.readouterr().out
-        assert expect_print in stdout
->>>>>>> e71c858f
+        assert expect_print in stdout