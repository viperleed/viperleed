--- conflicted
+++ resolved
@@ -29,10 +29,6 @@
 __created__ = '2023-02-28'
 __license__ = 'GPLv3+'
 
-<<<<<<< HEAD
-import os
-=======
->>>>>>> 82363d74
 from pathlib import Path
 
 import pytest
