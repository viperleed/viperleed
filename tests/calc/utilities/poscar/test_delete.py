--- conflicted
+++ resolved
@@ -45,21 +45,12 @@
         assert np.allclose(slab.ucell, original_ucell)
         assert np.allclose(processed.ucell, original_ucell)
 
-<<<<<<< HEAD
-    @pytest.mark.parametrize('c', INVALID_CUT_FRACTIONS)
-    def test_invalid_c(self, c):
-        """Test the DeleteAboveCLI class."""
-        parser = DeleteAboveCLI().parser
-        with pytest.raises(SystemExit):
-            parser.parse_args([str(c)])
-=======
     @parametrize(invalid_c=INVALID_CUT_FRACTIONS)
     def test_invalid_c(self, invalid_c):
         """Test the DeleteAboveCLI class."""
         cli = DeleteAboveCLI()
         with pytest.raises(SystemExit):
             cli.parse_cli_args([str(invalid_c)])
->>>>>>> 709bae78
 
 
 class TestDeleteBelow:
@@ -81,21 +72,12 @@
         assert np.allclose(slab.ucell, original_ucell)
         assert np.allclose(processed.ucell, original_ucell)
 
-<<<<<<< HEAD
-    @pytest.mark.parametrize('c', INVALID_CUT_FRACTIONS)
-    def test_invalid_c(self, c):
-        """Test the DeleteBelowCLI class."""
-        parser = DeleteBelowCLI().parser
-        with pytest.raises(SystemExit):
-            parser.parse_args([str(c)])
-=======
     @parametrize(invalid_c=INVALID_CUT_FRACTIONS)
     def test_invalid_c(self, invalid_c):
         """Test the DeleteBelowCLI class."""
         cli = DeleteBelowCLI()
         with pytest.raises(SystemExit):
             cli.parse_cli_args([str(invalid_c)])
->>>>>>> 709bae78
 
 
 class TestDeleteBetween:
