--- conflicted
+++ resolved
@@ -4,22 +4,13 @@
 
 @author: Alexander M. Imre
 """
-
 import sys
 
-<<<<<<< HEAD
-from viperleed.calc.files.poscar import readPOSCAR
-=======
 import numpy as np
 import pytest
 
-vpr_path = str(Path(__file__).parent.parent.parent.parent)
-if os.path.abspath(vpr_path) not in sys.path:
-    sys.path.append(os.path.abspath(vpr_path))
-
-from viperleed.tleedmlib.classes import rparams
-from viperleed.tleedmlib.files import poscar
->>>>>>> a73a0358
+from viperleed.calc.classes import rparams
+from viperleed.calc.files import poscar
 
 
 @pytest.fixture(scope="function")
