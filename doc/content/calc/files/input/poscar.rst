.. include:: /substitutions.rst

.. _poscar:

POSCAR
======

A POSCAR file describes the structure: The unit cell, the atom types (and the
number of atoms for each type), and their coordinates. Note that the atom names
in a POSCAR file ("POSCAR elements") need not be actual chemical elements (as
given in the periodic table).
See :ref:`element name collision<ElementNameCollision>` for the distinction
between POSCAR elements and chemical elements, and the :ref:`ELEMENT_MIX` and
:ref:`ELEMENT_RENAME` parameters for mapping between POSCAR element names and
chemical elements.

The POSCAR file format is the same as used in VASP input, and can be exported
directly from VESTA :cite:p:`mommaVESTAThreedimensionalVisualization2011`
(File -> Export Data -> file type 'VASP (POSCAR;*.vasp)' -> Fractional
coordinates). The atoms in the POSCAR file are ordered by element, but
otherwise, their order does not matter. In the data lines containing
coordinates, only the first three columns are read by ViPErLEED, so
anything to the right will be ignored. POSCAR files with "Cartesian"
coordinates will be accepted, but ViPErLEED uses fractional ("Direct")
coordinates in all output files, so it is recommended to follow this
convention in the input as well.

**See also:** `POSCAR in the VASP wiki <https://www.vasp.at/wiki/index.php/POSCAR>`__

ViPErLEED has some requirements concerning the orientation of the structure
in the POSCAR file. The first two unit-cell vectors **a** and **b** must lie
in the surface plane, i.e. their *z* component (perpendicular to the surface)
must be zero. The third unit-cell vector **c** must have a non-zero component
in the *z* direction, but does not necessarily have to be perpendicular to the
surface. Slabs must be asymmetric, with +*z* pointing away from the surface into
vacuum, and the lowest-lying layers (i.e. smallest *z* coordinates) bulk-like.

After the |calc| :ref:`initialization<initialization>` is run for the first
time, the original POSCAR file will be copied to POSCAR_user. The following
changes are then made to POSCAR:

-  The unit cell will be simplified to a higher-symmetry / lower-circumference
   form, if possible. If this happens, a warning will appear in the log
   together with the transformation matrix.
-  Rhombic, oblique and hexagonal cells will be transformed from acute to
   obtuse
-  The origin will be shifted to a high-symmetry point, that is, the
   highest-order rotation axis, or if no rotation axis is found, a
   mirror or glide plane.
-  For atoms that were recognized as symmetry-equivalent within
   :ref:`sym_eps`, the atomic positions will be averaged to fully
   correspond to the system's symmetry (using either an automatically
   determined plane group, or the one defined in :ref:`ISYM`). This
   behavior can be altered with the :ref:`SYMMETRIZE_INPUT` parameter.
-  Atoms that lie within :ref:`sym_eps`  of a rotation
   axis or mirror plane will be moved onto that axis or plane to fully
   correspond to the system's symmetry. This can also be prevented via
   :ref:`SYMMETRIZE_INPUT`.
-  If a symmetry reduction that requires rotation of the unit cell has
   been set in the :ref:`ISYM` parameter, the unit cell will be rotated
   in the POSCAR.
-  Comments will be added in the POSCAR file, which predict the behavior
   of the system during the subsequent calculations (see below).

This modified POSCAR file can be found in the OUT folder after
:ref:`initialization`.

.. note::
    A non-halted execution (i.e., one where :ref:`halting` was set to a
    value larger than the default) that includes a structure optimization
    will overwrite the :ref:`OUT/POSCAR<poscar_out>` file created during
    :ref:`initialization` with the one found by the (last) optimization step.

Comment lines
-------------

The POSCAR file contains the following **comment lines** after initialization:

-  **Plane group**: planar symmetry group of the slab.
   If :ref:`ISYM` is used to select a certain group, this will be
   indicated, while the full symmetry of the slab is mentioned in brackets. In
   the POSCAR_oricell file, this is prepended by stars, since the original cell
   might not display the correct symmetry. See also the
   :ref:`list of planegroups <planegroups>`.

The atoms are then listed one per line, grouped by element.
For each atom the following information is given:

-  **N**: Consecutive numbering of the atoms. Same as atom number in VESTA
   :cite:p:`mommaVESTAThreedimensionalVisualization2011`. Atom numbering is
   conserved from the original POSCAR. This numbering convention is applied
   everywhere in |calc|.
-  **SiteLabel**: ``element_sitetype``, as determined from
   :ref:`SITEDEF`.
-  **Layer**: The layer that the atom is in, as determined from
   :ref:`LAYER_CUTS`.
-  **Linking**: Progressive label that indicates which atoms are related to one
   another by the symmetry **Group**. When one of the atoms from an equivalence
   group is moved via the :ref:`DISPLACEMENTS`, its equivalent ones will be
   also moved such that the symmetry is conserved (see the :ref:`DISPLACEMENTS`
   file for further details).
-  **FreeDir**: Allowed in-plane movement direction for the atom during LEED
   optimization. Will be ``locked`` if the atom is on a rotation axis, and
   ``[i j]`` if the atom is on a mirror plane, where the allowed direction is
   ``ia + jb``. This column is not displayed in the POSCAR_oricell file, since
   the cell (and therefore the unit vectors) might be different. Bulk atoms
   will be labelled ``bulk`` in this column, since they cannot be moved during
   optimization.


.. _poscar_out:

OUT/POSCAR
----------

After running the :ref:`initialization`, a POSCAR file can be found in the
OUT folder. This is an edited version of the user-given POSCAR, as described
:ref:`above<poscar>`.

After executing a structure optimization (i.e., :ref:`search<search>`
or :ref:`fdoptimization`), the POSCAR file in OUT corresponds to the one
that realizes the best (i.e., smallest) |R factor|. It has the same format
as the one after initialization.

<<<<<<< HEAD
=======
.. versionchanged:: 0.13.0
    In earlier versions of |calc|, the automatically edited POSCAR file
    would only appear in the root directory after :ref:`initialization`,
    and only the POSCAR file resulting from a structural optimization
    would be stored in OUT. This file used to be named POSCAR_OUT.

>>>>>>> e71c858f

.. _poscar_oricell:

POSCAR_oricell
--------------

A separate **POSCAR_oricell** file is created (see SUPP folder), which contains
comments and corrections of atomic positions, but with the same orientation and
position of the unit cell as in the original POSCAR.
This can be used for direct comparison (e.g., in VESTA
:cite:p:`mommaVESTAThreedimensionalVisualization2011`) with the original file,
and can be useful to judge whether the :ref:`sym_eps` value chosen is
appropriate.


.. _poscar_bulk:

POSCAR_bulk
-----------

In addition, a **POSCAR_bulk** file is created (see SUPP folder) based
on the :ref:`LAYER_CUTS`, :ref:`N_BULK_LAYERS`, :ref:`BULK_REPEAT` and
:ref:`SUPERLATTICE` parameters. The structure in this file represents
the bulk as it will be used during the TensErLEED calculations. You can
check whether the bulk unit cell was recognized correctly by opening
POSCAR_bulk in VESTA and editing the boundary such that multiple cells
are shown in all three directions. For the same purpose, the
**POSCAR_bulk_appended** is the original POSCAR file with 1–3 bulk units
(depending on the bulk thickness) appended at the bottom, meant to check
whether the bulk cell is aligned correctly with the slab.


.. _poscar_mincell:

POSCAR_mincell
--------------

If the :ref:`SYMMETRY_CELL_TRANSFORM` parameter is set, or if a smaller-area
unit cell is found during the symmetry search, an additional **POSCAR_mincell**
file will be written, containing the atoms in the reduced unit cell.


.. _poscar_vacuum_corrected:

POSCAR_vacuum_corrected
-----------------------

A **POSCAR_vacuum_corrected** file is provided (in folder SUPP) if the original
POSCAR file does not have a suitable vacuum gap (> 5 Å) between its topmost and
(a **c**-periodic replica of its) bottommost atom. The following POSCAR input
files will be considered unsuitable for ViPErLEED:

* The vacuum gap is somewhere in the middle. This means that there are multiple
  atoms above a large (> 5 Å) vacuum gap. A typical example is a 'symmetric'
  slab centred at :math:`c=0`;
* There are atoms very close (:math:`< 1\times10^{-4}` in fractional
  coordinates) to both :math:`c=0` and :math:`c=1`.

In these cases, the POSCAR_vacuum_corrected file may be used as a starting
point to produce an acceptable input POSCAR for a subsequent run.

.. note::
    When preparing a new set of input files from POSCAR_vacuum_corrected, be
    careful to adapt any :ref:`PARAMETERS` that are defined as fractions of
    the unit-cell c vector (e.g., :ref:`LAYER_CUTS`, :ref:`BULK_LIKE_BELOW`,
    :ref:`BULK_REPEAT`).

A POSCAR file with a gap smaller than 5 Å will not cause ViPErLEED to stop, but
a POSCAR_vacuum_corrected file is nonetheless generated. It can be used, e.g.,
to judge the appropriate identification of which atoms are at the top and which
ones belong to the bulk-like portion of the input POSCAR.<|MERGE_RESOLUTION|>--- conflicted
+++ resolved
@@ -122,15 +122,12 @@
 that realizes the best (i.e., smallest) |R factor|. It has the same format
 as the one after initialization.
 
-<<<<<<< HEAD
-=======
 .. versionchanged:: 0.13.0
     In earlier versions of |calc|, the automatically edited POSCAR file
     would only appear in the root directory after :ref:`initialization`,
     and only the POSCAR file resulting from a structural optimization
     would be stored in OUT. This file used to be named POSCAR_OUT.
 
->>>>>>> e71c858f
 
 .. _poscar_oricell:
 
