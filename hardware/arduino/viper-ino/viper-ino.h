/* ViPErLEED - Firmware for Arduino hardware controller

@author: Bernhard Mayr
@author: Michael Schmid (@schmid-iap)
@author: Michele Riva (@michele-riva)
@author: Florian Dörr (@FlorianDoerr)
Date: 26.04.2021
*/

#ifndef _VIPERLEED
#define _VIPERLEED


// arduino_utils.h, states-def.h and viper-serial.h come from ../lib
#include "arduino_utils.h"  // from ../lib; for setChipSelectHigh,
                            // getMedian, bigger, biggest
#include "states-def.h"     // Basic state-manchine definitions
#include "viper-serial.h"   // Serial-communication functions and constants
#include "ADC_AD7705.h"     // Settings of the currently used ADC
#include "DAC_AD5683.h"     // Settings of the currently used DAC


// Useful macros, structs and unions
#define LENGTH(array)  (sizeof(array) / sizeof((array)[0]))
#define MIN(a, b)      ((a) < (b) ? (a) : (b))
#ifndef NAN
    #define NAN   (1.0/0)   // Floating-point not-a-number
#endif

// Interpret the same value as either uint16_t or a 2-bytes array
union uint16OrBytes{
    uint16_t asInt;
    byte asBytes[2];
};

// Interpret the same value as either int16_t or a 2-bytes array
union int16OrBytes{
    int16_t asInt;
    byte asBytes[2];
};

// Interpret the same value as either int32_t or a 4-bytes array
union int32OrBytes{
    int32_t asInt;
    byte asBytes[4];
};

// Interpret the same value as either (32-bit) float or a 4-bytes array
union floatOrBytes{
    float asFloat;
    byte asBytes[4];
};


/** ------------------------ Communication with PC ----------------------- **/
// Further globals and constans defined in viper-serial.h

// Acceptable messages for communication with the PC
<<<<<<< HEAD
#define PC_AUTOGAIN          65  // PC requested auto-gain for ADCs (ASCII 'A')
#define PC_CALIBRATION       67  // PC requested self-calibration of all ADCs at all gains (ASCII 'C')
#define PC_CHANGE_MEAS_MODE 109  // PC requested a change between continuous and single measurement mode (ASCII 'm')
#define PC_MEASURE_ONLY      77  // PC requested measurement without changing Voltage (ASCII 'M')
#define PC_SET_UP_ADCS       83  // PC requested to prepare the ADCs for a measurement (ASCII 'S')   // TODO: The python side will have to keep track of when the last calibration was done, and warn if it is too old.
#define PC_SET_VOLTAGE       86  // PC requested to set a certain energy (ASCII 'V')
#define PC_SET_VOLTAGE_ONLY 118  // PC requested set energy without follow up measurement (ASCII 'v')

// Error codes
#define ERROR_NEVER_CALIBRATED    6   // The ADCs have never been calibrated before since bootup
#define ERROR_ADC_SATURATED       8   // One of the ADC values reached saturation, and gain can't be decreased further
#define ERROR_TOO_HOT             9   // The temperature read by the LM35 is too high
#define ERROR_HARDWARE_UNKNOWN   10   // The PC never asked for the hardware configuration

/** TODO:
    Judging from the code, and if I didn't misinterpret anything, I think
    we can have only one buffer for the input/output to the PC, so we can
    replace "data_received" and "data_send" with a single "message" array
    Alternatively, we can have them be a decodedCommand[] and encodedReply[]
*/


/** ------------------------- Finite state machine ------------------------- **/
#define STATE_SET_UP_ADCS          1  // Pick correct ADC channels and no. of measurement points
#define STATE_SET_VOLTAGE          2  // Set a voltage with the DAC, wait, then trigger the ADCs
#define STATE_CHANGE_MEASUREMENT_MODE 3 // Get and set the desired measurement mode
#define STATE_MEASURE_ADCS         4  // ADC measurements in progress
#define STATE_ADC_VALUES_READY     5  // ADC measurements done
#define STATE_AUTOGAIN_ADCS        6  // Find optimal gain for both ADCs
#define STATE_CALIBRATE_ADCS       8  // Figure out correct offset and calibration factors for ADCs at all gains.
bool continuousMeasurement = false;   // Decides if the Arduino continues to measure and return data or if it stops after doing so once


/** ---------------------- Hardware-specific settings ---------------------- **/
=======
// Further commands defined in viper-serial.h

// PC_AUTOGAIN: PC requested auto-gain for ADCs (ASCII 'A').
#define PC_AUTOGAIN          65
// PC_CALIBRATION: PC requested self-calibration
// of all ADCs at all gains (ASCII 'C').
#define PC_CALIBRATION       67
// PC_CHANGE_MEAS_MODE: PC requested a change between
// continuous and single-measurement modes (ASCII 'm').
#define PC_CHANGE_MEAS_MODE 109
// PC_CONFIGURATION: PC requested hardware configuration (ASCII '?').
#define PC_CONFIGURATION     63
// PC_MEASURE_ONLY: PC requested measurement
// without changing voltage (ASCII 'M').
#define PC_MEASURE_ONLY      77
// PC_RESET: PC requested a global reset (ASCII 'R').
#define PC_RESET             82
// PC_SET_SERIAL_NR: PC requested setting of a serial number (ASCII 's').
#define PC_SET_SERIAL_NR    115
// PC_SET_UP_ADCS: PC requested to prepare the
// ADCs for a measurement (ASCII 'S').
#define PC_SET_UP_ADCS       83                                                 // TODO: The python side will have to keep track of when the last calibration was done, and warn if it is too old.
// PC_SET_VOLTAGE: PC requested to set a certain energy (ASCII 'V').
// After setting the voltage, the arduino will start measuring.
#define PC_SET_VOLTAGE       86
// PC_SET_VOLTAGE_ONLY: PC requested set energy without
// follow-up measurement (ASCII 'v').
#define PC_SET_VOLTAGE_ONLY 118
// PC_STOP: PC requested a stop on all activity. Return to idle (ASCII 'x').
#define PC_STOP             120

// Serial-communication-related error codes
// Further errors defined in viper-serial.h and states-def.h

// ERROR_NEVER_CALIBRATED: The ADCs have never
// been calibrated before since bootup.
#define ERROR_NEVER_CALIBRATED    6
// ERROR_ADC_SATURATED: One of the ADC values reached saturation,
// and gain can't be decreased further.
#define ERROR_ADC_SATURATED       8
// ERROR_TOO_HOT: The temperature read by the LM35 is too high.
#define ERROR_TOO_HOT             9
// ERROR_HARDWARE_UNKNOWN: The PC never asked for the hardware configuration.
#define ERROR_HARDWARE_UNKNOWN   10


/** ------------------------ Finite state machine ------------------------ **/
// Further globals and constans defined in states-def.h

// STATE_SET_UP_ADCS: Pick correct ADC channels and no. of measurement points.
#define STATE_SET_UP_ADCS          1
// STATE_SET_VOLTAGE: Set a voltage with the DAC, wait, then trigger the ADCs.
#define STATE_SET_VOLTAGE          2
// STATE_CHANGE_MEASUREMENT_MODE: Get and set the desired measurement mode.
#define STATE_CHANGE_MEASUREMENT_MODE 3
// STATE_MEASURE_ADCS: ADC measurements in progress.
#define STATE_MEASURE_ADCS         4
// STATE_ADC_VALUES_READY: ADC measurements done.
#define STATE_ADC_VALUES_READY     5
// STATE_AUTOGAIN_ADCS: Find optimal gain for both ADCs.
#define STATE_AUTOGAIN_ADCS        6
// STATE_GET_CONFIGURATION: Find current hardware configuration
// and return it, together with box ID, firmware version, and serial number.
#define STATE_GET_CONFIGURATION    7
// STATE_CALIBRATE_ADCS: Figure out correct offset and
// calibration factors for ADCs at all gains.
#define STATE_CALIBRATE_ADCS       8
// STATE_SET_SERIAL_NR: Read serial number from EEPROM.
#define STATE_SET_SERIAL_NR       10
// continuousMeasurement: Decides if the Arduino continues to measure
// and return data or if it stops after doing so once.
bool continuousMeasurement = false;


/** --------------------- Hardware-specific settings --------------------- **/
>>>>>>> e135e7ab
// Measurement devices

// N_MAX_MEAS: Number of measurement devices that we can have: 3
// ADC#0, ADC#1, LM35 (if present)
#define N_MAX_MEAS         3
// N_MAX_ADCS_ON_PCB: Maximum number of ADCs on the PCB
#define N_MAX_ADCS_ON_PCB  2

// I/O pins on Arduino board

// CS_DAC: (Inverted) chip select of DAC.
#define CS_DAC             4
// CS_ADC_0: (Inverted) chip select of ADC #0.
#define CS_ADC_0           5
// CS_ADC_1: (Inverted) chip select of ADC #1 (optional).
#define CS_ADC_1           6
// LM35_PIN: LM35 temperature sensor (optional).
#define LM35_PIN          A1
// RELAY_PIN: Relay is connected here if present.
#define RELAY_PIN         A4
// JP_I0_PIN: Jumper for manual I0 2.5V range, same as relay pin.
#define JP_I0_PIN         A4
// JP_AUX_PIN: Jumper for manual AUX 2.5 V range.
#define JP_AUX_PIN        A5

// Arduino internal reference, ADC maximum, and settings for relay and LM35

// VREF_INTERNAL: Arduino micro internal ADC reference is 2.56 V.
#define VREF_INTERNAL   2.56
// ARDUINO_ADC_MAX: 10-bit internal ADC
#define ARDUINO_ADC_MAX  0x3ff
// RELAY_MIN_ADU: Relay has about 0.12 V with pull-up,
// ADC signal is larger than this.
#define RELAY_MIN_ADU     24
// RELAY_MAX_ADU: ADC signal of relay with pull-up is less than this.
#define RELAY_MAX_ADU     96
// LM35_MAX_ADU: LM35 signal should be less than 0.8 V (80 degC).
#define LM35_MAX_ADU     320
// ARDUINO_ADU_VOLTS: Internal ADC: volts per ADU.
#define ARDUINO_ADU_VOLTS (VREF_INTERNAL/ARDUINO_ADC_MAX)
// ARDUINO_ADU_DEG_C: LM35 degC per ADU.
#define ARDUINO_ADU_DEG_C (100*ARDUINO_ADU_VOLTS)

// Scaling of ADC input ranges due to voltage
// dividers or preamplification on the board.

// ADC_0_CH0_SCALE_JO: ADC#0 channel 0:
// with JP at I0 open or relay off, in volts
#define ADC_0_CH0_SCALE_JO      0.004
// ADC_0_CH1_SCALE: ADC#0 channel 1: High-voltage divider
#define ADC_0_CH1_SCALE    (16000./39.*0.001)
// ADC_1_CH0_SCALE: ADC#1 channel 0: uAmps
#define ADC_1_CH0_SCALE        (10/2500.0)
// ADC_1_CH1_SCALE_JO: ADC#1 channel 1:
// with JP5 open (voltage divider), in volts
#define ADC_1_CH1_SCALE_JO      0.004

// Which hardware and closed jumpers do we have?
// Bits of present/closed jumpers are 1.

// ADC_0_PRESENT: Bit is set if ADC #0 was detected
#define ADC_0_PRESENT   0x01
// ADC_1_PRESENT: Bit is set if ADC #1 was detected
#define ADC_1_PRESENT   0x02
// LM35_PRESENT: Bit is set if LM35 temperature sensor was detected
#define LM35_PRESENT    0x04
// RELAY_PRESENT: Bit is set if the relay for I0 input 2.5V/10V is present
#define RELAY_PRESENT   0x08
// JP_I0_CLOSED: Bit is set if JP3 7-8 is closed
// or relay on (to indicate 2.5V I0 range)
#define JP_I0_CLOSED    0x10
// JP_AUX_CLOSED: Bit is set if JP5 is closed
// (to indicate 2.5V AUX range rather than 10V range)
#define JP_AUX_CLOSED   0x20

// ADC saturation thresholds

// ADC_SATURATION: Threshold to deem abs(adcValue) at saturation,
// in principle it should be 32767/-32768 but needs testing.
#define ADC_SATURATION       32760
// ADC_RANGE_THRESHOLD: If output is larger than this
// (~25% of range), we need a new gain next time
#define ADC_RANGE_THRESHOLD  0x3fff


/** ------------------- Globals for firmware functions ------------------- **/
// Timers (defined in milliseconds)

// dacSettlingTime: The time interval for the DAC output to be stable.
// This is just a default value. The actual one comes from the PC with a
// PC_SET_VOLTAGE command, and is read in setVoltage().
uint16_t      dacSettlingTime = 100;
// nextVoltageStep: Counter for multiple voltage steps.
byte nextVoltageStep;

// hardwareDetected: Bits set indicate this hardware is present/jumper closed.
uint16OrBytes hardwareDetected;
// hardwareNeverChecked: Is set false if the
// PC asked for the hardware configuration.
bool hardwareNeverChecked = true;
// takeMeasurements: Is set according to set voltage command.
// True if measurements are requested.
bool takeMeasurements = true;

// ADCs: measurement frequency, channel, gain

// adcUpdateRate: Update rate for both ADCs (will be set for line frequency).
byte     adcUpdateRate;
// adc0Channel: Channel of ADC#0
byte     adc0Channel;
// adc1Channel: Channel of ADC#1
byte     adc1Channel;
// adc0Gain: Gain of ADC#0, 0...7
byte     adc0Gain = 0;
// adc1Gain: Gain of ADC#1, 0...7
byte     adc1Gain = 0;
// adc0ShouldDecreaseGain: Whether ADC#0 should
// increase its gain in the next cycle.
bool     adc0ShouldDecreaseGain = false;
// adc1ShouldDecreaseGain: Whether ADC#1 should
// increase its gain in the next cycle.
bool     adc1ShouldDecreaseGain = false;

// ADCs: quantities needed for self-calibration

// calibrationGain: Gain for which a calibration is currently
// being performed (in parallel for both ADCs).
byte     calibrationGain = 0;
// calibratedChannels: Array of flags to keep track of which
// channels (last index) of the ADCs have been calibrated.
bool     calibratedChannels[N_MAX_ADCS_ON_PCB][2];
// selfCalDataVsGain: For each gain, two ADCs, two
// channels each, and last index is offset(0)&gain(1).
int32_t  selfCalDataVsGain[AD7705_MAX_GAIN + 1][2][2][2];

// ADCs: variables for measuring and storing the line frequency ripple

// maximumPeak: Maximum of measurement, one for each ADC.
int16_t  maximumPeak[N_MAX_ADCS_ON_PCB];
// : minimumPeak: Minimum of measurement, one for each ADC.
int16_t  minimumPeak[N_MAX_ADCS_ON_PCB];
// adc0RipplePP: Ripple (peak-peak) measured
// at gain=0 for ADC#0 during auto-gain.
int16_t  adc0RipplePP = 0;
// adc1RipplePP: Ripple (peak-peak) measured
// at gain=0 for ADC#1 during auto-gain.
int16_t  adc1RipplePP = 0;

/* // ADC container                                                             // TODO: use it to simplify code below
struct analogToDigitalConverter {
    byte     chipSelect;    // to be initialized!
    uint16_t present;       // to be initialized!
    byte     channel = AD7705_CH0;
    byte     gain = 0;
    bool     shouldDecreaseGain = false;
    // Ripple (peak-peak) measured at gain=0 during auto-gain.
    int16_t  ripplePP = 0;                                                       // TODO: should we keep the largest ripple value ever measured or the latest?
    // For each gain, two channels each, and last index is offset(0) & gain(1)
    int32_t  calibrationForGain[AD7705_MAX_GAIN + 1][2][2];
    bool     calibratedChannels[2] = {false, false};
} externalADCs[N_MAX_ADCS_ON_PCB]; */

// Measurements

// numMeasurementsToDo: No. of ADC measurements
// to do before measurement is considered over.
uint16_t numMeasurementsToDo = 1;
// numMeasurementsToDoBackup: Copy of the previous one, used
// to restore the previous value after auto-gain is done.
uint16_t numMeasurementsToDoBackup = 1;
// numMeasurementsDone: Counter for the number
// of ADC measurements done so far.
uint16_t numMeasurementsDone;
// summedMeasurements: Measurements of ADCs and LM35 are summed up here.
int32_t  summedMeasurements[N_MAX_MEAS];
// continuousMeasurementInterval: Time between measurements
// if continuous-measurement mode is on. Currently unused.
uint16_t continuousMeasurementInterval;

// floatOrBytes: Measurements in physical units
floatOrBytes fDataOutput[N_MAX_MEAS];                                           // TODO: rename

#endif<|MERGE_RESOLUTION|>--- conflicted
+++ resolved
@@ -56,43 +56,6 @@
 // Further globals and constans defined in viper-serial.h
 
 // Acceptable messages for communication with the PC
-<<<<<<< HEAD
-#define PC_AUTOGAIN          65  // PC requested auto-gain for ADCs (ASCII 'A')
-#define PC_CALIBRATION       67  // PC requested self-calibration of all ADCs at all gains (ASCII 'C')
-#define PC_CHANGE_MEAS_MODE 109  // PC requested a change between continuous and single measurement mode (ASCII 'm')
-#define PC_MEASURE_ONLY      77  // PC requested measurement without changing Voltage (ASCII 'M')
-#define PC_SET_UP_ADCS       83  // PC requested to prepare the ADCs for a measurement (ASCII 'S')   // TODO: The python side will have to keep track of when the last calibration was done, and warn if it is too old.
-#define PC_SET_VOLTAGE       86  // PC requested to set a certain energy (ASCII 'V')
-#define PC_SET_VOLTAGE_ONLY 118  // PC requested set energy without follow up measurement (ASCII 'v')
-
-// Error codes
-#define ERROR_NEVER_CALIBRATED    6   // The ADCs have never been calibrated before since bootup
-#define ERROR_ADC_SATURATED       8   // One of the ADC values reached saturation, and gain can't be decreased further
-#define ERROR_TOO_HOT             9   // The temperature read by the LM35 is too high
-#define ERROR_HARDWARE_UNKNOWN   10   // The PC never asked for the hardware configuration
-
-/** TODO:
-    Judging from the code, and if I didn't misinterpret anything, I think
-    we can have only one buffer for the input/output to the PC, so we can
-    replace "data_received" and "data_send" with a single "message" array
-    Alternatively, we can have them be a decodedCommand[] and encodedReply[]
-*/
-
-
-/** ------------------------- Finite state machine ------------------------- **/
-#define STATE_SET_UP_ADCS          1  // Pick correct ADC channels and no. of measurement points
-#define STATE_SET_VOLTAGE          2  // Set a voltage with the DAC, wait, then trigger the ADCs
-#define STATE_CHANGE_MEASUREMENT_MODE 3 // Get and set the desired measurement mode
-#define STATE_MEASURE_ADCS         4  // ADC measurements in progress
-#define STATE_ADC_VALUES_READY     5  // ADC measurements done
-#define STATE_AUTOGAIN_ADCS        6  // Find optimal gain for both ADCs
-#define STATE_CALIBRATE_ADCS       8  // Figure out correct offset and calibration factors for ADCs at all gains.
-bool continuousMeasurement = false;   // Decides if the Arduino continues to measure and return data or if it stops after doing so once
-
-
-/** ---------------------- Hardware-specific settings ---------------------- **/
-=======
-// Further commands defined in viper-serial.h
 
 // PC_AUTOGAIN: PC requested auto-gain for ADCs (ASCII 'A').
 #define PC_AUTOGAIN          65
@@ -102,15 +65,9 @@
 // PC_CHANGE_MEAS_MODE: PC requested a change between
 // continuous and single-measurement modes (ASCII 'm').
 #define PC_CHANGE_MEAS_MODE 109
-// PC_CONFIGURATION: PC requested hardware configuration (ASCII '?').
-#define PC_CONFIGURATION     63
 // PC_MEASURE_ONLY: PC requested measurement
 // without changing voltage (ASCII 'M').
 #define PC_MEASURE_ONLY      77
-// PC_RESET: PC requested a global reset (ASCII 'R').
-#define PC_RESET             82
-// PC_SET_SERIAL_NR: PC requested setting of a serial number (ASCII 's').
-#define PC_SET_SERIAL_NR    115
 // PC_SET_UP_ADCS: PC requested to prepare the
 // ADCs for a measurement (ASCII 'S').
 #define PC_SET_UP_ADCS       83                                                 // TODO: The python side will have to keep track of when the last calibration was done, and warn if it is too old.
@@ -120,8 +77,6 @@
 // PC_SET_VOLTAGE_ONLY: PC requested set energy without
 // follow-up measurement (ASCII 'v').
 #define PC_SET_VOLTAGE_ONLY 118
-// PC_STOP: PC requested a stop on all activity. Return to idle (ASCII 'x').
-#define PC_STOP             120
 
 // Serial-communication-related error codes
 // Further errors defined in viper-serial.h and states-def.h
@@ -137,8 +92,6 @@
 // ERROR_HARDWARE_UNKNOWN: The PC never asked for the hardware configuration.
 #define ERROR_HARDWARE_UNKNOWN   10
 
-
-/** ------------------------ Finite state machine ------------------------ **/
 // Further globals and constans defined in states-def.h
 
 // STATE_SET_UP_ADCS: Pick correct ADC channels and no. of measurement points.
@@ -152,22 +105,16 @@
 // STATE_ADC_VALUES_READY: ADC measurements done.
 #define STATE_ADC_VALUES_READY     5
 // STATE_AUTOGAIN_ADCS: Find optimal gain for both ADCs.
-#define STATE_AUTOGAIN_ADCS        6
-// STATE_GET_CONFIGURATION: Find current hardware configuration
-// and return it, together with box ID, firmware version, and serial number.
-#define STATE_GET_CONFIGURATION    7
+#define STATE_AUTOGAIN_ADCS        6   7
 // STATE_CALIBRATE_ADCS: Figure out correct offset and
 // calibration factors for ADCs at all gains.
 #define STATE_CALIBRATE_ADCS       8
-// STATE_SET_SERIAL_NR: Read serial number from EEPROM.
-#define STATE_SET_SERIAL_NR       10
 // continuousMeasurement: Decides if the Arduino continues to measure
 // and return data or if it stops after doing so once.
 bool continuousMeasurement = false;
 
 
 /** --------------------- Hardware-specific settings --------------------- **/
->>>>>>> e135e7ab
 // Measurement devices
 
 // N_MAX_MEAS: Number of measurement devices that we can have: 3
