"""LEED-specific functions used throughout the viperleed calc package."""

__authors__ = (
    'Florian Kraushofer (@fkraushofer)',
    'Alexander M. Imre (@amimre)',
    'Michele Riva (@michele-riva)',
    )
__copyright__ = 'Copyright (c) 2019-2025 ViPErLEED developers'
__created__ = '2019-06-13'
__license__ = 'GPLv3+'

import logging
import os
from pathlib import Path
import re
import shutil
import subprocess
from zipfile import ZipFile

import numpy as np
from quicktions import Fraction

from viperleed.calc.constants import DEFAULT_DELTAS
from viperleed.calc.constants import DEFAULT_TENSORS
from viperleed.calc.lib.math_utils import cosvec
from viperleed.calc.lib.math_utils import lcm
from viperleed.calc.lib.matrix import SingularMatrixError
from viperleed.calc.lib.matrix import ensure_integer_matrix
from viperleed.guilib import get_equivalent_beams


# constants for conversion Angstrom and eV <-> atomic units
HARTREE_TO_EV = 27.211396
EV_TO_HARTREE = 1/HARTREE_TO_EV
BOHR_TO_ANGSTROM = 0.529177210903
ANGSTROM_TO_BOHR = 1/BOHR_TO_ANGSTROM

logger = logging.getLogger(__name__)


###############################################
#                FUNCTIONS                    #
###############################################

def get_superlattice_repetitions(matrix):
    """Return the number of repeats in 2D to cover a superlattice.

    Parameters
    ----------
    matrix : Sequence
        Shape (2, 2). The matrix representing the transformation
        between the "base" lattice and the super-lattice. The
        relation is suprlattice_basis = matrix @ base_basis,
        with the _basis matrices such that in-plane unit vectors
        are rows, i.e., a, b = _basis. Must be non-singular, and
        with all entries (close to) integers.

    Returns
    -------
    repeats : tuple
        Two elements, each corresponds to the number of repetitions
        of the "base" cell along its two unit vectors so as to
        completely cover the superlattice area when back-folded.

    Raises
    ------
    ValueError
        If matrix is singular or an inappropriate shape.
    NonIntegerMatrixError
        If matrix has non-integer elements.
    """
    # Work on a numpy-array copy of the input. Ensure it's float
    # to avoid UFuncTypeError when doing in-place divisions below
    matrix = ensure_integer_matrix(np.copy(matrix).astype(float))
    if matrix.shape != (2, 2):
        raise ValueError(f'Unexpected shape {matrix.shape} for superlattice '
                         'transform matrix. Should be (2, 2)')
    n_repeats = abs(matrix[0, 0] * matrix[1, 1] - matrix[1, 0] * matrix[0, 1])
    n_repeats = round(n_repeats)
    if not n_repeats:
        raise SingularMatrixError('Superlattice transform matrix is singular')

    if n_repeats == 1:  # No area change
        return 1, 1

    # The trick is making the input matrix into a lower-triangular
    # matrix by Gauss elimination. Then we read off the 'number of
    # repeats along the first base vector' from the only non-zero
    # element of the first row. The other direction is just the
    # ratio of n_repeats and the one we already know.
    if not matrix[1, 1]:  # The matrix is upper-triangular. Swap.
        matrix[[0, 1]] = matrix[[1, 0]]
    if matrix[0, 1]:      # The matrix is not triangular. Gauss.
        multiple = lcm(abs(round(matrix[0, 1])),  # lcm needs integers
                       abs(round(matrix[1, 1])))
        first_row, second_row = matrix
        first_row /= first_row[1]
        first_row -= second_row/second_row[1]
        first_row *= multiple  # Ensure integer
    return abs(round(matrix[0, 0])), abs(round(n_repeats / matrix[0, 0]))


def getYfunc(ivfunc, v0i):
    """
    Returns the Y function for a given function. The derivative is
    approximated by the slope between one point to the left and one to the
    right, so the Y function does not have values for the highest and lowest
    energies that are passed.
    Y = L/sqrt(1 + v0i^2 * L^2)
    L = ivfunc' / ivfunc

    Parameters
    ----------
    ivfunc : iterable
        Should be a 2D array, list of lists, or list of tuples containing
        energies in ivfunc[:,0] and values in ivfunc[:,1], both as float.

    v0i : float
        Imaginary part of the inner potential

    Returns
    -------
    yfunc : numpy array
        2D array of the Y-function energies and values

    """
    if len(ivfunc) < 3:
        # cannot calculate derivative, return empty
        return np.array([[]])
    yfunc = None
    ivfunc = np.array(ivfunc)
    for i in range(1, len(ivfunc)-1):
        vals = ivfunc[i-1:i+2, 1]
        lf = ((vals[2] - vals[0]) /
              (2*vals[1] + 1e-100))  # +1e-100 to avoid div by 0
        y = lf / (1 + (lf*v0i)**2)
        try:
            yfunc = np.append(yfunc, [[ivfunc[i, 0], y]], axis=0)
        except ValueError:
            if not yfunc:
                yfunc = np.array([[ivfunc[i, 0], y]])
            else:
                raise
    return yfunc


<<<<<<< HEAD
=======
# TODO: move to iotensors?
>>>>>>> e71c858f
def get_tensor_indices(home='', zip_only=False):
    """Yield the indices of all the Tensor files/folders in `home`/Tensors.

    Parameters
    ----------
    home : str or Path
        The base directory, in which a Tensors folder should
        be present. Only files/folders in <home/Tensors> will
        be looked up.
    zip_only : bool, optional
        Search only for (.zip) archives, skipping directories.
        Default is False.

    Yields
    ------
    indices : int
        The unique indices of Tensor files found. Notice that
        sorting of the indices is not guaranteed.
    """
    def get_index(fpath):
        """Return the tensor index from a file path."""
        exists = fpath.is_file() or (None if zip_only else fpath.is_dir())
        if not exists:
            return -1
        *_, ind = fpath.stem.split('_', maxsplit=1)
        try:
            return int(ind)
        except ValueError:
            return -1

    tensors = Path(home, DEFAULT_TENSORS).resolve()
    if not tensors.is_dir():
        return

    _base_pattern = f'{DEFAULT_TENSORS}_[0-9][0-9][0-9]*'
    patterns = (f'{_base_pattern}.zip',)
    if not zip_only:
        patterns += (_base_pattern,)

    likely_files = {f for p in patterns for f in tensors.glob(p)}
    indices = (get_index(f) for f in likely_files)
    yield from (ind for ind in indices if ind > 0)


<<<<<<< HEAD
=======
# TODO: move to iotensors?
>>>>>>> e71c858f
def getMaxTensorIndex(home='', zip_only=False):
    """Return the highest index of tensor files/folders in `home`/Tensors.

    Parameters
    ----------
    home : str or Path
        The base directory, in which a Tensors folder should
        be present. Only files/folders in <home/Tensors> will
        be looked up.
    zip_only : bool, optional
        Search only for (.zip) archives, skipping directories.
        Default is False.

    Returns
    -------
    max_index : int
        The largest among the indices found. Zero if no tensor
        file/directories are present.
    """
    try:
        return max(get_tensor_indices(home, zip_only))
    except ValueError:  # No files
        return 0


<<<<<<< HEAD
def getDeltas(index, basedir='', targetdir='', required=True):
=======
def getDeltas(index, basedir='', targetdir='', required=True):                  # TODO: some similarities with code in iotensors
>>>>>>> e71c858f
    """Fetch delta files with a given `index` from a folder or an archive.

    Parameters
    ----------
    index : int
        The progressive index of the delta-amplitudes file to be
        retrieved. This is identical to the index of the Tensors
        with which the delta-amplitude calculation was performed.
    basedir : str or Path, optional
        The folder from which Deltas should be retrieved. It should
        be the path containing the 'Deltas' folder. Default is the
        current directory.
    targetdir : str or Path, optional
        The path to the directory in which the delta files
        should be placed. Default is the current directory.
<<<<<<< HEAD
=======
    required : bool, optional
        Whether the Deltas_`index` file/folder must be present at
        `basedir`/'Deltas'. Raise RuntimeError if True and the
        file/folder is not found. Default is True.
>>>>>>> e71c858f

    Raises
    ------
    RuntimeError
        When no delta file is found for `index`.
    OSError
        If any copying/extraction fails.
    """
    basedir, targetdir = Path(basedir).resolve(), Path(targetdir).resolve()
    delta_folder = basedir / DEFAULT_DELTAS / f'{DEFAULT_DELTAS}_{index:03d}'
    delta_zip = delta_folder.with_suffix('.zip')
<<<<<<< HEAD
    if delta_folder.is_dir():
=======
    if delta_folder.is_dir():                                                   # TODO: why not copytree? Does it matter that we copy non-files or anything that is non DEL_*?
>>>>>>> e71c858f
        for delta_file in delta_folder.glob('DEL_*'):
            if not delta_file.is_file():
                continue
            try:
                shutil.copy2(delta_file, targetdir)
            except OSError:
                logger.error('Could not copy existing delta files to '
                             f'{targetdir.name} directory')
                raise
    elif delta_zip.is_file():
        logger.info(f'Unpacking {delta_zip.name}...')
        try:
            with ZipFile(delta_zip, 'r') as archive:
                archive.extractall(targetdir)                                   # TODO: maybe it would be nicer to read directly from the zip file
        except OSError:
            logger.error(f'Failed to unpack {delta_zip.name}')
            raise
    elif required:
        logger.error(f'{DEFAULT_DELTAS} not found')
        raise RuntimeError(f'No {DEFAULT_DELTAS} folder/zip file '              # TODO: FileNotFoundError
                           f'for index {index} in {basedir}')


def fortran_compile_batch(tasks, retry=True, logname="fortran-compile.log"):
    """
    Performs a list of fortran compilations.

    Parameters
    ----------
    tasks : iterable of tuples (pre, filename, post)
        Each entry will be passed to fortran_compile.
    retry : bool, optional
        If compilation fails, check whether failure is likely due to missing
        '-mcmodel=medium', and if so, retry. The default is True.
    logname: str, optional
        Name of the log file.

    Returns
    -------
    None on success, else raises RuntimeException.

    """

    r = None
    for (pre, filename, post) in tasks:
        r = fortran_compile(pre=pre, filename=filename, post=post,
                            logname=logname)
        if r:
            break
    if not r:
        return None
    if r == "mcmodel":
        if not retry:
            raise RuntimeError(
                "Compiling fortran code failed, likely due to missing "
                "'-mcmodel=medium'")
        logger.warning("Compiling fortran code failed; retrying with "
                       "'-mcmodel=medium' option.")
        newtasks = [(pre + " -mcmodel=medium", filename, post)
                    for (pre, filename, post) in tasks]
        fortran_compile_batch(newtasks, retry=False, logname=logname)
    else:
        raise RuntimeError("Compiling fortran code failed, unknown return "
                           "value: " + r)
    return None


def fortran_compile(pre="", filename="", post="",
                    logname="fortran-compile.log"):
    """Assembles pre+filename+post to a filename, tries to execute via
    subprocess.run, raises an exception if it fails."""
    fc = pre+" "+filename+" "+post
    fcl = fc.split()
    sep = ""
    if os.path.isfile(logname):
        sep = "\n\n"
    try:
        with open(logname, "a") as log:
            log.write(sep + "############\n# COMPILING: " + fc
                      + "\n############\n\n")
        with open(logname, "a") as log:
            r = subprocess.run(fcl, stdout=log, stderr=log)
    except Exception:
        logger.error("Error compiling "+filename)
        raise
    if r.returncode not in (0, 1):
            raise RuntimeError("Fortran compiler subprocess returned "
                               f"{r.returncode}.")
    if r.returncode == 1 and "-mcmodel=medium" not in fc:
        mcmodel = False
        with open(logname, "r") as log:
            if "relocation truncated to fit:" in log.read():
                mcmodel = True
                logger.warning(f"Compiling file {filename} failed, likely due to "
                               "missing '-mcmodel=medium' flag.")
        if not mcmodel:
            raise RuntimeError("Fortran compiler subprocess returned "
                               f"{r.returncode}.")
        return "mcmodel"
    if r.returncode != 0:
            raise RuntimeError("Fortran compiler subprocess returned "
                               f"{r.returncode}.")
    return None


def checkLattice(ab, eps=1e-3):
    """Takes unit vectors a,b as a 2x2 matrix, returns (lat,t), where lat is
    a string "square", "rectangular", "hexagonal", "rhombic" or "oblique", and
    t is a 2x2 transformation matrix which will transform the cell to obtuse
    if it is rhombic or hexagonal."""
    # Author: Michele Riva; slightly modified for consistency by FK
    t = np.array([[1, 0], [0, 1]])
    c = cosvec(*ab)
    d = (np.linalg.norm(ab[0]) / np.linalg.norm(ab[1])) - 1
    if abs(c) < eps:  # angle is 90°
        if np.abs(d) < eps:
            lat = "square"
        else:
            lat = "rectangular"
    elif np.abs(d) < eps:  # rhombic or hex
        if c > eps:  # angle is acute -> redefine to make it obtuse
            t = np.dot(np.array([[0, -1], [1, 0]]), t)  # keeps the handedness
            ab = np.dot(t, ab)
        c = cosvec(*ab)
        if abs(c + 1/2) < eps:
            lat = "hexagonal"
        else:
            lat = "rhombic"
    else:
        lat = "oblique"
    return (lat, t)


def reduceUnitCell(ab, eps=1e-3):
    """Takes an obtuse unit cell as a (2x2) matrix and reduces it to minimum
    circumference, keeping the area constant. This might reduce oblique unit
    cells to rectangular or hexagonal ones. Returns (ab, t, celltype), where
    ab is the modified unit cell, t is the transformation matrix, and celltype
    is a string describing the unit cell ("square", "rectangular",
    "hexagonal", "rhombic" or "oblique")."""
    # Author: Michele Riva; slightly modified for consistency by FK
    (lat, t) = checkLattice(ab, eps=eps)
    ab = np.dot(t, ab)
    if lat == "oblique":
        # Transform lattice to have the shortest two vectors, with angle
        #  closest to 90°. This might bring it to rect, hex or rhombic.
        # If neither, will anyway transform to have the closest to rect.
        # ALGORITHM for reduction to closest to rect:
        # This is a discrete version of Gram-Schmidt's algorithm to find
        #  orthogonal bases
        # At each iteration:
        # - order vectors by norm, the shortest first
        # - determine the projection of the second on the first, and calculate
        #    the nearest integer kk
        # - subtract from the second the projection calculated above
        # - check whether now the second is the smallest. If yes, repeat,
        #    otherwise finished.
        swap = np.array([[1, 0], [0, 1]])
        # matrix that keeps track of whether a and b are swapped
        while True:  # Swap vectors if needed to get the shortest first
            if np.linalg.norm(ab[0]) > np.linalg.norm(ab[1]):
                t0 = np.array([[0, 1], [1, 0]])
            else:
                t0 = np.array([[1, 0], [0, 1]])
            swap = np.dot(t0, swap)
            t = np.dot(t0, t)
            ab = np.dot(t0, ab)
            kk = int(np.round(np.dot(ab[0], ab[1]) / np.dot(ab[0], ab[0])))
            t0 = np.array([[1, 0], [-kk, 1]])
            t = np.dot(t0, t)
            ab = np.dot(t0, ab)
            if np.linalg.norm(ab[0]) <= np.linalg.norm(ab[1]):
                break
        # Swap vectors back if they were overall swapped
        t = np.dot(swap, t)
        ab = np.dot(swap, ab)
#         END OF ALGORITHM. Now the lattice ab is closest to rectangular. It
#           might be still any shape (square, rect, hex, rhombic, oblique)
        lat, t0 = checkLattice(ab, eps=eps)
        t = np.dot(t0, t)
        ab = np.dot(t0, ab)
#       If ab is still oblique, try to see if it can be transformed to hex or
#         rhombic by choosing "a" not to be the shortest vector of all.
#       If possible, keep the new transformation. Otherwise, stick to the one
#         that makes it closest to rectangular.
        if lat == "oblique":  # lattice is still oblique
            # Re-swapping guarantees that that the matrix has on the first line
            #   the shortest possible vector, and on the second line the second
            #   shortest possible vector.
            # The only possible combinations that can lead to a rhombic/hex are
            #   a'=b+a or a'=b-a, depending on whether the angle is acute or
            #   obtuse, respectively
            t2 = swap
            ab = np.dot(swap, ab)

            c = cosvec(*ab)
            t0 = [[-int(np.sign(c)), 1], [0, 1]]
            t2 = np.dot(t0, t2)
            ab = np.dot(t0, ab)

            lat, t0 = checkLattice(ab, eps=eps)
            t2 = np.dot(t0, t2)

            if lat == "oblique":
                # lattice is still oblique, no transformation is needed (will
                #   keep the one closest to rect)
                t2 = np.array([[1, 0], [0, 1]])
        else:
            t2 = np.array([[1, 0], [0, 1]])
        t = np.dot(t2, t)
    return ab, t, lat


def reduce_c_vector(c_vec, ab_cell):
    """Compute a Minkowski-reduced version of the third unit-cell vector.

    Parameters
    ----------
    c_vec : numpy.ndarray
        The unit-cell vector to be reduced. Only the first
        two components are taken into consideration. They
        are modified in place.
    ab_cell : numpy.ndarray
        The in-plane unit cell to be used for reducing c.
        Unit vectors are rows, i.e., a, b == ab_cell.

    Returns
    -------
    None.
    """
    # The problem is essentially the closest-vector problem (CVP) that
    # is common in the theory of lattices: we have to find the lattice
    # vector (of the a,b lattice) that is closest to the projection
    # of c on the plane formed by ab_cell. That's the quantity to be
    # removed from c to make it shortest. The trick is that the ab_cell
    # should be Minkowski-reduced beforehand to ensure that also the c
    # vector will be Minkowski-reduced. The theory behind this can be
    # found in doi.org/10.1007/978-3-540-24847-7_26.
    ab_cell, *_ = reduceUnitCell(ab_cell)
    c_frac_ab = c_vec[:2].dot(np.linalg.inv(ab_cell))

    # The closest projection is an integer version of c_frac_ab.
    # It's easiest to take the floor, then consider also -a, -b,
    # and -(a+b), whichever gives the shortest vector. Otherwise
    # we'd have to also consider +a, +b, a-b, b-a, etc...
    c_frac_ab -= np.floor(c_frac_ab)

    increments = (0, 0), (1, 0), (0, 1), (1, 1)
    c_vec[:2] = min(
        ((c_frac_ab - f).dot(ab_cell) for f in increments),
        key=np.linalg.norm
        )


def bulk_3d_string(screws, glides):
    """Return info about bulk screw axes and glide planes as a string.

    Parameters
    ----------
    screws : Sequence
        Items are orders of rotation for screw axes.
    glides : Sequence
        Items are 2-tuples representing fractional coordinates
        of direction vectors of the glide planes.

    Returns
    -------
    bulk_3d_str : str
        Format is 'r(2, 4), m([1,1], [ 1,-1])' if there is
        any screw axes or glide planes, otherwise 'None'.
    """
    b3ds = ''
    if screws:
        screws_str = ', '.join(str(v) for v in screws)
        b3ds += f'r({screws_str})'
    if glides:
        if b3ds:
            b3ds += ', '
        glides_str = ', '.join(np.array2string(direction, separator=',')
                               for direction in glides)
        if glides_str:
            b3ds += f'm({glides_str})'
    return b3ds or 'None'


def getLEEDdict(sl, rp):
    """Return a LEED dict containing information needed by guilib functions."""
    if sl.planegroup == 'unknown':
        logger.warning('Generating LEED dictionary for slab with unknown '
                       'plane group!')
    if sl.planegroup in ['pm', 'pg', 'cm', 'rcm', 'pmg']:
        pgstring = sl.planegroup + '[{} {}]'.format(*sl.orisymplane.par)
    else:
        pgstring = sl.planegroup
    if not (abs(np.round(rp.SUPERLATTICE).astype(int) - rp.SUPERLATTICE)
            < 1e-3).all():
        logger.error('getLEEDdict: SUPERLATTICE contains non-integer-valued '
                     'entries.')
        return None
    # Some values can be overwritten via parameters:
    d = {'eMax': rp.THEO_ENERGIES.max,
         'SUPERLATTICE': rp.SUPERLATTICE.astype(int),
         'surfBasis': sl.ab_cell.T,
         'surfGroup': pgstring,
         'bulkGroup': sl.bulkslab.foundplanegroup,
         'bulk3Dsym': sl.bulkslab.get_bulk_3d_str(),
         'screenAperture': rp.SCREEN_APERTURE,
         'beamIncidence': (rp.THETA, rp.PHI)}
    # some values can be overwritten via parameters:
    if isinstance(rp.AVERAGE_BEAMS, tuple):
        d['beamIncidence'] = rp.AVERAGE_BEAMS
    if 'group' not in rp.SYMMETRY_BULK:
        return d

    # Some definitions for bulk symmetry.                                       # TODO: use guilib functions
    allowed_groups = {
        'oblique': ('p1', 'p2'),
        'rhombic': ('p1', 'p2', 'cm', 'cmm'),
        'rectangular': (
            'p1', 'p2', 'pm', 'pg', 'rcm', 'pmm', 'pmg', 'pgg', 'rcmm'),
        'square': (
            'p1', 'p2', 'pm', 'pg', 'cm', 'cmm', 'rcm', 'pmm', 'pmg', 'pgg',
            'rcmm', 'p4', 'p4m', 'p4g'),
        'hexagonal': (
            'p1', 'p2', 'cm', 'cmm', 'p3', 'p3m1', 'p31m', 'p6', 'p6m')
        }
    allowed_rotations = {
        'oblique': (2,),
        'rhombic': (2,),
        'rectangular': (2,),
        'square': (2, 4),
        'hexagonal': (2, 3, 4)
        }
    allowed_mirrors = {
        'oblique': (),
        'rhombic': ((1, 1), (1, -1)),
        'rectangular': ((1, 0), (0, 1)),
        'square': ((1, 0), (0, 1), (1, 1), (1, -1)),
        'hexagonal': ((1, 0), (0, 1), (1, 1), (1, -1), (1, 2), (2, 1))
        }
    if (rp.SYMMETRY_BULK['group'].split('[')[0]
            not in allowed_groups[sl.bulkslab.celltype]):
        hermann, *_ = rp.SYMMETRY_BULK['group'].split('[')
        logger.warning(
            f'Group {hermann} given in SYMMETRY_BULK is not allowed '
            f'for bulk cell shape {sl.bulkslab.celltype!r}.'
            )
        rp.setHaltingLevel(2)
    else:
        d['bulkGroup'] = rp.SYMMETRY_BULK['group']
    bulk_rotations = []
    bulk_mirrors = []
    if 'rotation' in rp.SYMMETRY_BULK:
        for order in rp.SYMMETRY_BULK['rotation']:
            if order not in allowed_rotations[sl.bulkslab.celltype]:
                logger.warning(
                    f'Rotation order {order} given in SYMMETRY_BULK is not '
                    f'allowed for bulk cell shape {sl.bulkslab.celltype!r}.'
                    )
                rp.setHaltingLevel(2)
            else:
                bulk_rotations.append(order)
    if 'mirror' in rp.SYMMETRY_BULK:
        for par in rp.SYMMETRY_BULK['mirror']:
            if par not in allowed_mirrors[sl.bulkslab.celltype]:
                logger.warning(
                    f'Mirror direction {par} given in SYMMETRY_BULK is not '
                    f'allowed for bulk cell shape {sl.bulkslab.celltype!r}.'
                    )
                rp.setHaltingLevel(2)
            else:
                bulk_mirrors.append(par)
    d['bulk3Dsym'] = bulk_3d_string(bulk_rotations, bulk_mirrors)
    return d


def getSymEqBeams(sl, rp):
    """Returns a list of tuples ((hf,kf), index), where (hf,kf) are beams and
    index is the group of other beams they are equivalent to"""
    if rp.AVERAGE_BEAMS is False:
        return []
    if not rp.domainParams:
        d = [getLEEDdict(sl, rp)]
    else:
        d = [getLEEDdict(dp.slab, dp.rpars) for dp in rp.domainParams]
    if any([v is None for v in d]):
        logger.error("Failed to get beam equivalence list")
        return []
    symeqnames = get_equivalent_beams(*d)
    symeq = []
    rgx = re.compile(r'(?P<h>[-0-9/]+)\s*,\s*(?P<k>[-0-9/]+)')
    for (name, index) in symeqnames:
        m = rgx.match(name)
        if m:
            h, k = m.group("h"), m.group("k")
            try:
                hf, kf = float(Fraction(h)), float(Fraction(k))
            except ValueError:
                logger.error("getBeamCorrespondence: Could not convert beam "
                             "names from getEquivalentBeams to h,k floats")
                raise
            symeq.append(((hf, kf), index))
        else:
            logger.warning("getBeamCorrespondence: Beam name from "
                           "getEquivalentBeams not recognized: "+name)
    return symeq


def getBeamCorrespondence(sl, rp):
    """Compares theoretical and experimental beams, returns a list containing
    a number for each theoretical beam, indicating which experimental beam it
    corresponds to."""
    eps = 1e-5  # for comparing beams
    #   make dictionary {theoretical_beam: experimental_beam}
    beamcorr = {}
    # get symmetry-equivalence list:
    symeq = getSymEqBeams(sl, rp)
    # first, go through experimental beams and assign theoreticals if clear:
    remlist = []
    for eb in rp.expbeams:
        found = False
        for tb in rp.ivbeams:
            if eb.isEqual(tb, eps=eps):
                beamcorr[tb] = eb
                found = True
                break
        if not found:
            # check symmetry equivalent ones to exp beam
            eqbl = []   # hk of equivalent beams
            for (hk, i) in symeq:
                if eb.isEqual_hk(hk, eps=eps):
                    eqbl.extend([hk2 for (hk2, j) in symeq if i == j])
            for hk in eqbl:
                for tb in rp.ivbeams:
                    if tb.isEqual_hk(hk, eps=eps):
                        beamcorr[tb] = eb
                        found = True
                        break
                if found:
                    break
        if not found:
            logger.warning(
                "Experimental beam "+eb.label+" does not have a "
                "theoretical counterpart. Consider adding it to IVBEAMS.")
            rp.setHaltingLevel(1)
            remlist.append(eb)
    for b in remlist:
        rp.expbeams.remove(b)
        logger.warning("Beam "+b.label+" was removed from set of "
                       "experimental beams!")
    # NUMBER OF EXPERIMENTAL BEAMS MUST BE STATIC FROM HERE ON OUT
    # now, for theoretical beams without assignment, see if there is a
    #   symmetry-equivalent beam to assign them to
    notfound = []
    for tb in rp.ivbeams:
        if tb not in beamcorr.keys():
            found = False
            eqbl = []   # hk of equivalent beams
            for (hk, i) in symeq:
                if tb.isEqual_hk(hk, eps=eps):
                    eqbl.extend([hk2 for (hk2, j) in symeq if i == j])
            for hk in eqbl:
                for eb in rp.expbeams:
                    if eb.isEqual_hk(hk, eps=eps):
                        beamcorr[tb] = eb
                        found = True
                        break
                if found:
                    break
            if not found:
                notfound.append(tb.label)
    if notfound:
        logger.debug("No experimental beams found for calculated beams: "
                     + ", ".join(notfound))
    beamcorr_list = [-1]*len(rp.ivbeams)
    for i, tb in enumerate(rp.ivbeams):
        if tb in beamcorr:
            beamcorr_list[i] = rp.expbeams.index(beamcorr[tb])
    return beamcorr_list

# TODO: can eventually become part of compileTask class
def copy_compile_log(rp, logfile, save_as='fortran-compile'):
    """Copy compilation log file to compile_logs (will be moved to SUPP later).

    Parameters
    ----------
    rp : Rparams
        rp object of the calculation.
    logfile : pathlike or str
        Path to the log file that should be copied.
    save_as : str, optional
        Name under which `logfile` should be copied,
        e.g. 'refcalc'. Default is 'fortran-compile'.

    Returns
    -------
    None.
    """
    target_path = (rp.paths.compile_logs / save_as).with_suffix('.log')
    try:
        shutil.copy2(logfile, target_path)
    except OSError as exc:
        logger.warning('Unable to copy compilation log '
                       f'file {logfile}. Info: {exc}')<|MERGE_RESOLUTION|>--- conflicted
+++ resolved
@@ -144,10 +144,7 @@
     return yfunc
 
 
-<<<<<<< HEAD
-=======
 # TODO: move to iotensors?
->>>>>>> e71c858f
 def get_tensor_indices(home='', zip_only=False):
     """Yield the indices of all the Tensor files/folders in `home`/Tensors.
 
@@ -192,10 +189,7 @@
     yield from (ind for ind in indices if ind > 0)
 
 
-<<<<<<< HEAD
-=======
 # TODO: move to iotensors?
->>>>>>> e71c858f
 def getMaxTensorIndex(home='', zip_only=False):
     """Return the highest index of tensor files/folders in `home`/Tensors.
 
@@ -221,11 +215,7 @@
         return 0
 
 
-<<<<<<< HEAD
-def getDeltas(index, basedir='', targetdir='', required=True):
-=======
 def getDeltas(index, basedir='', targetdir='', required=True):                  # TODO: some similarities with code in iotensors
->>>>>>> e71c858f
     """Fetch delta files with a given `index` from a folder or an archive.
 
     Parameters
@@ -241,13 +231,10 @@
     targetdir : str or Path, optional
         The path to the directory in which the delta files
         should be placed. Default is the current directory.
-<<<<<<< HEAD
-=======
     required : bool, optional
         Whether the Deltas_`index` file/folder must be present at
         `basedir`/'Deltas'. Raise RuntimeError if True and the
         file/folder is not found. Default is True.
->>>>>>> e71c858f
 
     Raises
     ------
@@ -259,11 +246,7 @@
     basedir, targetdir = Path(basedir).resolve(), Path(targetdir).resolve()
     delta_folder = basedir / DEFAULT_DELTAS / f'{DEFAULT_DELTAS}_{index:03d}'
     delta_zip = delta_folder.with_suffix('.zip')
-<<<<<<< HEAD
-    if delta_folder.is_dir():
-=======
     if delta_folder.is_dir():                                                   # TODO: why not copytree? Does it matter that we copy non-files or anything that is non DEL_*?
->>>>>>> e71c858f
         for delta_file in delta_folder.glob('DEL_*'):
             if not delta_file.is_file():
                 continue
