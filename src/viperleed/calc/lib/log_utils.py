--- conflicted
+++ resolved
@@ -68,11 +68,7 @@
     ------
     handler : logging.Handler
         All handlers of type `handler_type` attached to `logger` as
-<<<<<<< HEAD
-        well as to any of its parents (unless logger is set to not
-=======
         well as to any of its parents (unless `logger` is set to not
->>>>>>> e71c858f
         propagate). Only those whose attributes match `with_attrs`
         are returned.
     """
