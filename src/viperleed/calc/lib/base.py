--- conflicted
+++ resolved
@@ -350,52 +350,4 @@
     except OSError:
         pass
 
-<<<<<<< HEAD
-    return -1
-
-
-def copytree_exists_ok(source, destination):
-    """Copy the whole tree at the `source` directory to `destination`.
-
-    This is a wrapper around the shutil.copytree function that
-    maintains backwards compatibility down to python v3.5.
-
-    Parameters
-    ----------
-    source : Path
-        Base of the directory tree to be copied. Notice that symlinks
-        in `source` will NOT be handled correctly for python < 3.8.
-    destination : Path
-        Path to the directory that will mirror source and its contents.
-        It is created if it does not exist yet.
-
-    Returns
-    -------
-    None.
-    """
-    if sys.version_info >= (3, 8):
-        # dirs_exist_ok was introduced in python 3.8:
-        # https://docs.python.org/3/library/shutil.html#shutil.copytree
-        # pylint: disable-next=unexpected-keyword-arg
-        shutil.copytree(source, destination, dirs_exist_ok=True)
-        return
-    # For earlier python versions, we need to do things manually. We
-    # use a simplified version of the implementation of copytree from
-    # shutil for py3.8. We assume that source and destination are Path
-    # objects, and that we don't have anything special like symlinks.
-    # The next line will not work in py<3.5 because of exist_ok.
-    if not source.is_dir():
-        raise FileNotFoundError(
-            f'[Errno 2] No such file or directory \'{source}\''
-            )
-    destination.mkdir(parents=True, exist_ok=True)
-    for srcentry in source.glob('*'):
-        dstentry = destination / srcentry.name
-        if srcentry.is_dir():
-            copytree_exists_ok(srcentry, dstentry)
-        else:  # file
-            shutil.copy2(srcentry, dstentry)
-    shutil.copystat(source, destination)
-=======
-    return -1
->>>>>>> e71c858f
+    return -1