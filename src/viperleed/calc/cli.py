--- conflicted
+++ resolved
@@ -57,19 +57,6 @@
 
         cwd = Path.cwd()
         exit_code = 2
-<<<<<<< HEAD
-        try:
-            exit_code, _ = run_calc(
-                system_name=args.name,
-                source=args.tensorleed,
-                preset_params=presets,
-                home=cwd,
-                )
-        finally:
-            # Copy back everything listed in manifest, then go back
-            _copy_files_from_manifest(cwd)
-            os.chdir(cwd)
-=======
         with execute_in_dir(work_path):
             try:
                 exit_code, _ = run_calc(
@@ -80,7 +67,6 @@
                     )
             finally:
                 _copy_files_from_manifest(cwd)
->>>>>>> 82363d74
 
         # Run bookkeeper in archive mode
         bookkeeper.run(mode=BookkeeperMode.ARCHIVE)
