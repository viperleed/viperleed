--- conflicted
+++ resolved
@@ -732,21 +732,6 @@
                      .format(analysisFile))
         return
 
-<<<<<<< HEAD
-        for fig in figs:
-            pdf.savefig(fig)
-            # Pylint can't tell that we will not execute this,
-            # as per decorator, if we fail to import matplotlib
-            # pylint: disable-next=possibly-used-before-assignment
-            plt.close(fig)
-    except Exception:
-        logger.error("writeRfactorPdf: Error while writing analysis pdf: ",
-                     exc_info=True)
-    finally:
-        pdf.close()
-        logger.setLevel(loglevel)
-    return
-=======
     # The following will spam the logger with debug messages; disable.
     with at_level(logger, logging.INFO):
         try:
@@ -761,13 +746,15 @@
                               ylims, ytheo, v0i)
             for fig in figs:
                 pdf.savefig(fig)
+                # Pylint can't tell that we will not execute this,
+                # as per decorator, if we fail to import matplotlib
+                # pylint: disable-next=possibly-used-before-assignment
                 plt.close(fig)
         except Exception:
             logger.error("writeRfactorPdf: Error while writing analysis pdf: ",
                          exc_info=True)
         finally:
             pdf.close()
->>>>>>> 6d2cbb04
 
 
 @skip_without_matplotlib
@@ -920,6 +907,9 @@
 
 
     try:
+        # Pylint can't tell that we will not execute this,
+        # as per decorator, if we fail to import matplotlib
+        # pylint: disable-next=possibly-used-before-assignment
         pdf = PdfPages(analysisFile)
     except PermissionError:
         logger.error("writeRfactorPdf: Cannot open file {}. Aborting."
@@ -945,6 +935,9 @@
                               theo, xlims, y_exp, ylims, y_theo, v0i)
             for fig in figs:
                 pdf.savefig(fig)
+                # Pylint can't tell that we will not execute this,
+                # as per decorator, if we fail to import matplotlib
+                # pylint: disable-next=possibly-used-before-assignment
                 plt.close(fig)
         except Exception:
             logger.error("writeRfactorPdf: Error while writing analysis pdf: ",
