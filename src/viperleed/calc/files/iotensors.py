"""Module iotensors of viperleed.calc.files.

Defines functionality useful for reading information from Tensor files.

Part of the functionality in this module used to be part of leedbase
(originally 2019-06-13). Moved here to reduce cyclic import issues.
"""

__authors__ = (
    'Florian Kraushofer (@fkraushofer)',
    'Alexander M. Imre (@amimre)',
    'Michele Riva (@michele-riva)',
    )
__copyright__ = 'Copyright (c) 2019-2025 ViPErLEED developers'
__created__ = '2024-03-22'
__license__ = 'GPLv3+'

import copy
import logging
from pathlib import Path
from zipfile import BadZipFile
from zipfile import ZipFile

from viperleed.calc.constants import DEFAULT_TENSORS
from viperleed.calc.files import parameters, poscar, vibrocc
<<<<<<< HEAD
from viperleed.calc.lib.base import copytree_exists_ok
=======
from viperleed.calc.lib.fs_utils import copytree_exists_ok
>>>>>>> e71c858f

logger = logging.getLogger(__name__)


<<<<<<< HEAD
def getTensors(index, base_dir='', target_dir=''):
=======
def fetch_unpacked_tensor(index, base_dir='', target_dir=''):
>>>>>>> e71c858f
    """Fetch Tensors with a given `index` from a folder or an archive.

    Parameters
    ----------
    index : int
        The tensor index to be retrieved.
    base_dir : str or Path, optional
        The folder from which Tensors should be retrieved. It may
        be 'Tensors' or its parent folder. Default is the current
        directory.
    target_dir : str or Path, optional
        The root of the target tree in which the Tensor files should
        be placed. The files are placed into `target_dir`/'Tensors'.
        Default is the current directory.

    Raises
    ------
<<<<<<< HEAD
    RuntimeError
        When no Tensor file is found for `index`.
=======
    FileNotFoundError
        When no Tensor file is found for `index`.
    BadZipFile
        If a tensor archive to be unzipped is an invalid ZIP file.
>>>>>>> e71c858f
    OSError
        If any copying/extraction fails.
    """
    base_dir = Path(base_dir).resolve()
    # See if by chance we were given the 'Tensors' folder as base_dir
    # instead of its parent, in which case we navigate one level up.
    if (base_dir.name == DEFAULT_TENSORS
            and not (base_dir/DEFAULT_TENSORS).is_dir()):
        base_dir = base_dir.parent

    tensor_name = f'{DEFAULT_TENSORS}_{index:03d}'
    tensor_folder = base_dir / DEFAULT_TENSORS / tensor_name
    tensor_file = tensor_folder.with_suffix('.zip')
    target_dir = Path(target_dir).resolve()
    unpack_path = target_dir / DEFAULT_TENSORS / tensor_name

    if not tensor_folder.is_dir() and not tensor_file.is_file():
        logger.error(f'{DEFAULT_TENSORS} not found')
<<<<<<< HEAD
        raise RuntimeError(f'No {DEFAULT_TENSORS} folder/zip file '             # TODO: FileNotFoundError?
                           f'for index {index} in {base_dir}')

    if not tensor_folder.is_dir() and tensor_file.is_file():
        logger.info(f'Unpacking {tensor_file.name}...')
        unpack_path.mkdir(parents=True, exist_ok=True)
        try:
            with ZipFile(tensor_file, 'r') as archive:
                archive.extractall(unpack_path)                                 # TODO: maybe it would be nicer to read directly from the zip file
        except OSError:
            logger.error(f'Failed to unpack {tensor_file.name}')
            raise
        return

    assert tensor_folder.is_dir()
    if base_dir != target_dir:
        try:
=======
        raise FileNotFoundError(f'No {DEFAULT_TENSORS} folder/zip file '
                                f'for index {index} in {base_dir}')

    if not tensor_folder.is_dir() and tensor_file.is_file():
        logger.info(f'Unpacking {tensor_file.name}...')
        try:
            unpack_tensor_file(tensor_file, unpack_path)
        except (OSError, BadZipFile):
            logger.error(f'Failed to unpack {tensor_file.name}')
            raise
        return

    assert tensor_folder.is_dir()
    if base_dir != target_dir:
        try:
>>>>>>> e71c858f
            copytree_exists_ok(tensor_folder, unpack_path)
        except OSError:
            logger.error(f'Failed to move {DEFAULT_TENSORS} '
                         f'from {tensor_folder.name}')
            raise


def getTensorOriStates(sl, path):
    """Reads POSCAR, PARAMETERS and VIBROCC from the target path, gets the
    original state of the atoms and sites, and stores them in the given
    slab's atom/site oriState variables."""
    path = Path(path).resolve()
    for fn in ["POSCAR", "PARAMETERS", "VIBROCC"]:
        if not (path / fn).is_file():
            logger.error(f"No {fn} file in {path}")
            raise RuntimeError(                                                 # TODO: FileNotFoundError?
                f"Could not check {DEFAULT_TENSORS}: File missing"
                )
    dn = path.parent
    try:
        tsl = poscar.read(path / "POSCAR")
        trp = parameters.read(filename=path/"PARAMETERS")
        parameters.interpret(trp, slab=tsl, silent=True)
        tsl.full_update(trp)
        vibrocc.readVIBROCC(trp, tsl, filename=path/"VIBROCC", silent=True)
        tsl.full_update(trp)
    except Exception as exc:
        logger.error(f"Error checking {DEFAULT_TENSORS}: Error "
                     f"while reading input files in {dn}")
        logger.debug("Exception:", exc_info=True)
        raise RuntimeError(f"Could not check {DEFAULT_TENSORS}: Error "
                           "loading old input files") from exc
    if tsl.n_atoms != sl.n_atoms:
        logger.error(f"POSCAR from {dn} is incompatible with "
                     "current POSCAR.")
        raise RuntimeError(f"{DEFAULT_TENSORS} file incompatible")
    for at in sl:
        tat = tsl.atlist.get(at.num, None)
        if tat is None:
            logger.error(f"POSCAR from {dn} is incompatible with "
                         "current POSCAR.")
            raise RuntimeError(f"{DEFAULT_TENSORS} file incompatible")
        at.copyOriState(tat)
    if len(tsl.sitelist) != len(sl.sitelist):
        logger.error(f"Sites from {dn} input differ from current input.")
        raise RuntimeError(f"{DEFAULT_TENSORS} file incompatible")
    for site in sl.sitelist:
        tsitel = [s for s in tsl.sitelist if site.label == s.label]
        if len(tsitel) != 1:
            logger.error(f"Sites from {dn} input differ from current input.")
            raise RuntimeError(f"{DEFAULT_TENSORS} file incompatible")
<<<<<<< HEAD
        site.oriState = copy.deepcopy(tsitel[0])
=======
        site.oriState = copy.deepcopy(tsitel[0])


def unpack_tensor_file(tensor_file, unpack_path):                               # TODO: maybe it would be nicer to read directly from the zip file. See also https://github.com/viperleed/viperleed/pull/305#discussion_r1971601291
    """Extract the contents of `tensor_file` into `unpack_path`."""
    unpack_path.mkdir(parents=True, exist_ok=True)
    with ZipFile(tensor_file, 'r') as archive:
        archive.extractall(unpack_path)
>>>>>>> e71c858f
<|MERGE_RESOLUTION|>--- conflicted
+++ resolved
@@ -23,20 +23,12 @@
 
 from viperleed.calc.constants import DEFAULT_TENSORS
 from viperleed.calc.files import parameters, poscar, vibrocc
-<<<<<<< HEAD
-from viperleed.calc.lib.base import copytree_exists_ok
-=======
 from viperleed.calc.lib.fs_utils import copytree_exists_ok
->>>>>>> e71c858f
 
 logger = logging.getLogger(__name__)
 
 
-<<<<<<< HEAD
-def getTensors(index, base_dir='', target_dir=''):
-=======
 def fetch_unpacked_tensor(index, base_dir='', target_dir=''):
->>>>>>> e71c858f
     """Fetch Tensors with a given `index` from a folder or an archive.
 
     Parameters
@@ -54,15 +46,10 @@
 
     Raises
     ------
-<<<<<<< HEAD
-    RuntimeError
-        When no Tensor file is found for `index`.
-=======
     FileNotFoundError
         When no Tensor file is found for `index`.
     BadZipFile
         If a tensor archive to be unzipped is an invalid ZIP file.
->>>>>>> e71c858f
     OSError
         If any copying/extraction fails.
     """
@@ -81,25 +68,6 @@
 
     if not tensor_folder.is_dir() and not tensor_file.is_file():
         logger.error(f'{DEFAULT_TENSORS} not found')
-<<<<<<< HEAD
-        raise RuntimeError(f'No {DEFAULT_TENSORS} folder/zip file '             # TODO: FileNotFoundError?
-                           f'for index {index} in {base_dir}')
-
-    if not tensor_folder.is_dir() and tensor_file.is_file():
-        logger.info(f'Unpacking {tensor_file.name}...')
-        unpack_path.mkdir(parents=True, exist_ok=True)
-        try:
-            with ZipFile(tensor_file, 'r') as archive:
-                archive.extractall(unpack_path)                                 # TODO: maybe it would be nicer to read directly from the zip file
-        except OSError:
-            logger.error(f'Failed to unpack {tensor_file.name}')
-            raise
-        return
-
-    assert tensor_folder.is_dir()
-    if base_dir != target_dir:
-        try:
-=======
         raise FileNotFoundError(f'No {DEFAULT_TENSORS} folder/zip file '
                                 f'for index {index} in {base_dir}')
 
@@ -115,7 +83,6 @@
     assert tensor_folder.is_dir()
     if base_dir != target_dir:
         try:
->>>>>>> e71c858f
             copytree_exists_ok(tensor_folder, unpack_path)
         except OSError:
             logger.error(f'Failed to move {DEFAULT_TENSORS} '
@@ -167,9 +134,6 @@
         if len(tsitel) != 1:
             logger.error(f"Sites from {dn} input differ from current input.")
             raise RuntimeError(f"{DEFAULT_TENSORS} file incompatible")
-<<<<<<< HEAD
-        site.oriState = copy.deepcopy(tsitel[0])
-=======
         site.oriState = copy.deepcopy(tsitel[0])
 
 
@@ -177,5 +141,4 @@
     """Extract the contents of `tensor_file` into `unpack_path`."""
     unpack_path.mkdir(parents=True, exist_ok=True)
     with ZipFile(tensor_file, 'r') as archive:
-        archive.extractall(unpack_path)
->>>>>>> e71c858f
+        archive.extractall(unpack_path)