--- conflicted
+++ resolved
@@ -1193,11 +1193,7 @@
                     at.offset_occ[el] -= offset_occ
                 if el in at.offset_vib:
                     at.offset_vib[el] -= offset_vib
-<<<<<<< HEAD
-    poscar_fn = "POSCAR_OUT" + suffix
-=======
     poscar_fn = f'POSCAR{suffix}'
->>>>>>> 82363d74
     tmpslab = copy.deepcopy(sl)
     tmpslab.sort_original()
     try:
@@ -1210,22 +1206,11 @@
         rp.files_to_out.add(poscar_fn)
     if not np.isclose(rp.SYMMETRY_CELL_TRANSFORM, np.identity(2)).all():
         tmpslab = sl.make_subcell(rp, rp.SYMMETRY_CELL_TRANSFORM)
-<<<<<<< HEAD
-        poscar_mincell_fn = "POSCAR_OUT_mincell" + suffix
-=======
         poscar_mincell_fn = f'POSCAR_mincell{suffix}'
->>>>>>> 82363d74
         try:
             poscar.write(tmpslab, filename=poscar_mincell_fn, silent=silent)
         except OSError:
             logger.warning(
-<<<<<<< HEAD
-                "Exception occurred while writing POSCAR_OUT_mincell" + suffix,
-                exc_info=rp.is_debug_mode)
-    vibrocc_fn = "VIBROCC_OUT" + suffix
-    try:
-        writeVIBROCC(sl, rp, filename=vibrocc_fn, silent=silent)
-=======
                 f'Exception occurred while writing {poscar_mincell_fn}',
                 exc_info=rp.is_debug_mode,
                 )
@@ -1234,7 +1219,6 @@
     vibrocc_fn = f'VIBROCC{suffix}'
     try:
         writeVIBROCC(sl, filename=vibrocc_fn, silent=silent)
->>>>>>> 82363d74
     except Exception:
         logger.error(f'Exception occured while writing {vibrocc_fn}',
                      exc_info=rp.is_debug_mode)
