"""Module utils of viperleed.calc.files.parameters.

Initial version by @fkraushofer on 2020-08-18, major rewrite by
@amimre and @michele-riva in June 2023. This module used to be
part of parameters.py. Refactored in October 2023.

Contains functions and classes used in multiple submodules of
the viperleed.calc.files.parameters package.
"""

__authors__ = (
    'Florian Kraushofer (@fkraushofer)',
    'Alexander M. Imre (@amimre)',
    'Michele Riva (@michele-riva)',
    )
__copyright__ = 'Copyright (c) 2019-2024 ViPErLEED developers'
__created__ = '2023-10-16'
__license__ = 'GPLv3+'

from collections.abc import Sequence

from viperleed.calc.lib.dataclass_utils import frozen
from viperleed.calc.lib.dataclass_utils import non_init_field
from viperleed.calc.lib.dataclass_utils import set_frozen_attr

from viperleed.calc.lib.dataclass_utils import set_frozen_attr


# TODO: some of these classes are probably also useful for other
# files, possibly with little modification. If they are, they
# could go higher up the hierarchy into a file.utils.py or similar


@frozen
class NumericBounds:
    """A container for bounds of numeric parameters.

    Attributes
    ----------
    type_ : {int, float}, optional
        Which numeric type these bounds are for.
    range : tuple, optional
        Minimum and maximum value for numeric parameter.
        Either limit can be None, signifying no limitation.
        Default is (None, None).
    accept_limits : tuple
        Whether the min/max endpoints of the range are
        acceptable values. Default is (True, True).
    out_of_range_event : {'fail', 'coerce', 'modulo'}, optional
        How to behave in case a number goes out of bounds.
        Default is 'fail'.
    """
    type_: type = float
    range_: tuple = (None, None)
    accept_limits: tuple = (True, True)
    out_of_range_event: str = 'fail'
    _msg_: str = non_init_field()

    def __post_init__(self):
        """Process assigned attributes.

        Raises
        ------
        ValueError
            If out_of_range_event is not one of the acceptable values
        ValueError
            If out_of_range_event is 'modulo' and some of the bounds
            were not specified
        ValueError
            If type_ is not one of the acceptable values
        """
        if self.out_of_range_event not in ('fail', 'modulo', 'coerce'):
            raise ValueError(
                f'Invalid out_of_range_event={self.out_of_range_event}. '
                'Must be "fail", "coerce", or "modulo"'
                )
        if self.type_ not in (int, float):
            raise ValueError('type_ must be int or float')
        is_modulo = self.out_of_range_event == 'modulo'
        if is_modulo and any(limit is None for limit in self.range_):
            raise ValueError('out_of_range_event "modulo" needs both limits')
        if is_modulo and not all(self.accept_limits):
            raise ValueError('out_of_range_event "modulo" needs both limits '
                             'to be acceptable.')

        set_frozen_attr(self, '_msg_', self._make_message())

    @property
    def coerce(self):
        """Return whether the out-of-bounds reaction is 'coerce'."""
        return self.out_of_range_event == 'coerce'

    @property
    def fail(self):
        """Return whether the out-of-bounds reaction is 'fail'."""
        return self.out_of_range_event == 'fail'

    @property
    def max(self):
        """Return the lower bound."""
        return self.range_[1]

    @property
    def min(self):
        """Return the lower bound."""
        return self.range_[0]

    @property
    def closed_range(self):
        """A range within which values should fall in, including extremes."""
        increment = 1 if self.type_ is int else 1e-4  # float
        _min, _max = self.range_
        if _min is not None and not self.accept_limits[0]:
            _min += increment
        if _max is not None and not self.accept_limits[1]:
            _max -= increment
        return _min, _max

    @property
    def unlimited(self):
        """Return whether there is any bound."""
        return all(limit is None for limit in self.range_)

    def format_out_of_range(self, value):
        """Return a string for an out-of-range value."""
        return f'Value {value} is {self._msg_}'

    def is_in_range(self, val):
        """Return whether a value is within the acceptable bounds."""
        _min, _max = self.closed_range
        return (_min is None or val >= _min,
                _max is None or val <= _max,)

    def make_in_range(self, value):
        """Return a version of value that is within range."""
        in_range = self.is_in_range(value)
        if self.unlimited or all(in_range):
            return value
        if self.fail and not all(in_range):
            raise RuntimeError

        if self.out_of_range_event == 'modulo':
            _min, _max = self.range_
            return (value - _min) % (_max - _min) + _min

        assert self.coerce
        _min, _max = self.closed_range
        if _min is not None:
            value = max(value, _min)
        if _max is not None:
            value = min(value, _max)
        return value

    def _make_message(self):
        """Return a message for value-out-of-bounds."""
        if self.unlimited:
            return ''

        accept_min, accept_max = self.accept_limits
        range_chars = ({True: '[', False: ']'}, {True: ']', False: '['})
        if all(limit is not None for limit in self.range_):
            return (f'not in range {range_chars[0][accept_min]}{self.min}, '
                    f'{self.max}{range_chars[1][accept_max]}')
        if self.min is not None and accept_min:
            return f'less than {self.min}'
        if self.min is not None:
            return f'less than or equal to {self.min}'

        assert self.max is not None
        if accept_max:
            return f'larger than {self.max}'
        return f'larger than or equal to {self.max}'


POSITIVE_INT = NumericBounds(type_=int, range_=(1, None))
POSITIVE_FLOAT = NumericBounds(type_=float, range_=(0, None))


@frozen
class Assignment:
    """Class to store the flags and values of a parameter.

    Attributes
    ----------
    values_str : str
        The right-hand side of the parameter assignment. Can also be
        passed as a tuple of strings upon instantiation. In this case
        elements will be joined.
    flags_str : str
        The left-hand side of the parameter assignment, excluding the
        parameter itself. Can also be passed as a tuple of strings upon
        instantiation. In this case elements will be joined.
    parameter : str
        The PARAMETER this assignment corresponds to.
    flags : tuple
        The flags of the parameter as a tuple of strings.
        This is automatically generated from the string
        arguments given at instantiation.
    values : tuple
        The values of the parameter as a tuple of strings.
        This is automatically generated from the string
        arguments given at instantiation.
    """
    values_str: str
    parameter: str
    flags_str: str = ''
    flags: tuple = non_init_field()
    values: tuple = non_init_field()

    def __post_init__(self):
        """Split out left- and right-hand sides into flags and values."""
        try:
            value = self.parameter.strip()
        except AttributeError as exc:  # Not a string
            raise TypeError('parameter must be a string') from exc
<<<<<<< HEAD
        if value:
=======
        if not value:
>>>>>>> 74e4e32b
            raise ValueError('parameter must contain printable characters')
        set_frozen_attr(self, 'parameter', value)

        flags = self._unpack_assignment_side(self.flags_str)
        values = self._unpack_assignment_side(self.values_str)

        set_frozen_attr(self, 'flags', flags)
        set_frozen_attr(self, 'values', values)

        # Make sure values_str and flags_str are actually strings:
        # we also accept Sequence of strings at __init__
        if not isinstance(self.values_str, str):
            set_frozen_attr(self, 'values_str', ' '.join(self.values_str))
        if not isinstance(self.flags_str, str):
            set_frozen_attr(self, 'flags_str', ' '.join(self.flags_str))

    @property
    def flag(self):
        """Return the leftmost flag as a string."""
        return self.flags[0] if self.flags else ''

    @property
    def value(self):
        """Return the leftmost value as a string."""
        return self.values[0] if self.values else ''

    @property
    def other_flags(self):
        """Return all the flags except for the first one."""
        return self.flags[1:]

    @property
    def other_values(self):
        """Return all the values except for the first one (as strings)."""
        return self.values[1:]

    @staticmethod
    def _unpack_assignment_side(side):
        """Split the side left or right of the equal into bits."""
        if isinstance(side, str):
            return tuple(side.split())
        if isinstance(side, Sequence):
            return tuple(side)
        raise TypeError<|MERGE_RESOLUTION|>--- conflicted
+++ resolved
@@ -213,11 +213,7 @@
             value = self.parameter.strip()
         except AttributeError as exc:  # Not a string
             raise TypeError('parameter must be a string') from exc
-<<<<<<< HEAD
-        if value:
-=======
         if not value:
->>>>>>> 74e4e32b
             raise ValueError('parameter must contain printable characters')
         set_frozen_attr(self, 'parameter', value)
 
