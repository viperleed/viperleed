"""Module initialization of viperleed.calc.sections.

ViPErLEED calculation section INITIALIZATION.
"""

__authors__ = (
    'Florian Kraushofer (@fkraushofer)',
    'Alexander M. Imre (@amimre)',
    'Michele Riva (@michele-riva)',
    )
__copyright__ = 'Copyright (c) 2019-2024 ViPErLEED developers'
__created__ = '2020-08-11'
__license__ = 'GPLv3+'

import copy
import logging
import os
from pathlib import Path
import shutil
from zipfile import ZipFile

import numpy as np

from viperleed.calc import symmetry
from viperleed.calc.classes.rparams import DomainParameters
from viperleed.calc.classes.slab import AlreadyMinimalError
from viperleed.calc.classes.slab import BulkSlab
from viperleed.calc.classes.slab import NoBulkRepeatError
from viperleed.calc.classes.slab import NoVacuumError
from viperleed.calc.classes.slab import Slab
from viperleed.calc.classes.slab import VacuumError
from viperleed.calc.classes.slab import WrongVacuumPositionError
from viperleed.calc.constants import DEFAULT_SUPP
from viperleed.calc.constants import DEFAULT_TENSORS
from viperleed.calc.constants import ORIGINAL_INPUTS_DIR_NAME
from viperleed.calc.files import beams as iobeams
from viperleed.calc.files import iotensors
from viperleed.calc.files import parameters
from viperleed.calc.files import patterninfo
from viperleed.calc.files import phaseshifts
from viperleed.calc.files import poscar
from viperleed.calc.files import vibrocc
from viperleed.calc.files.beamgen import calc_and_write_beamlist
from viperleed.calc.lib import leedbase
from viperleed.calc.lib.math_utils import angle
from viperleed.calc.lib.matrix import NonIntegerMatrixError
from viperleed.calc.lib.matrix import rotation_matrix
from viperleed.calc.lib.version import Version
from viperleed.calc.lib.woods_notation import writeWoodsNotation
from viperleed.calc.psgen import runPhaseshiftGen, runPhaseshiftGen_old
from viperleed.calc.sections.calc_section import ALL_INPUT_FILES
from viperleed.calc.sections.calc_section import EXPBEAMS_NAMES
from viperleed.calc.sections.cleanup import preserve_original_inputs

logger = logging.getLogger(__name__)


def initialization(sl, rp, subdomain=False):
    """Runs the initialization."""
    if not subdomain:
        rp.try_loading_expbeams_file()
    rp.initTheoEnergies()  # may be initialized based on exp. beams

    if (rp.DOMAINS or rp.domainParams) and not subdomain:
        init_domains(rp)
        return

    _check_slab_duplicates_and_vacuum(sl, rp)

    # if necessary, run findSymmetry:
    if sl.planegroup == "unknown":
        symmetry.findSymmetry(sl, rp)
        symmetry.enforceSymmetry(sl, rp)

    # check whether the slab unit cell is minimal:
    try:
        mincell = sl.get_minimal_ab_cell(rp.SYMMETRY_EPS, rp.SYMMETRY_EPS.z)
    except AlreadyMinimalError:
        transform = np.identity(2)
        reducible = False
    else:
        transform = np.dot(sl.ab_cell.T, np.linalg.inv(mincell)).round()
        reducible = True
    ws = writeWoodsNotation(transform)
    if ws:
        ws = f"= {ws}"
    else:
        ws = "M = {} {}, {} {}".format(*transform.astype(int).ravel())
    if reducible and np.isclose(rp.SYMMETRY_CELL_TRANSFORM,
                                np.identity(2)).all():
        ssl = sl.make_subcell(rp, transform=transform)
        if subdomain:
            rp.SYMMETRY_CELL_TRANSFORM = transform
            logger.info(f"Found SYMMETRY_CELL_TRANSFORM {ws}")
            sl.symbaseslab = ssl
            parameters.modify(rp, "SYMMETRY_CELL_TRANSFORM")                    #TODO: there should probably a comment in the PARAMETERS file?
        else:
            logger.warning(
                f"POSCAR unit cell is not minimal (supercell {ws}). "
                "A minimal POSCAR will be written as POSCAR_mincell for "
                "information. Consider calculating with POSCAR_mincell, "
                "or setting SYMMETRY_CELL_TRANSFORM to conserve "
                "translational symmetry."
                )
            poscar.write(ssl, filename='POSCAR_mincell')
            rp.setHaltingLevel(1)
    elif not np.isclose(rp.SYMMETRY_CELL_TRANSFORM, np.identity(2)).all():
        if not np.isclose(rp.SYMMETRY_CELL_TRANSFORM, transform).all():
            logger.warning("SYMMETRY_CELL_TRANSFORM parameter differs from "
                           f"automatically detected supercell {ws}")
            rp.setHaltingLevel(1)
        if sl.symbaseslab is None:
            try:
                sl.symbaseslab = sl.make_subcell(rp,
                                                 rp.SYMMETRY_CELL_TRANSFORM)
            except ValueError as exc:
                logger.error(f'Invalid SYMMETRY_CELL_TRANSFORM. {exc}')
                raise exc
    if sl.symbaseslab is not None:
        logger.info("A symmetry cell transformation was found. Re-running "
                    "slab symmetry search using base unit cell...")
        symmetry.getSymBaseSymmetry(sl, rp)
        try:
            poscar.write(sl.symbaseslab, filename='POSCAR_mincell',
                         comments='all')
        except OSError:
            logger.warning("Exception occurred while writing POSCAR_mincell")

    # generate new POSCAR
    tmpslab = copy.deepcopy(sl)
    tmpslab.sort_original()
    try:
        poscar.write(tmpslab, filename='POSCAR_OUT', comments='all')
    except Exception:
        logger.error("Exception occurred while writing new POSCAR")
        raise
    # generate POSCAR_oricell
    tmpslab.revert_unit_cell()
    try:
        poscar.write(tmpslab, filename='POSCAR_oricell', comments='nodir')
    except OSError:
        logger.error("Exception occurred while writing POSCAR_oricell, "
                     "execution will continue...")

    if rp.BULK_LIKE_BELOW > 0:
        if rp.BULK_REPEAT is not None:
            logger.warning('Both BULK_LIKE_BELOW and BULK_REPEAT are defined.'
                           'BULK_LIKE_BELOW will be ignored in favour of the '
                           'explicitly defined bulk repeat vector.')
        else:
            # If successful, the next call updates the relevant rpars
            # attributes: SUPERLATTICE (not written to file),
            # BULK_REPEAT, LAYER_CUTS, and N_BULK_LAYERS (written
            # to file below). The slab will have .layers and the
            # freshly detected .bulkslab.
            sl.detect_bulk(rp)
            vec_str = parameters.modify(
                rp, 'BULK_REPEAT',
                comment='Automatically detected repeat vector'
                )
            parameters.modify(rp, 'LAYER_CUTS')
            parameters.modify(rp, 'N_BULK_LAYERS')
            logger.info(f'Detected bulk repeat vector: {vec_str}')
        parameters.comment_out(rp, 'BULK_LIKE_BELOW')

    # create bulk slab:
    if sl.bulkslab is None:
        sl.make_bulk_slab(rp)
    bsl = sl.bulkslab

    # try identifying bulk repeat:
    if rp.BULK_REPEAT is None:
        try:
            rp.BULK_REPEAT = sl.identify_bulk_repeat(rp.SYMMETRY_EPS,
                                                     rp.SYMMETRY_EPS.z)
        except NoBulkRepeatError:
            pass
        else:
            vec_str = parameters.modify(
                rp, 'BULK_REPEAT',
                comment='Automatically detected repeat vector'
                )
            logger.info(f'Detected bulk repeat vector: {vec_str}')
            # update bulk slab vector
            sl.bulkslab.update_cartesian_from_fractional()
            sl.bulkslab.c_vector[:] = rp.BULK_REPEAT
            sl.bulkslab.collapse_cartesian_coordinates()
    if rp.BULK_REPEAT is None:
        # Failed to detect repeat vector, use fixed distance instead.
        # Assume that interlayer vector from bottom non-bulk to top
        # bulk layer is the same as between bulk units. Save
        # BULK_REPEAT value for later runs, in case atom above moves
        rp.BULK_REPEAT = sl.get_bulk_repeat(rp, only_z_distance=True)
        parameters.modify(
            rp, 'BULK_REPEAT',
            comment='Automatically detected spacing. Check POSCAR_bulk.'
            )
        logger.warning(
            'The BULK_REPEAT parameter was undefined, which may lead to '
            'unintended changes in the bulk unit cell during optimization if '
            'the lowest non-bulk atom moves.\n'
            '# Automatic detection of a bulk repeat vector failed, possibly '
            'because not enough bulk-like layers were found.\n'
            '# The BULK_REPEAT vector is assumed to be parallel to the POSCAR '
            'c vector. Check POSCAR_bulk and the BULK_REPEAT thickness '
            'written to the PARAMETERS file.'
            )
        rp.checklist.append('Check bulk repeat vector in PARAMETERS')
        rp.setHaltingLevel(2)

    if bsl.planegroup == "unknown":
        # find minimum in-plane unit cell for bulk:
        logger.info('Checking bulk unit cell...')
        try:
            sl.ensure_minimal_bulk_ab_cell(rp, warn_convention=True)
        except NonIntegerMatrixError as exc:
            logger.error(
                f'{exc}\n# User-defined SUPERLATTICE will be used instead.'
                )
            rp.setHaltingLevel(2)
        except parameters.errors.InconsistentParameterError as exc:
            # SUPERLATTICE does not match auto-detected one
            logger.warning(exc)
            rp.setHaltingLevel(2)

        if not rp.superlattice_defined:
            ws = writeWoodsNotation(rp.SUPERLATTICE)                   # TODO: replace writeWoodsNotation with guilib functions
            superlattice = rp.SUPERLATTICE.astype(int)
            if ws:
                info = f"= {ws}"
            else:
                info = "M = {} {}, {} {}".format(*superlattice.ravel())
            logger.info(f"Found SUPERLATTICE {info}")

        # bulk plane group detection:
        logger.info("Starting bulk symmetry search...")
        symmetry.findSymmetry(bsl, rp, bulk=True, output=False)
        bsl.revert_unit_cell()  # keep origin matched with main slab
        logger.info(f"Found bulk plane group: {bsl.foundplanegroup}")
        symmetry.findBulkSymmetry(bsl, rp)

        # write POSCAR_bulk
        bsl = copy.deepcopy(sl.bulkslab)
        bsl.sort_original()
        try:
            poscar.write(bsl, filename='POSCAR_bulk', comments='bulk')
        except Exception:
            logger.error("Exception occurred while writing POSCAR_bulk")
            raise

    # write POSCAR_bulk_appended
    n_cells = 1
    if bsl.n_sublayers <= len(bsl.elements)*2:
        # For bulk slabs with very few layers, add a few more
        # repetitions to help the user see better the bulk part
        n_cells += 1
        if bsl.n_sublayers <= len(bsl.elements):
            n_cells += 1
    try:
        poscar.write(sl.with_extra_bulk_units(rp, n_cells)[0],
                     filename='POSCAR_bulk_appended')
    except OSError:
        logger.warning('Exception occurred while writing POSCAR_bulk_appended')

    # Check for an ambiguous angle phi
    _check_and_warn_ambiguous_phi(sl, rp, angle_eps=0.1)

    # Check that layer cuts are not too close together
    _check_and_warn_layer_cuts(rp, sl)

    # check whether PHASESHIFTS are present & consistent:
    newpsGen, newpsWrite = True, True
    # True: new phaseshifts need to be generated/written
    if os.path.isfile("PHASESHIFTS") or os.path.isfile("_PHASESHIFTS"):
        try:
            (rp.phaseshifts_firstline,
             rp.phaseshifts,
             newpsGen,
             newpsWrite) = phaseshifts.readPHASESHIFTS(sl, rp,
                                                       ignoreEnRange=subdomain)
        except Exception:
            logger.warning(
                "Found a PHASESHIFTS file but could not "
                "read it. A new PHASESHIFTS file will be generated."
                "The exception during read was: ", exc_info=True)
            rp.setHaltingLevel(1)
    if rp.TL_VERSION >= Version('1.7.1') and rp.V0_REAL != 'default':
        # check V0_REAL - may have to replace firstline
        if type(rp.V0_REAL) != list:
            logger.warning("Parameter V0_REAL currently does not support "
                           "values other than Rundgren-type potentials."
                           "Input for V0_REAL will be ignored.")
            rp.setHaltingLevel(2)
            newpsGen, newpsWrite = True, True
        else:
            llist = rp.phaseshifts_firstline.split()
            try:
                flist = [float(llist[i+1]) for i in range(4)]
            except (ValueError, IndexError):
                firstline_write = True
            else:
                firstline_write = any(abs(flist[i] - rp.V0_REAL[i]) >= 1e-2
                                      for i in range(4))
            if firstline_write:
                newpsWrite = True
                rp.phaseshifts_firstline = (
                    rp.phaseshifts_firstline[:4]
                    + "{:8.2f}{:8.2f}{:8.2f}{:8.2f}".format(*rp.V0_REAL)
                    + rp.phaseshifts_firstline[36:]
                    )
    if newpsGen:
        tensorleed = rp.paths.tensorleed
        # Check for old executable. Used to be called EEASiSSS.x
        if (not (tensorleed / 'eeasisss').is_file()
                and (tensorleed / 'EEASiSSS.x').is_file()):
            rundgrenpath = 'EEASiSSS.x'
        else:
            # let psgen catch the error if neither executable is found
            rundgrenpath = 'eeasisss'
        serneliuspath = 'seSernelius'
        atom_density_path = 'atom_density_files'
        logger.info("Generating phaseshifts data... ")
        ps_gen, kwargs = runPhaseshiftGen, {}
        if rp.PHASESHIFTS_CALC_OLD:
            ps_gen = runPhaseshiftGen_old
            kwargs = {"excosource": serneliuspath,
                      "atdenssource": atom_density_path}
        try:
            (rp.phaseshifts_firstline,
             rp.phaseshifts) = ps_gen(sl, rp, psgensource=rundgrenpath,
                                      **kwargs)
        except Exception:
            logger.error("Exception while calling phaseshiftgen: ")
            raise
        else:
            logger.debug("Finished generating phaseshift data")
    if newpsWrite:
        try:
            phaseshifts.writePHASESHIFTS(rp.phaseshifts_firstline,
                                         rp.phaseshifts)
        except Exception:
            logger.error("Exception during writePHASESHIFTS: ")
            raise
    rp.fileLoaded["PHASESHIFTS"] = True
    rp.updateDerivedParams()
    rp.manifest.append("PHASESHIFTS")
    try:
        phaseshifts.plot_phaseshifts(sl, rp)
    except Exception:
        logger.warning("Failed to plot phaseshifts", exc_info=rp.is_debug_mode)

    # generate beamlist
    logger.info("Generating BEAMLIST...")
    calc_and_write_beamlist(sl, rp, beamlist_name="BEAMLIST")

    try:
        rp.beamlist = iobeams.readBEAMLIST()
        rp.fileLoaded["BEAMLIST"] = True
    except Exception:
        logger.error("Error while reading required file BEAMLIST")
        raise

    if not subdomain:
        patterninfo.writePatternInfo(sl, rp)

        # if EXPBEAMS was loaded, it hasn't been checked yet - check now
        if rp.fileLoaded["EXPBEAMS"]:
            iobeams.checkEXPBEAMS(sl, rp)
        # write and sort IVBEAMS
        if not rp.fileLoaded["IVBEAMS"]:
            try:
                rp.ivbeams = iobeams.writeIVBEAMS(sl, rp)
                rp.ivbeams_sorted = False
                rp.fileLoaded["IVBEAMS"] = True
                rp.manifest.append("IVBEAMS")
            except Exception:
                logger.error("Error while writing IVBEAMS file based on "
                             "EXPBEAMS data.")
                raise
    if rp.fileLoaded["IVBEAMS"] and not rp.ivbeams_sorted:
        rp.ivbeams = iobeams.sortIVBEAMS(sl, rp)
        rp.ivbeams_sorted = True

    # Create directory compile_logs in which logs from compilation will be saved
    make_compile_logs_dir(rp)

    return


def init_domains(rp):
    """Runs an alternative initialization for the domain search. This will
    include running the 'normal' initialization for each domain."""
    rp.try_loading_expbeams_file()
    rp.initTheoEnergies()  # may be initialized based on exp. beams
    if len(rp.DOMAINS) < 2:
        logger.error("A domain search was defined, but less than two domains "
                     "are defined. Execution will stop.")
        rp.setHaltingLevel(3)
        return
    checkFiles = ["POSCAR", "PARAMETERS", "VIBROCC", "PHASESHIFTS"]
    main_work = Path.cwd().resolve()
    for name, path in rp.DOMAINS.items():
        # determine the target path
        target = Path(f"Domain_{name}").resolve()
        dp = DomainParameters(target, main_work, name)
        if target.is_dir():
            logger.warning(f"Folder {target} already exists. "
                           "Contents may get overwritten.")
        else:
            target.mkdir()
        logger.info(f"Fetching input files for domain {name}")
        if path.is_dir():
            # check the path for Tensors
            tensorIndex = leedbase.getMaxTensorIndex(path)
            if tensorIndex != 0:
                try:
                    iotensors.getTensors(tensorIndex, base_dir=path,
                                         target_dir=target)
                except Exception as exc:
                    tensorIndex = 0
                    logger.warning(f"Error fetching {DEFAULT_TENSORS}: {exc}")
            if tensorIndex != 0:
                tensorDir = (
                    target
                    / f"{DEFAULT_TENSORS}/{DEFAULT_TENSORS}_{tensorIndex:03d}"
                    )
                for file in (checkFiles + ["IVBEAMS"]):
                    if (tensorDir / file).is_file():
                        shutil.copy2(tensorDir / file, target)
                    else:
                        logger.warning(f"Input file {file} is missing in "
                                       f"{DEFAULT_TENSORS} directory. A new "
                                       "reference calculation is required.")
                        tensorIndex = 0
                        break
            if tensorIndex != 0:
                dp.tensorDir = tensorDir
            else:       # no usable tensors in that dir; get input
                dp.refcalcRequired = True
                logger.info(f"No previous {DEFAULT_TENSORS} found, "
                            "reference calculation is required.")
                for file in checkFiles:
                    if (path / file).is_file():
                        try:
                            shutil.copy2(path / file, target)
                        except Exception:
                            if file != "PHASESHIFTS":
                                logger.error(
                                    f"Error copying required file {file} for "
                                    f"domain {name} from origin folder {path}"
                                    )
                                raise RuntimeError("Error getting domain "
                                                   "input files")
                    elif file != "PHASESHIFTS":
                        logger.error(f"Required file {file} for domain {name} "
                                     f"not found in origin folder {path}")
                        raise RuntimeError("Error getting domain input files")
        elif path.is_file():
            try:
                tensorIndex = leedbase.getMaxTensorIndex(target)
            except Exception:
                tensorIndex = 0
            tensorDir = (
                target
                / f"{DEFAULT_TENSORS}/{DEFAULT_TENSORS}_{tensorIndex + 1:03d}"
                )
            try:
                tensorDir.mkdir(parents=True, exist_ok=True)
            except Exception:
                raise
            try:
                with ZipFile(path, 'r') as archive:
                    archive.extractall(tensorDir)                               # TODO: maybe it would be nicer to read directly from the zip file
            except Exception:
                logger.error(f"Failed to unpack {DEFAULT_TENSORS} for "
                             f"domain {name} from file {path}")
                raise RuntimeError("Error getting domain input files")
            for file in (checkFiles + ["IVBEAMS"]):
                if (tensorDir / file).is_file():
                    shutil.copy2(tensorDir / file, target)
                else:
                    logger.error(
                        f"Required file {file} for domain {name} not "
                        f"found in {DEFAULT_TENSORS} directory {tensorDir}"
                        )
                    raise RuntimeError("Error getting domain input files")
            dp.tensorDir = tensorDir
        try:
            # initialize for that domain
            os.chdir(target)
<<<<<<< HEAD
            _run_initialization_for_domain(dp, rp)
=======
            logger.info(f"Reading input files for domain {name}")
            try:
                # NB: if we are running from stored Tensors, then
                # this PARAMETERS will be a copy of the one stored
                # in the Tensors, not the one the user may have given
                # in the current Domain directory (it is overwritten
                # when fetching files above).
                dp.rp = parameters.read()
                dp.rp.paths.work = main_work
                dp.rp.paths.tensorleed = rp.paths.tensorleed
                dp.rp.timestamp = rp.timestamp

                # Store input files for each domain, BEFORE any edit
                preserve_original_inputs(dp.rp)

                dp.sl = poscar.read()
                warn_if_slab_has_atoms_in_multiple_c_cells(dp.sl, dp.rp, name)

                parameters.interpret(dp.rp, slab=dp.sl,
                                     silent=rp.LOG_LEVEL > logging.DEBUG)
                dp.sl.full_update(dp.rp)
                dp.rp.fileLoaded["POSCAR"] = True
                dp.rp.updateDerivedParams()
                try:
                    vibrocc.readVIBROCC(dp.rp, dp.sl)
                    dp.rp.fileLoaded["VIBROCC"] = True
                except Exception:
                    logger.error("Error while reading required file VIBROCC")
                    raise
                dp.sl.full_update(dp.rp)
                try:
                    dp.rp.ivbeams = iobeams.readIVBEAMS()
                except FileNotFoundError:
                    pass
                except Exception:
                    logger.error(
                        f"Error while reading IVBEAMS for domain {name}"
                        )
                else:
                    dp.rp.ivbeams_sorted = False
                    dp.rp.fileLoaded["IVBEAMS"] = True
            except Exception:
                logger.error("Error loading POSCAR and "
                             f"PARAMETERS for domain {name}")
                raise
            logger.info(f"Running initialization for domain {name}")

            try:
                initialization(dp.sl, dp.rp, subdomain=True)
            except Exception:
                logger.error(f"Error running initialization for domain {name}")
                raise
            rp.domainParams.append(dp)
>>>>>>> 53e0e61d
        except Exception:
            logger.error(f"Error while initializing domain {name}")
            raise
        finally:
            os.chdir(main_work)
    if len(rp.domainParams) < len(rp.DOMAINS):
        raise RuntimeError("Failed to read domain parameters")
    # check whether bulk unit cells match
    logger.info("Starting domain consistency check...")
    bulkuc0 = rp.domainParams[0].sl.bulkslab.ab_cell.T
    eps = 1e-4
    for dp in rp.domainParams[1:]:
        bulkuc = dp.sl.bulkslab.ab_cell.T
        if np.all(abs(bulkuc-bulkuc0) < eps):
            continue
        # if the unit cells don't match right away, try if rotation matches
        if (all(abs(np.linalg.norm(bulkuc0[i]) - np.linalg.norm(bulkuc[i]))
                < eps for i in range(0, 2))
                and abs(angle(*bulkuc) - angle(*bulkuc0)) < eps):
            logger.info(f"Bulk unit cells of domain {rp.domainParams[0].name} "
                        f"and domain {dp.name} are mismatched, but can be "
                        f"matched by rotating domain {dp.name}.")
            ang = angle(bulkuc[0], bulkuc0[0])
            dp.sl.apply_matrix_transformation(rotation_matrix(ang, dim=3))      # TODO: this changes the coordinate frame. We need to modify BEAM_INCIDENCE! Issue #69, PR #73
        else:
            logger.error(f"Bulk unit cells of domain {rp.domainParams[0].name}"
                         f" and domain {dp.name} are mismatched, and cannot be"
                         "matched by rotation. Domain search cannot proceed. "
                         "Execution will stop.")
            rp.setHaltingLevel(3)
            return
    logger.debug("Domain bulk unit cells are compatible.")
    uc0 = rp.domainParams[0].sl.ab_cell.T
    largestDomain = rp.domainParams[0]
    allMatched = all(np.all(abs(dp.sl.ab_cell.T - uc0) < 1e-4)
                     for dp in rp.domainParams[1:])
    supercellRequired = []
    if allMatched:
        logger.debug("Domain surface unit cells are matched.")
    else:
        maxArea = abs(np.linalg.det(uc0))
        for dp in rp.domainParams[1:]:
            uc = dp.sl.ab_cell.T
            if abs(np.linalg.det(uc)) > maxArea:
                maxArea = abs(np.linalg.det(uc))
                largestDomain = dp
        uc0 = largestDomain.sl.ab_cell.T
        for dp in [p for p in rp.domainParams if p != largestDomain]:
            uc = dp.sl.ab_cell.T
            if not np.all(abs(uc-uc0) < 1e-4):
                dp.refcalcRequired = True
                trans = np.dot(uc0, np.linalg.inv(uc))
                if np.any(abs(trans - np.round(trans)) > 1e-4):
                    logger.error(
                        f"Surface unit cell of domain {dp.name} cannot be "
                        "transformed to the largest surface unit cell (domain "
                        f"{largestDomain.name}) by an integer transformation. "
                        "Execution will stop. Please supply all domain "
                        "structures as matching supercells."
                        )
                    rp.setHaltingLevel(3)
                    return
                else:
                    supercellRequired.append(dp)
                    oldslab = dp.sl
                    dp.sl = dp.sl.make_supercell(np.round(trans))
                    dp.rp.SUPERLATTICE = largestDomain.rp.SUPERLATTICE.copy()
                    dp.sl.symbaseslab = oldslab
                    dp.rp.SYMMETRY_CELL_TRANSFORM = trans
                    parameters.modify(dp.rp, "SYMMETRY_CELL_TRANSFORM",
                                      path=dp.workdir)
        logger.info("Domain surface unit cells are mismatched, but can be "
                    "matched by integer transformations.")
    # store some information about the supercell in rp:
    rp.pseudoSlab = Slab()
    rp.pseudoSlab.ucell = largestDomain.sl.ucell.copy()
    rp.pseudoSlab.bulkslab = BulkSlab()
    rp.pseudoSlab.bulkslab.ucell = largestDomain.sl.bulkslab.ucell.copy()
    # run beamgen for the whole system
    logger.info("Generating BEAMLIST...")
    calc_and_write_beamlist(copy.deepcopy(largestDomain.sl),
                      rp,
                      domains=True,
                      beamlist_name='BEAMLIST')
    try:
        rp.beamlist = iobeams.readBEAMLIST()
        rp.fileLoaded["BEAMLIST"] = True
    except Exception:
        logger.error("Error while reading required file BEAMLIST")
        raise
    # if EXPBEAMS was loaded, it hasn't been checked yet - check now
    if rp.fileLoaded["EXPBEAMS"]:
        iobeams.checkEXPBEAMS(None, rp, domains=True)
    # write and sort IVBEAMS
    if not rp.fileLoaded["IVBEAMS"]:
        try:
            rp.ivbeams = iobeams.writeIVBEAMS(None, rp, domains=True)
            rp.ivbeams_sorted = False
            rp.fileLoaded["IVBEAMS"] = True
            rp.manifest.append("IVBEAMS")
        except Exception:
            logger.error("Error while writing IVBEAMS file based on "
                         "EXPBEAMS data.")
            raise
    if not rp.ivbeams_sorted:
        rp.ivbeams = iobeams.sortIVBEAMS(None, rp)
        rp.ivbeams_sorted = True

    rp.updateDerivedParams()  # Also sets LMAX
    if not rp.LMAX.has_max:
        rp.LMAX.max = max(dp.rp.LMAX.max for dp in rp.domainParams)
    for dp in rp.domainParams:
        if dp.refcalcRequired:
            continue
        cmessage = f"Reference calculation required for domain {dp.name}: "
        # check energies
        if not dp.rp.THEO_ENERGIES.contains(rp.THEO_ENERGIES):
            logger.info("%sEnergy range is mismatched.", cmessage)
            dp.refcalcRequired = True
            continue
        # check LMAX - should be obsolete since TensErLEED version 1.6
        if rp.TL_VERSION <= Version('1.6.0') and rp.LMAX.max != dp.rp.LMAX.max:
            logger.info("%sLMAX is mismatched.", cmessage)
            dp.refcalcRequired = True
        # check beam incidence
        if rp.THETA != dp.rp.THETA or rp.PHI != dp.rp.PHI:
            logger.info("%sBEAM_INCIDENCE is mismatched.", cmessage)
            dp.refcalcRequired = True
        # check IVBEAMS
        if not dp.rp.fileLoaded["IVBEAMS"]:
            logger.info("%sNo IVBEAMS file loaded", cmessage)
            dp.refcalcRequired = True
            continue
        if (len(rp.ivbeams) != len(dp.rp.ivbeams)
                or not all(dp.rp.ivbeams[i].isEqual(rp.ivbeams[i])
                           for i in range(len(rp.ivbeams)))):
            logger.info("%sIVBEAMS file mismatched with supercell.", cmessage)
            dp.refcalcRequired = True
            continue

    rr = [dp for dp in rp.domainParams if dp.refcalcRequired]
    if rr:
        logger.info("The following domains require new reference "
                    f"calculations: {', '.join(d.name for d in rr)}")
        for dp in rp.domainParams:
            for var in ["THEO_ENERGIES", "THETA", "PHI", "N_CORES", "ivbeams"]:
                setattr(dp.rp, var, copy.deepcopy(getattr(rp, var)))
            if rp.TL_VERSION <= Version('1.6.0'):  # not required since TensErLEED v1.61
                dp.rp.LMAX.max = rp.LMAX.max

    # repeat initialization for all slabs that require a supercell
    for dp in supercellRequired:
        logger.info("Re-running initialization with "
                    f"supercell slab for domain {dp.name}")
        try:
            os.chdir(dp.workdir)
            dp.sl.clear_symmetry_and_ucell_history()
            dp.rp.SYMMETRY_FIND_ORI = True
            initialization(dp.sl, dp.rp, subdomain=True)
        except Exception:
            logger.error(f"Error while re-initializing domain {dp.name}")
            raise
        finally:
            os.chdir(main_work)

    if 4 not in rp.RUN and 1 not in rp.RUN and rr:
        logger.error(
            "Some domains require new reference calculations before "
            "a domain search can be executed. Please either manually "
            "execute appropriate reference calculations, or set RUN = 4"
            )
        rp.setHaltingLevel(3)
        return

    while 4 in rp.RUN:
        if rr:
            rp.RUN.insert(rp.RUN.index(4), 1)
        rp.RUN.insert(rp.RUN.index(4), 2)
        rp.RUN.insert(rp.RUN.index(4), 3)
        rp.RUN.remove(4)


def make_compile_logs_dir(rpars):
    """Create compile_logs directory where compilation logs are saved."""
    directory = rpars.paths.compile_logs
    try:
        directory.mkdir(exist_ok=True)
    except OSError:
        logger.warning(f'Could not create directory {directory}')
        rpars.setHaltingLevel(1)


def warn_if_slab_has_atoms_in_multiple_c_cells(slab, rpars, domain_name=''):
    """Log a WARNING if slab's atoms do not all belong to the same cell.

    It only makes sense to use this function right after `slab` has
    been loaded (e.g., via poscar.read or .from_ase) and before any
    of the c-collapsing functions are called. These include:
        .collapse_cartesian_coordinates
        .collapse_fractional_coordinates
        .full_update

    Parameters
    ----------
    slab : SurfaceSlab
        The slab to be checked.
    rpars : Rparams
        The current PARAMETERS object. Used for logging purposes only.
    domain_name : str, optional
        The name of the structural domain to which slab belongs.
        Used only for logging purposes. Default is an empty string.

    Returns
    -------
    None.
    """
    _msg = 'POSCAR file ' + f'of domain {domain_name} ' if domain_name else ''
    _msg += ('has some atoms outside the base unit cell along the third unit '
             'vector (i.e., they have fractional c coordinates smaller/larger '
             'than 0/1). These atoms will be back-folded into the base unit '
             'cell assuming periodicity along c. This will impact layer '
             'creation and may modify the thickness of the vacuum gap '
             'detected. Check POSCAR to ensure correct layer assignment.')
    if slab.has_atoms_in_multiple_c_cells():
        logger.warning(_msg)
        rpars.setHaltingLevel(1)


def _check_and_warn_ambiguous_phi(sl, rp, angle_eps=0.1):
    """Check if phi is ambiguous and warn if so."""
    angle_between_first_uc_vec_and_x = sl.angle_between_ucell_and_coord_sys
    if angle_between_first_uc_vec_and_x > angle_eps and rp.THETA > angle_eps:
        logger.info(
            f"Detected non-zero angle theta ({rp.THETA:.2f})° and "
            f"an angle of {angle_between_first_uc_vec_and_x:.2f}° "
            "between the first unit cell vector and the x direction of "
            "the coordinate system in the POSCAR file.\n"
            "Make sure the angle phi is interpreted correctly: "
            f"Phi is {rp.PHI:.2f}° from x, which is "
            f"{(rp.PHI+ angle_between_first_uc_vec_and_x):.2f}° from a.\n"
            "See the ViPErLEED documentation for the parameter BEAM_INCDIDENCE "
            "for details."
            )


def _check_and_warn_layer_cuts(rpars, slab):
    """Check if layer cuts are too close together and warn if so."""
    layer_cuts = rpars.LAYER_CUTS
    min_spacing = slab.smallest_interlayer_gap
    if min_spacing < 1.0:
        logger.warning(
            f"Layer cuts are very close together. The minimum spacing "
            f"between layers is {min_spacing:.2f} Å. This may lead to "
            "convergence issues in the reference calculation. Check the "
            "LAYERS_CUTS parameter in the PARAMETERS file."
            )


def _check_slab_duplicates_and_vacuum(slab, rpars):
    """Complain if slab has duplicate atoms or an inadequate vacuum gap."""
    # Make sure that there are no duplicate atoms
    slab.check_atom_collisions(rpars.SYMMETRY_EPS)

    # Make sure that there's enough vacuum. Stop in complex situations
    try:
        slab.check_vacuum_gap()
    except VacuumError as exc:
        exc.fixed_slab.sort_original()  # Rather than by z
        poscar.write(exc.fixed_slab, 'POSCAR_vacuum_corrected')
        exc_type = type(exc)
        _msg = exc.message
        _msg += (
            '. This may cause problems with layer assignment! You can '
            f'find a POSCAR_vacuum_corrected file in {DEFAULT_SUPP} with '
            )
        _msg += ('the correct position of vacuum. '
                 if exc_type is WrongVacuumPositionError
                 else 'a large enough vacuum gap. ')
        _msg += (
            'If you intend to use it for a new run, be careful to edit any '
            'PARAMETERS expressed as fractions of the c unit vector (e.g., '
            'LAYERS_CUTS, BULK_LIKE_BELOW, BULK_REPEAT, ...)'
            )
        # Notice the straight type check rather than isinstance, as
        # NoVacuumError is a subclass of NotEnoughVacuumError, which
        # is, instead, the acceptable case in which we warn below
        if exc_type in (NoVacuumError, WrongVacuumPositionError):
            raise exc_type(_msg, exc.fixed_slab) from None
        rpars.setHaltingLevel(1)
        logger.warning(_msg)
    if not slab.layers:
        # May have been cleared by shifting slab away from c==0
        slab.create_layers(rpars)


def _read_inputs_for_domain(domain, main_rpars):
    """Read input files for a single domain.

    Parameters
    ----------
    domain : DomainParameters
        The parameters for this domain. At the end of this call,
        domain.rp and domain.sl are updated to contain the Rparams
        and Slab objects read (and updated) from file. domain.rp
        is also up to date with respect to other input files loaded.
    main_rpars : Rparams
        The run parameters of the **main** viperleed.calc run.

    Raises
    ------
    Exception
        If reading VIBROCC or an existing IVBEAMS fails.
    """
    # NB: if we are running from stored Tensors, then
    # this PARAMETERS will be a copy of the one stored
    # in the Tensors, not the one the user may have given
    # in the current Domain directory (it is overwritten
    # when fetching files above).
    domain.rp = rpars = parameters.read()
    rpars.paths.work = main_work
    rpars.paths.tensorleed = rp.paths.tensorleed
    rpars.timestamp = main_rpars.timestamp

    # Store input files for each domain, BEFORE any edit
    preserve_original_input(rpars)

    domain.sl = slab = poscar.read()
    warn_if_slab_has_atoms_in_multiple_c_cells(slab, rpars, domain.name)

    parameters.interpret(rpars, slab=slab, silent=rp.LOG_LEVEL > logging.DEBUG)
    slab.full_update(rpars)
    rpars.fileLoaded['POSCAR'] = True
    rpars.updateDerivedParams()
    try:
        vibrocc.readVIBROCC(rpars, slab)
    except Exception:
        logger.error('Error while reading required file VIBROCC')
        raise
    rpars.fileLoaded['VIBROCC'] = True
    slab.full_update(rpars)
    try:
        rpars.ivbeams = iobeams.readIVBEAMS()
    except FileNotFoundError:
        pass
    except Exception:
        logger.error(f'Error while reading IVBEAMS for domain {domain.name}')
    else:
        rpars.ivbeams_sorted = False
        rpars.fileLoaded['IVBEAMS'] = True


def _run_initialization_for_domain(domain, main_rpars):
    """Execute initialization for a specific domain.

    Parameters
    ----------
    domain : DomainParameters
        The parameters for the domain to be initialized.
    main_rpars : Rparams
        The run parameters of the **main** viperleed.calc run.

    Raises
    ------
    Exception
        If reading input files or executing the initialization fail.
    """
    logger.info(f'Reading input files for domain {domain.name}')
    try:
        _read_inputs_for_domain(domain, main_rpars)
    except Exception:
        logger.error(f'Error loading input files for domain {domain.name}')
        raise

    logger.info(f'Running initialization for domain {domain.name}')
    try:
        initialization(domain.sl, domain.rp, subdomain=True)
    except Exception:
        logger.error(f'Error running initialization for domain {domain.name}')
        raise

    main_rpars.domainParams.append(domain)<|MERGE_RESOLUTION|>--- conflicted
+++ resolved
@@ -488,63 +488,7 @@
         try:
             # initialize for that domain
             os.chdir(target)
-<<<<<<< HEAD
             _run_initialization_for_domain(dp, rp)
-=======
-            logger.info(f"Reading input files for domain {name}")
-            try:
-                # NB: if we are running from stored Tensors, then
-                # this PARAMETERS will be a copy of the one stored
-                # in the Tensors, not the one the user may have given
-                # in the current Domain directory (it is overwritten
-                # when fetching files above).
-                dp.rp = parameters.read()
-                dp.rp.paths.work = main_work
-                dp.rp.paths.tensorleed = rp.paths.tensorleed
-                dp.rp.timestamp = rp.timestamp
-
-                # Store input files for each domain, BEFORE any edit
-                preserve_original_inputs(dp.rp)
-
-                dp.sl = poscar.read()
-                warn_if_slab_has_atoms_in_multiple_c_cells(dp.sl, dp.rp, name)
-
-                parameters.interpret(dp.rp, slab=dp.sl,
-                                     silent=rp.LOG_LEVEL > logging.DEBUG)
-                dp.sl.full_update(dp.rp)
-                dp.rp.fileLoaded["POSCAR"] = True
-                dp.rp.updateDerivedParams()
-                try:
-                    vibrocc.readVIBROCC(dp.rp, dp.sl)
-                    dp.rp.fileLoaded["VIBROCC"] = True
-                except Exception:
-                    logger.error("Error while reading required file VIBROCC")
-                    raise
-                dp.sl.full_update(dp.rp)
-                try:
-                    dp.rp.ivbeams = iobeams.readIVBEAMS()
-                except FileNotFoundError:
-                    pass
-                except Exception:
-                    logger.error(
-                        f"Error while reading IVBEAMS for domain {name}"
-                        )
-                else:
-                    dp.rp.ivbeams_sorted = False
-                    dp.rp.fileLoaded["IVBEAMS"] = True
-            except Exception:
-                logger.error("Error loading POSCAR and "
-                             f"PARAMETERS for domain {name}")
-                raise
-            logger.info(f"Running initialization for domain {name}")
-
-            try:
-                initialization(dp.sl, dp.rp, subdomain=True)
-            except Exception:
-                logger.error(f"Error running initialization for domain {name}")
-                raise
-            rp.domainParams.append(dp)
->>>>>>> 53e0e61d
         except Exception:
             logger.error(f"Error while initializing domain {name}")
             raise
@@ -869,7 +813,7 @@
     rpars.timestamp = main_rpars.timestamp
 
     # Store input files for each domain, BEFORE any edit
-    preserve_original_input(rpars)
+    preserve_original_inputs(rpars)
 
     domain.sl = slab = poscar.read()
     warn_if_slab_has_atoms_in_multiple_c_cells(slab, rpars, domain.name)
