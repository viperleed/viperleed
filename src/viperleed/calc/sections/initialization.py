"""Module initialization of viperleed.calc.sections.

ViPErLEED calculation section INITIALIZATION.
"""

__authors__ = (
    'Florian Kraushofer (@fkraushofer)',
    'Alexander M. Imre (@amimre)',
    'Michele Riva (@michele-riva)',
    )
__copyright__ = 'Copyright (c) 2019-2025 ViPErLEED developers'
__created__ = '2020-08-11'
__license__ = 'GPLv3+'

import copy
import logging
import os
from pathlib import Path

import numpy as np

from viperleed.calc import symmetry
from viperleed.calc.classes.rparams.domain_params import DomainParameters
from viperleed.calc.classes.slab import AlreadyMinimalError
from viperleed.calc.classes.slab import BulkSlab
from viperleed.calc.classes.slab import NoBulkRepeatError
from viperleed.calc.classes.slab import NoVacuumError
from viperleed.calc.classes.slab import Slab
from viperleed.calc.classes.slab import VacuumError
from viperleed.calc.classes.slab import WrongVacuumPositionError
from viperleed.calc.constants import DEFAULT_SUPP
<<<<<<< HEAD
from viperleed.calc.constants import DEFAULT_TENSORS
from viperleed.calc.constants import ORIGINAL_INPUTS_DIR_NAME
=======
>>>>>>> e71c858f
from viperleed.calc.files import beams as iobeams
from viperleed.calc.files import parameters
from viperleed.calc.files import patterninfo
from viperleed.calc.files import phaseshifts
from viperleed.calc.files import poscar
from viperleed.calc.files import vibrocc
from viperleed.calc.files.beamgen import calc_and_write_beamlist
<<<<<<< HEAD
from viperleed.calc.lib import leedbase
=======
>>>>>>> e71c858f
from viperleed.calc.lib.context import execute_in_dir
from viperleed.calc.lib.math_utils import angle
from viperleed.calc.lib.matrix import NonIntegerMatrixError
from viperleed.calc.lib.matrix import rotation_matrix
from viperleed.calc.lib.version import Version
from viperleed.calc.lib.woods_notation import writeWoodsNotation
from viperleed.calc.psgen import runPhaseshiftGen, runPhaseshiftGen_old
<<<<<<< HEAD
from viperleed.calc.sections.calc_section import ALL_INPUT_FILES
from viperleed.calc.sections.calc_section import EXPBEAMS_NAMES
=======
>>>>>>> e71c858f
from viperleed.calc.sections.cleanup import preserve_original_inputs

logger = logging.getLogger(__name__)


def initialization(sl, rp, subdomain=False):
    """Runs the initialization."""
    if not subdomain:
        rp.try_loading_expbeams_file()
    rp.initTheoEnergies()  # may be initialized based on exp. beams

    if (rp.DOMAINS or rp.domainParams) and not subdomain:
        init_domains(rp)
        return

    _check_slab_duplicates_and_vacuum(sl, rp)

    # if necessary, run findSymmetry:
    if sl.planegroup == "unknown":
        symmetry.findSymmetry(sl, rp)
        symmetry.enforceSymmetry(sl, rp)

    # check whether the slab unit cell is minimal:
    try:
        mincell = sl.get_minimal_ab_cell(rp.SYMMETRY_EPS, rp.SYMMETRY_EPS.z)
    except AlreadyMinimalError:
        transform = np.identity(2)
        reducible = False
    else:
        transform = np.dot(sl.ab_cell.T, np.linalg.inv(mincell)).round()
        reducible = True
    ws = writeWoodsNotation(transform)
    if ws:
        ws = f"= {ws}"
    else:
        ws = "M = {} {}, {} {}".format(*transform.astype(int).ravel())
    if reducible and np.isclose(rp.SYMMETRY_CELL_TRANSFORM,
                                np.identity(2)).all():
        ssl = sl.make_subcell(rp, transform=transform)
        if subdomain:
            rp.SYMMETRY_CELL_TRANSFORM = transform
            logger.info(f"Found SYMMETRY_CELL_TRANSFORM {ws}")
            sl.symbaseslab = ssl
            parameters.modify(rp, "SYMMETRY_CELL_TRANSFORM")                    # TODO: there should probably a comment in the PARAMETERS file?
        else:
            logger.warning(
                f"POSCAR unit cell is not minimal (supercell {ws}). "
                "A minimal POSCAR will be written as POSCAR_mincell for "
                "information. Consider calculating with POSCAR_mincell, "
                "or setting SYMMETRY_CELL_TRANSFORM to conserve "
                "translational symmetry."
                )
            poscar.write(ssl, filename='POSCAR_mincell')
            rp.setHaltingLevel(1)
    elif not np.isclose(rp.SYMMETRY_CELL_TRANSFORM, np.identity(2)).all():
        if not np.isclose(rp.SYMMETRY_CELL_TRANSFORM, transform).all():
            logger.warning("SYMMETRY_CELL_TRANSFORM parameter differs from "
                           f"automatically detected supercell {ws}")
            rp.setHaltingLevel(1)
        if sl.symbaseslab is None:
            try:
                sl.symbaseslab = sl.make_subcell(rp,
                                                 rp.SYMMETRY_CELL_TRANSFORM)
            except ValueError as exc:
                logger.error(f'Invalid SYMMETRY_CELL_TRANSFORM. {exc}')
                raise exc
    if sl.symbaseslab is not None:
        logger.info("A symmetry cell transformation was found. Re-running "
                    "slab symmetry search using base unit cell...")
        symmetry.getSymBaseSymmetry(sl, rp)
        try:
            poscar.write(sl.symbaseslab, filename='POSCAR_mincell',
                         comments='all')
        except OSError:
            logger.warning("Exception occurred while writing POSCAR_mincell")

    # generate new POSCAR
    tmpslab = copy.deepcopy(sl)
    tmpslab.sort_original()
    try:
        poscar.write(tmpslab, filename='POSCAR', comments='all')
    except Exception:
        logger.error("Exception occurred while writing new POSCAR")
        raise
    rp.files_to_out.add('POSCAR')
    # generate POSCAR_oricell
    tmpslab.revert_unit_cell()
    try:
        poscar.write(tmpslab, filename='POSCAR_oricell', comments='nodir')
    except OSError:
        logger.error("Exception occurred while writing POSCAR_oricell, "
                     "execution will continue...")

    if rp.BULK_LIKE_BELOW > 0:
        if rp.BULK_REPEAT is not None:
            logger.warning('Both BULK_LIKE_BELOW and BULK_REPEAT are defined.'
                           'BULK_LIKE_BELOW will be ignored in favour of the '
                           'explicitly defined bulk repeat vector.')
        else:
            # If successful, the next call updates the relevant rpars
            # attributes: SUPERLATTICE (not written to file),
            # BULK_REPEAT, LAYER_CUTS, and N_BULK_LAYERS (written
            # to file below). The slab will have .layers and the
            # freshly detected .bulkslab.
            sl.detect_bulk(rp)
            bulk_repeat = parameters.modify(
                rp, 'BULK_REPEAT',
                comment='Automatically detected repeat vector',
                )
            parameters.modify(rp, 'LAYER_CUTS')
            parameters.modify(rp, 'N_BULK_LAYERS')
            logger.info('Detected bulk repeat vector: %s',
                        bulk_repeat.fmt_value)
        parameters.comment_out(rp, 'BULK_LIKE_BELOW')

    # create bulk slab:
    if sl.bulkslab is None:
        sl.make_bulk_slab(rp)
    bsl = sl.bulkslab

    # try identifying bulk repeat:
    if rp.BULK_REPEAT is None:
        try:
            rp.BULK_REPEAT = sl.identify_bulk_repeat(rp.SYMMETRY_EPS,
                                                     rp.SYMMETRY_EPS.z)
        except NoBulkRepeatError:
            pass
        else:
            bulk_repeat = parameters.modify(
                rp, 'BULK_REPEAT',
                comment='Automatically detected repeat vector'
                )
            logger.info('Detected bulk repeat vector: %s',
                        bulk_repeat.fmt_value)
            # update bulk slab vector
            sl.bulkslab.update_cartesian_from_fractional()
            sl.bulkslab.c_vector[:] = rp.BULK_REPEAT
            sl.bulkslab.collapse_cartesian_coordinates()
    if rp.BULK_REPEAT is None:
        # Failed to detect repeat vector, use fixed distance instead.
        # Assume that interlayer vector from bottom non-bulk to top
        # bulk layer is the same as between bulk units. Save
        # BULK_REPEAT value for later runs, in case atom above moves
        rp.BULK_REPEAT = sl.get_bulk_repeat(rp, only_z_distance=True)
        parameters.modify(
            rp, 'BULK_REPEAT',
            comment='Automatically detected spacing. Check POSCAR_bulk.'
            )
        logger.warning(
            'The BULK_REPEAT parameter was undefined, which may lead to '
            'unintended changes in the bulk unit cell during optimization if '
            'the lowest non-bulk atom moves.\n'
            '# Automatic detection of a bulk repeat vector failed, possibly '
            'because not enough bulk-like layers were found.\n'
            '# The BULK_REPEAT vector is assumed to be parallel to the POSCAR '
            'c vector. Check POSCAR_bulk and the BULK_REPEAT thickness '
            'written to the PARAMETERS file.'
            )
        rp.checklist.append('Check bulk repeat vector in PARAMETERS')
        rp.setHaltingLevel(2)

    if bsl.planegroup == "unknown":
        # find minimum in-plane unit cell for bulk:
        logger.info('Checking bulk unit cell...')
        try:
            sl.ensure_minimal_bulk_ab_cell(rp, warn_convention=True)
        except NonIntegerMatrixError as exc:
            logger.error(
                f'{exc}\n# User-defined SUPERLATTICE will be used instead.'
                )
            rp.setHaltingLevel(2)
        except parameters.errors.InconsistentParameterError as exc:
            # SUPERLATTICE does not match auto-detected one
            logger.warning(exc)
            rp.setHaltingLevel(2)

        if not rp.superlattice_defined:
            ws = writeWoodsNotation(rp.SUPERLATTICE)                   # TODO: replace writeWoodsNotation with guilib functions
            superlattice = rp.SUPERLATTICE.astype(int)
            if ws:
                info = f"= {ws}"
            else:
                info = "M = {} {}, {} {}".format(*superlattice.ravel())
            logger.info(f"Found SUPERLATTICE {info}")

        # bulk plane group detection:
        logger.info("Starting bulk symmetry search...")
        symmetry.findSymmetry(bsl, rp, bulk=True, output=False)
        bsl.revert_unit_cell()  # keep origin matched with main slab
        logger.info(f"Found bulk plane group: {bsl.foundplanegroup}")
        symmetry.findBulkSymmetry(bsl, rp)

        # write POSCAR_bulk
        bsl = copy.deepcopy(sl.bulkslab)
        bsl.sort_original()
        try:
            poscar.write(bsl, filename='POSCAR_bulk', comments='bulk')
        except Exception:
            logger.error("Exception occurred while writing POSCAR_bulk")
            raise

    # write POSCAR_bulk_appended
    n_cells = 1
    if bsl.n_sublayers <= len(bsl.elements)*2:
        # For bulk slabs with very few layers, add a few more
        # repetitions to help the user see better the bulk part
        n_cells += 1
        if bsl.n_sublayers <= len(bsl.elements):
            n_cells += 1
    try:
        poscar.write(sl.with_extra_bulk_units(rp, n_cells)[0],
                     filename='POSCAR_bulk_appended')
    except OSError:
        logger.warning('Exception occurred while writing POSCAR_bulk_appended')

    # Check for an ambiguous angle phi
    _check_and_warn_ambiguous_phi(sl, rp, angle_eps=0.1)

    # Check that layer cuts are not too close together
    _check_and_warn_layer_cuts(rp, sl)

    # check whether PHASESHIFTS are present & consistent:
    newpsGen, newpsWrite = True, True
    # True: new phaseshifts need to be generated/written
    if os.path.isfile("PHASESHIFTS") or os.path.isfile("_PHASESHIFTS"):
        try:
            (rp.phaseshifts_firstline,
             rp.phaseshifts,
             newpsGen,
             newpsWrite) = phaseshifts.readPHASESHIFTS(sl, rp,
                                                       ignoreEnRange=subdomain)
        except Exception:
            logger.warning(
                "Found a PHASESHIFTS file but could not "
                "read it. A new PHASESHIFTS file will be generated."
                "The exception during read was: ", exc_info=True)
            rp.setHaltingLevel(1)
    if rp.TL_VERSION >= Version('1.7.1') and rp.V0_REAL != 'default':
        # check V0_REAL - may have to replace firstline
        if type(rp.V0_REAL) != list:
            logger.warning("Parameter V0_REAL currently does not support "
                           "values other than Rundgren-type potentials."
                           "Input for V0_REAL will be ignored.")
            rp.setHaltingLevel(2)
            newpsGen, newpsWrite = True, True
        else:
            llist = rp.phaseshifts_firstline.split()
            try:
                flist = [float(llist[i+1]) for i in range(4)]
            except (ValueError, IndexError):
                firstline_write = True
            else:
                firstline_write = any(abs(flist[i] - rp.V0_REAL[i]) >= 1e-2
                                      for i in range(4))
            if firstline_write:
                newpsWrite = True
                rp.phaseshifts_firstline = (
                    rp.phaseshifts_firstline[:4]
                    + "{:8.2f}{:8.2f}{:8.2f}{:8.2f}".format(*rp.V0_REAL)
                    + rp.phaseshifts_firstline[36:]
                    )
    if newpsGen:
        tensorleed = rp.paths.tensorleed
        # Check for old executable. Used to be called EEASiSSS.x
        if (not (tensorleed / 'eeasisss').is_file()
                and (tensorleed / 'EEASiSSS.x').is_file()):
            rundgrenpath = 'EEASiSSS.x'
        else:
            # let psgen catch the error if neither executable is found
            rundgrenpath = 'eeasisss'
        serneliuspath = 'seSernelius'
        atom_density_path = 'atom_density_files'
        logger.info("Generating phaseshifts data... ")
        ps_gen, kwargs = runPhaseshiftGen, {}
        if rp.PHASESHIFTS_CALC_OLD:
            ps_gen = runPhaseshiftGen_old
            kwargs = {"excosource": serneliuspath,
                      "atdenssource": atom_density_path}
        try:
            (rp.phaseshifts_firstline,
             rp.phaseshifts) = ps_gen(sl, rp, psgensource=rundgrenpath,
                                      **kwargs)
        except Exception:
            logger.error("Exception while calling phaseshiftgen: ")
            raise
        else:
            logger.debug("Finished generating phaseshift data")
    if newpsWrite:
        try:
            phaseshifts.writePHASESHIFTS(rp.phaseshifts_firstline,
                                         rp.phaseshifts)
        except Exception:
            logger.error("Exception during writePHASESHIFTS: ")
            raise
    rp.fileLoaded["PHASESHIFTS"] = True
    rp.updateDerivedParams()
    rp.manifest.add("PHASESHIFTS")
    try:
        phaseshifts.plot_phaseshifts(sl, rp)
    except Exception:
        logger.warning("Failed to plot phaseshifts", exc_info=rp.is_debug_mode)

    # generate beamlist
    logger.info("Generating BEAMLIST...")                                       # TODO: this bit is largely repeated in init_domains
    calc_and_write_beamlist(sl, rp, beamlist_name="BEAMLIST")

    try:
        rp.beamlist = iobeams.readBEAMLIST()
        rp.fileLoaded["BEAMLIST"] = True
    except Exception:
        logger.error("Error while reading required file BEAMLIST")
        raise

    if not subdomain:
        patterninfo.writePatternInfo(sl, rp)

        # if EXPBEAMS was loaded, it hasn't been checked yet - check now
        if rp.fileLoaded["EXPBEAMS"]:
            iobeams.checkEXPBEAMS(sl, rp)
        # write and sort IVBEAMS
        if not rp.fileLoaded["IVBEAMS"]:
            try:
                rp.ivbeams = iobeams.writeIVBEAMS(sl, rp)
                rp.ivbeams_sorted = False
                rp.fileLoaded["IVBEAMS"] = True
                rp.manifest.add("IVBEAMS")
            except Exception:
                logger.error("Error while writing IVBEAMS file based on "
                             "EXPBEAMS data.")
                raise
    if rp.fileLoaded["IVBEAMS"] and not rp.ivbeams_sorted:
        rp.ivbeams = iobeams.sortIVBEAMS(sl, rp)
        rp.ivbeams_sorted = True

    # Create directory compile_logs in which logs from compilation will be saved
    make_compile_logs_dir(rp)

    return


def init_domains(rp):
    """Runs an alternative initialization for the domain search. This will
    include running the 'normal' initialization for each domain."""
    rp.try_loading_expbeams_file()
    rp.initTheoEnergies()  # may be initialized based on exp. beams
    if len(rp.DOMAINS) < 2:
        logger.error("A domain search was defined, but less than two domains "
                     "are defined. Execution will stop.")
        rp.setHaltingLevel(3)
        return
<<<<<<< HEAD
    checkFiles = ["POSCAR", "PARAMETERS", "VIBROCC", "PHASESHIFTS"]
    for name, path in rp.DOMAINS.items():
        # determine the target path
        target = Path(f"Domain_{name}").resolve()
        dp = DomainParameters(target, name)
        if target.is_dir():
            logger.warning(f"Folder {target} already exists. "
                           "Contents may get overwritten.")
        else:
            target.mkdir()
        logger.info(f"Fetching input files for domain {name}")
        if path.is_dir():
            # check the path for Tensors
            tensorIndex = leedbase.getMaxTensorIndex(path)
            if tensorIndex != 0:
                try:
                    iotensors.getTensors(tensorIndex, base_dir=path,
                                         target_dir=target)
                except Exception as exc:
                    tensorIndex = 0
                    logger.warning(f"Error fetching {DEFAULT_TENSORS}: {exc}")
            if tensorIndex != 0:
                tensorDir = (
                    target
                    / f"{DEFAULT_TENSORS}/{DEFAULT_TENSORS}_{tensorIndex:03d}"
                    )
                for file in (checkFiles + ["IVBEAMS"]):
                    if (tensorDir / file).is_file():
                        shutil.copy2(tensorDir / file, target)
                    else:
                        logger.warning(f"Input file {file} is missing in "
                                       f"{DEFAULT_TENSORS} directory. A new "
                                       "reference calculation is required.")
                        tensorIndex = 0
                        break
            if tensorIndex != 0:
                dp.tensorDir = tensorDir
            else:       # no usable tensors in that dir; get input
                dp.refcalcRequired = True
                logger.info(f"No previous {DEFAULT_TENSORS} found, "
                            "reference calculation is required.")
                for file in checkFiles:
                    if (path / file).is_file():
                        try:
                            shutil.copy2(path / file, target)
                        except Exception:
                            if file != "PHASESHIFTS":
                                logger.error(
                                    f"Error copying required file {file} for "
                                    f"domain {name} from origin folder {path}"
                                    )
                                raise RuntimeError("Error getting domain "
                                                   "input files")
                    elif file != "PHASESHIFTS":
                        logger.error(f"Required file {file} for domain {name} "
                                     f"not found in origin folder {path}")
                        raise RuntimeError("Error getting domain input files")
        elif path.is_file():
            try:
                tensorIndex = leedbase.getMaxTensorIndex(target)
            except Exception:
                tensorIndex = 0
            tensorDir = (
                target
                / f"{DEFAULT_TENSORS}/{DEFAULT_TENSORS}_{tensorIndex + 1:03d}"
                )
            try:
                tensorDir.mkdir(parents=True, exist_ok=True)
=======
    # Make sure we always have unique work folders for all domains
    nr_unique_paths = len(set(p for p, _ in rp.DOMAINS.values()))
    must_use_auto_name = nr_unique_paths < len(rp.DOMAINS)
    for name, (path, user_given) in rp.DOMAINS.items():
        workdir = _make_domain_workdir(name,
                                       path,
                                       rp.paths.home,
                                       must_use_auto_name)
        domain = DomainParameters(workdir, name)
        domain.collect_input_files(path)
        mod_path = Path(domain.workdir.name)
        mod_value = parameters.modify(rp, 'DOMAIN', f'./{mod_path}',
                                      original=user_given)
        rp.DOMAINS[name] = (mod_path, mod_value.to_assignment())
        with execute_in_dir(domain.workdir):
            try:  # Initialize for that domain
                _run_initialization_for_domain(domain, rp)
>>>>>>> e71c858f
            except Exception:
                logger.error(f'Error while initializing {domain}')
                raise
<<<<<<< HEAD
            try:
                with ZipFile(path, 'r') as archive:
                    archive.extractall(tensorDir)                               # TODO: maybe it would be nicer to read directly from the zip file
            except Exception:
                logger.error(f"Failed to unpack {DEFAULT_TENSORS} for "
                             f"domain {name} from file {path}")
                raise RuntimeError("Error getting domain input files")
            for file in (checkFiles + ["IVBEAMS"]):
                if (tensorDir / file).is_file():
                    shutil.copy2(tensorDir / file, target)
                else:
                    logger.error(
                        f"Required file {file} for domain {name} not "
                        f"found in {DEFAULT_TENSORS} directory {tensorDir}"
                        )
                    raise RuntimeError("Error getting domain input files")
            dp.tensorDir = tensorDir
        with execute_in_dir(target):
            try:
                # initialize for that domain
                _run_initialization_for_domain(dp, rp)
            except Exception:
                logger.error(f'Error while initializing domain {name}')
                raise
=======
>>>>>>> e71c858f
    if len(rp.domainParams) < len(rp.DOMAINS):
        raise RuntimeError("Failed to read domain parameters")
    # check whether bulk unit cells match
    logger.info("Starting domain consistency check...")
    bulkuc0 = rp.domainParams[0].slab.bulkslab.ab_cell.T
    eps = 1e-4
    for dp in rp.domainParams[1:]:
        bulkuc = dp.slab.bulkslab.ab_cell.T
        if np.all(abs(bulkuc-bulkuc0) < eps):
            continue
        # if the unit cells don't match right away, try if rotation matches
        if (all(abs(np.linalg.norm(bulkuc0[i]) - np.linalg.norm(bulkuc[i]))
                < eps for i in range(0, 2))
                and abs(angle(*bulkuc) - angle(*bulkuc0)) < eps):
            logger.info(f"Bulk unit cells of {rp.domainParams[0]} "
                        f"and {dp} are mismatched, but can be "
                        f"matched by rotating {dp}.")
            ang = angle(bulkuc[0], bulkuc0[0])
            dp.slab.apply_matrix_transformation(rotation_matrix(ang, dim=3))    # TODO: this changes the coordinate frame. We need to modify BEAM_INCIDENCE! Issue #69, PR #73
        else:
            logger.error(f'Bulk unit cells of {rp.domainParams[0]} '
                         f'and {dp} are mismatched, and cannot be '
                         'matched by rotation. Domain search cannot '
                         'proceed. Execution will stop.')
            rp.setHaltingLevel(3)
            return
    logger.debug("Domain bulk unit cells are compatible.")
    uc0 = rp.domainParams[0].slab.ab_cell.T
    largestDomain = rp.domainParams[0]
    allMatched = all(np.all(abs(dp.slab.ab_cell.T - uc0) < 1e-4)
                     for dp in rp.domainParams[1:])
    supercellRequired = []
    if allMatched:
        logger.debug("Domain surface unit cells are matched.")
    else:
        maxArea = abs(np.linalg.det(uc0))
        for dp in rp.domainParams[1:]:
            uc = dp.slab.ab_cell.T
            if abs(np.linalg.det(uc)) > maxArea:
                maxArea = abs(np.linalg.det(uc))
                largestDomain = dp
        uc0 = largestDomain.slab.ab_cell.T
        for dp in [p for p in rp.domainParams if p != largestDomain]:
            uc = dp.slab.ab_cell.T
            if not np.all(abs(uc-uc0) < 1e-4):
                dp.refcalc_required = True
                trans = np.dot(uc0, np.linalg.inv(uc))
                if np.any(abs(trans - np.round(trans)) > 1e-4):
                    logger.error(
                        f'Surface unit cell of {dp} cannot be transformed '
                        f'to the largest surface unit cell ({largestDomain}) '
                        'by an integer transformation. Execution will stop. '
                        'Please supply all domain structures as matching '
                        'supercells.'
                        )
                    rp.setHaltingLevel(3)
                    return
                else:
                    supercellRequired.append(dp)
                    oldslab = dp.slab
                    dp.slab = dp.slab.make_supercell(np.round(trans))
                    dp.rpars.SUPERLATTICE = (
                        largestDomain.rpars.SUPERLATTICE.copy()
                        )
                    dp.slab.symbaseslab = oldslab
                    dp.rpars.SYMMETRY_CELL_TRANSFORM = trans
                    with execute_in_dir(dp.workdir):
                        parameters.modify(dp.rpars, 'SYMMETRY_CELL_TRANSFORM')
        logger.info("Domain surface unit cells are mismatched, but can be "
                    "matched by integer transformations.")
    # store some information about the supercell in rp:
    rp.pseudoSlab = Slab()
    rp.pseudoSlab.ucell = largestDomain.slab.ucell.copy()
    rp.pseudoSlab.bulkslab = BulkSlab()
    rp.pseudoSlab.bulkslab.ucell = largestDomain.slab.bulkslab.ucell.copy()
    # run beamgen for the whole system
    logger.info("Generating BEAMLIST...")                                       # TODO: this bit is largely repeated in the end of initialization
<<<<<<< HEAD
    calc_and_write_beamlist(copy.deepcopy(largestDomain.sl),
=======
    calc_and_write_beamlist(copy.deepcopy(largestDomain.slab),
>>>>>>> e71c858f
                            rp,
                            domains=True,
                            beamlist_name='BEAMLIST')
    try:
        rp.beamlist = iobeams.readBEAMLIST()
        rp.fileLoaded["BEAMLIST"] = True
    except Exception:
        logger.error("Error while reading required file BEAMLIST")
        raise
    # if EXPBEAMS was loaded, it hasn't been checked yet - check now
    if rp.fileLoaded["EXPBEAMS"]:
        iobeams.checkEXPBEAMS(None, rp, domains=True)
    # write and sort IVBEAMS
    if not rp.fileLoaded["IVBEAMS"]:
        try:
            rp.ivbeams = iobeams.writeIVBEAMS(None, rp, domains=True)
            rp.ivbeams_sorted = False
            rp.fileLoaded["IVBEAMS"] = True
            rp.manifest.add("IVBEAMS")
        except Exception:
            logger.error("Error while writing IVBEAMS file based on "
                         "EXPBEAMS data.")
            raise
    if not rp.ivbeams_sorted:
        rp.ivbeams = iobeams.sortIVBEAMS(None, rp)
        rp.ivbeams_sorted = True

    rp.updateDerivedParams()  # Also sets LMAX
    if not rp.LMAX.has_max:
        rp.LMAX.max = max(dp.rpars.LMAX.max for dp in rp.domainParams)
    for dp in rp.domainParams:
        if dp.refcalc_required:
            continue
        cmessage = f'Reference calculation required for {dp}: '
        # check energies
        if not dp.rpars.THEO_ENERGIES.contains(rp.THEO_ENERGIES):
            logger.info("%sEnergy range is mismatched.", cmessage)
            dp.refcalc_required = True
            continue
        # check LMAX - should be obsolete since TensErLEED version 1.6
        if (rp.TL_VERSION <= Version('1.6.0')
                and rp.LMAX.max != dp.rpars.LMAX.max):
            logger.info("%sLMAX is mismatched.", cmessage)
            dp.refcalc_required = True
        # check beam incidence
        if rp.THETA != dp.rpars.THETA or rp.PHI != dp.rpars.PHI:
            logger.info("%sBEAM_INCIDENCE is mismatched.", cmessage)
            dp.refcalc_required = True
        # check IVBEAMS
        if not dp.rpars.fileLoaded["IVBEAMS"]:
            logger.info("%sNo IVBEAMS file loaded", cmessage)
            dp.refcalc_required = True
            continue
        if (len(rp.ivbeams) != len(dp.rpars.ivbeams)
                or not all(dp.rpars.ivbeams[i].isEqual(rp.ivbeams[i])
                           for i in range(len(rp.ivbeams)))):
            logger.info("%sIVBEAMS file mismatched with supercell.", cmessage)
            dp.refcalc_required = True
            continue

    rr = [dp for dp in rp.domainParams if dp.refcalc_required]
    if rr:
        logger.info("The following domains require new reference "
                    f"calculations: {', '.join(d.name for d in rr)}")
        inherited = (
            'THEO_ENERGIES',
            'THETA',
            'PHI',
            'N_CORES',
            'ivbeams',
            )
        for dp in rp.domainParams:
<<<<<<< HEAD
            dp.rp.inherit_from(rp, *inherited, override=True)
=======
            dp.rpars.inherit_from(rp, *inherited, override=True)
>>>>>>> e71c858f
            if rp.TL_VERSION <= Version('1.6.0'):  # not required since TensErLEED v1.61
                dp.rpars.LMAX.max = rp.LMAX.max

    # repeat initialization for all slabs that require a supercell
    for dp in supercellRequired:
<<<<<<< HEAD
        logger.info('Re-running initialization with '
                    f'supercell slab for domain {dp.name}')
        dp.sl.clear_symmetry_and_ucell_history()
        dp.rp.SYMMETRY_FIND_ORI = True
        with execute_in_dir(dp.workdir):
            try:
                initialization(dp.sl, dp.rp, subdomain=True)
            except Exception:
                logger.error(f'Error while re-initializing domain {dp.name}')
=======
        logger.info(f'Re-running initialization with supercell slab for {dp}')
        dp.slab.clear_symmetry_and_ucell_history()
        dp.rpars.SYMMETRY_FIND_ORI = True
        with execute_in_dir(dp.workdir):
            try:
                initialization(dp.slab, dp.rpars, subdomain=True)
            except Exception:
                logger.error(f'Error while re-initializing {dp}')
>>>>>>> e71c858f
                raise

    if 4 not in rp.RUN and 1 not in rp.RUN and rr:
        logger.error(
            "Some domains require new reference calculations before "
            "a domain search can be executed. Please either manually "
            "execute appropriate reference calculations, or set RUN = 4"
            )
        rp.setHaltingLevel(3)
        return

    while 4 in rp.RUN:
        if rr:
            rp.RUN.insert(rp.RUN.index(4), 1)
        rp.RUN.insert(rp.RUN.index(4), 2)
        rp.RUN.insert(rp.RUN.index(4), 3)
        rp.RUN.remove(4)


def make_compile_logs_dir(rpars):
    """Create compile_logs directory where compilation logs are saved."""
    directory = rpars.paths.compile_logs
    try:
        directory.mkdir(exist_ok=True)
    except OSError:
        logger.warning(f'Could not create directory {directory}')
        rpars.setHaltingLevel(1)


def warn_if_slab_has_atoms_in_multiple_c_cells(slab, rpars, domain=None):
    """Log a WARNING if slab's atoms do not all belong to the same cell.

    It only makes sense to use this function right after `slab` has
    been loaded (e.g., via poscar.read or .from_ase) and before any
    of the c-collapsing functions are called. These include:
        .collapse_cartesian_coordinates
        .collapse_fractional_coordinates
        .full_update

    Parameters
    ----------
    slab : SurfaceSlab
        The slab to be checked.
    rpars : Rparams
        The current PARAMETERS object. Used for logging purposes only.
    domain : DomainParameters, optional
        The structural domain to which `slab` belongs. Used only for
        logging purposes. Default is None.

    Returns
    -------
    None.
    """
    _msg = 'POSCAR file ' + f'of {domain} ' if domain else ''
    _msg += ('has some atoms outside the base unit cell along the third unit '
             'vector (i.e., they have fractional c coordinates smaller/larger '
             'than 0/1). These atoms will be back-folded into the base unit '
             'cell assuming periodicity along c. This will impact layer '
             'creation and may modify the thickness of the vacuum gap '
             'detected. Check POSCAR to ensure correct layer assignment.')
    if slab.has_atoms_in_multiple_c_cells():
        logger.warning(_msg)
        rpars.setHaltingLevel(1)


def _check_and_warn_ambiguous_phi(sl, rp, angle_eps=0.1):
    """Check if phi is ambiguous and warn if so."""
    angle_between_first_uc_vec_and_x = sl.angle_between_ucell_and_coord_sys
    if angle_between_first_uc_vec_and_x > angle_eps and rp.THETA > angle_eps:
        logger.info(
            f"Detected non-zero angle theta ({rp.THETA:.2f})° and "
            f"an angle of {angle_between_first_uc_vec_and_x:.2f}° "
            "between the first unit cell vector and the x direction of "
            "the coordinate system in the POSCAR file.\n"
            "Make sure the angle phi is interpreted correctly: "
            f"Phi is {rp.PHI:.2f}° from x, which is "
            f"{(rp.PHI+ angle_between_first_uc_vec_and_x):.2f}° from a.\n"
            "See the ViPErLEED documentation for the parameter BEAM_INCDIDENCE "
            "for details."
            )


def _check_and_warn_layer_cuts(rpars, slab):
    """Check if layer cuts are too close together and warn if so."""
    min_spacing = slab.smallest_interlayer_gap
    if min_spacing < 1.0:
        logger.warning(
            f"Layer cuts are very close together. The minimum spacing "
            f"between layers is {min_spacing:.2f} Å. This may lead to "
            "convergence issues in the reference calculation. Check the "
            "LAYERS_CUTS parameter in the PARAMETERS file."
            )


def _check_slab_duplicates_and_vacuum(slab, rpars):
    """Complain if slab has duplicate atoms or an inadequate vacuum gap."""
    # Make sure that there are no duplicate atoms
    slab.check_atom_collisions(rpars.SYMMETRY_EPS)

    # Make sure that there's enough vacuum. Stop in complex situations
    try:
        slab.check_vacuum_gap()
    except VacuumError as exc:
        exc.fixed_slab.sort_original()  # Rather than by z
        poscar.write(exc.fixed_slab, 'POSCAR_vacuum_corrected')
        exc_type = type(exc)
        _msg = exc.message
        _msg += (
            '. This may cause problems with layer assignment! You can '
            f'find a POSCAR_vacuum_corrected file in {DEFAULT_SUPP} with '
            )
        _msg += ('the correct position of vacuum. '
                 if exc_type is WrongVacuumPositionError
                 else 'a large enough vacuum gap. ')
        _msg += (
            'If you intend to use it for a new run, be careful to edit any '
            'PARAMETERS expressed as fractions of the c unit vector (e.g., '
            'LAYERS_CUTS, BULK_LIKE_BELOW, BULK_REPEAT, ...)'
            )
        # Notice the straight type check rather than isinstance, as
        # NoVacuumError is a subclass of NotEnoughVacuumError, which
        # is, instead, the acceptable case in which we warn below
        if exc_type in (NoVacuumError, WrongVacuumPositionError):
            raise exc_type(_msg, exc.fixed_slab) from None
        rpars.setHaltingLevel(1)
        logger.warning(_msg)
    if not slab.layers:
        # May have been cleared by shifting slab away from c==0
        slab.create_layers(rpars)


<<<<<<< HEAD
=======
def _make_domain_workdir(name, src, calc_started_at, must_use_auto_name):
    """Create a work directory (as a subfolder of CWD) for a domain.

    The work directory is named 'Domain_<name>', unless
    `must_use_auto_name` is False and the inputs for this
    domain come from a direct subfolder of the path at
    which viperleed.calc was originally started.

    Parameters
    ----------
    name : str
        The user-given (or auto-generated) name of the domain for which
        the work folder should be created. Typically the left-side flag
        in a DOMAIN assignment.
    src : Path
        The path from where the domain input files should be collected.
    calc_started_at : Path or None
        The path in which viperleed.calc was started.
    must_use_auto_name : bool
        Whether 'Domain_<name>' should be used irrespective of the
        value of `src`. This is used to ensure that there always
        is one unique path for each domain.

    Returns
    -------
    workdir : Path
        Absolute path to the work directory that was created.
    """
    should_use_src = (
       not must_use_auto_name
       and calc_started_at is not None
       and src.is_dir()
       and src.parent == calc_started_at
       )
    workdir = Path(src.name if should_use_src else f'Domain_{name}')
    try:
        workdir.mkdir()
    except FileExistsError:
        logger.warning(f'Folder {workdir} already exists. '
                       'Contents may get overwritten.')
    return workdir.resolve()


>>>>>>> e71c858f
def _read_inputs_for_domain(domain, main_rpars):
    """Read input files for a single domain.

    Parameters
    ----------
    domain : DomainParameters
        The parameters for this domain. At the end of this call,
<<<<<<< HEAD
        domain.rp and domain.sl are updated to contain the Rparams
        and Slab objects read (and updated) from file. domain.rp
        is also up to date with respect to other input files loaded.
=======
        domain.rpars and domain.slab are updated to contain the
        Rparams and Slab objects read (and updated) from file.
        domain.rpars is also up to date with respect to other
        input files loaded.
>>>>>>> e71c858f
    main_rpars : Rparams
        The run parameters of the **main** viperleed.calc run.

    Raises
    ------
    Exception
        If reading VIBROCC or an existing IVBEAMS fails.
    """
    # NB: if we are running from stored Tensors, then
    # this PARAMETERS will be a copy of the one stored
    # in the Tensors, not the one the user may have given
    # in the current Domain directory (it is overwritten
    # when fetching files in init_domains).
<<<<<<< HEAD
    domain.rp = rpars = parameters.read()
    
=======
    domain.rpars = rpars = parameters.read()

>>>>>>> e71c858f
    # Inherit some values from the main PARAMETERS
    inherited = (
        'paths',
        'timestamp',
        'ZIP_COMPRESSION_LEVEL',
        )
    rpars.inherit_from(main_rpars, *inherited)
<<<<<<< HEAD
    
    # Store input files for each domain, BEFORE any edit
    preserve_original_inputs(rpars)

    domain.sl = slab = poscar.read()
    warn_if_slab_has_atoms_in_multiple_c_cells(slab, rpars, domain.name)
=======

    # Store input files for each domain, BEFORE any edit
    preserve_original_inputs(rpars)

    domain.slab = slab = poscar.read()
    warn_if_slab_has_atoms_in_multiple_c_cells(slab, rpars, domain)
>>>>>>> e71c858f

    silent = rpars.LOG_LEVEL > logging.DEBUG
    parameters.interpret(rpars, slab=slab, silent=silent)
    slab.full_update(rpars)
    rpars.fileLoaded['POSCAR'] = True
    rpars.updateDerivedParams()
    try:
        vibrocc.readVIBROCC(rpars, slab)
    except Exception:
        logger.error('Error while reading required file VIBROCC')
        raise
    rpars.fileLoaded['VIBROCC'] = True
    slab.full_update(rpars)
    try:
        rpars.ivbeams = iobeams.readIVBEAMS()
    except FileNotFoundError:
        pass
    except Exception:
<<<<<<< HEAD
        logger.error(f'Error while reading IVBEAMS for domain {domain.name}')
=======
        logger.error(f'Error while reading IVBEAMS for {domain}')
>>>>>>> e71c858f
    else:
        rpars.ivbeams_sorted = False
        rpars.fileLoaded['IVBEAMS'] = True


def _run_initialization_for_domain(domain, main_rpars):
    """Execute initialization for a specific domain.

    Parameters
    ----------
    domain : DomainParameters
        The parameters for the domain to be initialized.
    main_rpars : Rparams
        The run parameters of the **main** viperleed.calc run.

    Raises
    ------
    Exception
        If reading input files or executing the initialization fail.
    """
<<<<<<< HEAD
    logger.info(f'Reading input files for domain {domain.name}')
    try:
        _read_inputs_for_domain(domain, main_rpars)
    except Exception:
        logger.error(f'Error loading input files for domain {domain.name}')
        raise

    logger.info(f'Running initialization for domain {domain.name}')
    try:
        initialization(domain.sl, domain.rp, subdomain=True)
    except Exception:
        logger.error(f'Error running initialization for domain {domain.name}')
=======
    logger.info(f'Reading input files for {domain}')
    try:
        _read_inputs_for_domain(domain, main_rpars)
    except Exception:
        logger.error(f'Error loading input files for {domain}')
        raise

    logger.info(f'Running initialization for {domain}')
    try:
        initialization(domain.slab, domain.rpars, subdomain=True)
    except Exception:
        logger.error(f'Error running initialization for {domain}')
>>>>>>> e71c858f
        raise

    main_rpars.domainParams.append(domain)<|MERGE_RESOLUTION|>--- conflicted
+++ resolved
@@ -29,11 +29,6 @@
 from viperleed.calc.classes.slab import VacuumError
 from viperleed.calc.classes.slab import WrongVacuumPositionError
 from viperleed.calc.constants import DEFAULT_SUPP
-<<<<<<< HEAD
-from viperleed.calc.constants import DEFAULT_TENSORS
-from viperleed.calc.constants import ORIGINAL_INPUTS_DIR_NAME
-=======
->>>>>>> e71c858f
 from viperleed.calc.files import beams as iobeams
 from viperleed.calc.files import parameters
 from viperleed.calc.files import patterninfo
@@ -41,10 +36,6 @@
 from viperleed.calc.files import poscar
 from viperleed.calc.files import vibrocc
 from viperleed.calc.files.beamgen import calc_and_write_beamlist
-<<<<<<< HEAD
-from viperleed.calc.lib import leedbase
-=======
->>>>>>> e71c858f
 from viperleed.calc.lib.context import execute_in_dir
 from viperleed.calc.lib.math_utils import angle
 from viperleed.calc.lib.matrix import NonIntegerMatrixError
@@ -52,11 +43,6 @@
 from viperleed.calc.lib.version import Version
 from viperleed.calc.lib.woods_notation import writeWoodsNotation
 from viperleed.calc.psgen import runPhaseshiftGen, runPhaseshiftGen_old
-<<<<<<< HEAD
-from viperleed.calc.sections.calc_section import ALL_INPUT_FILES
-from viperleed.calc.sections.calc_section import EXPBEAMS_NAMES
-=======
->>>>>>> e71c858f
 from viperleed.calc.sections.cleanup import preserve_original_inputs
 
 logger = logging.getLogger(__name__)
@@ -407,76 +393,6 @@
                      "are defined. Execution will stop.")
         rp.setHaltingLevel(3)
         return
-<<<<<<< HEAD
-    checkFiles = ["POSCAR", "PARAMETERS", "VIBROCC", "PHASESHIFTS"]
-    for name, path in rp.DOMAINS.items():
-        # determine the target path
-        target = Path(f"Domain_{name}").resolve()
-        dp = DomainParameters(target, name)
-        if target.is_dir():
-            logger.warning(f"Folder {target} already exists. "
-                           "Contents may get overwritten.")
-        else:
-            target.mkdir()
-        logger.info(f"Fetching input files for domain {name}")
-        if path.is_dir():
-            # check the path for Tensors
-            tensorIndex = leedbase.getMaxTensorIndex(path)
-            if tensorIndex != 0:
-                try:
-                    iotensors.getTensors(tensorIndex, base_dir=path,
-                                         target_dir=target)
-                except Exception as exc:
-                    tensorIndex = 0
-                    logger.warning(f"Error fetching {DEFAULT_TENSORS}: {exc}")
-            if tensorIndex != 0:
-                tensorDir = (
-                    target
-                    / f"{DEFAULT_TENSORS}/{DEFAULT_TENSORS}_{tensorIndex:03d}"
-                    )
-                for file in (checkFiles + ["IVBEAMS"]):
-                    if (tensorDir / file).is_file():
-                        shutil.copy2(tensorDir / file, target)
-                    else:
-                        logger.warning(f"Input file {file} is missing in "
-                                       f"{DEFAULT_TENSORS} directory. A new "
-                                       "reference calculation is required.")
-                        tensorIndex = 0
-                        break
-            if tensorIndex != 0:
-                dp.tensorDir = tensorDir
-            else:       # no usable tensors in that dir; get input
-                dp.refcalcRequired = True
-                logger.info(f"No previous {DEFAULT_TENSORS} found, "
-                            "reference calculation is required.")
-                for file in checkFiles:
-                    if (path / file).is_file():
-                        try:
-                            shutil.copy2(path / file, target)
-                        except Exception:
-                            if file != "PHASESHIFTS":
-                                logger.error(
-                                    f"Error copying required file {file} for "
-                                    f"domain {name} from origin folder {path}"
-                                    )
-                                raise RuntimeError("Error getting domain "
-                                                   "input files")
-                    elif file != "PHASESHIFTS":
-                        logger.error(f"Required file {file} for domain {name} "
-                                     f"not found in origin folder {path}")
-                        raise RuntimeError("Error getting domain input files")
-        elif path.is_file():
-            try:
-                tensorIndex = leedbase.getMaxTensorIndex(target)
-            except Exception:
-                tensorIndex = 0
-            tensorDir = (
-                target
-                / f"{DEFAULT_TENSORS}/{DEFAULT_TENSORS}_{tensorIndex + 1:03d}"
-                )
-            try:
-                tensorDir.mkdir(parents=True, exist_ok=True)
-=======
     # Make sure we always have unique work folders for all domains
     nr_unique_paths = len(set(p for p, _ in rp.DOMAINS.values()))
     must_use_auto_name = nr_unique_paths < len(rp.DOMAINS)
@@ -494,37 +410,9 @@
         with execute_in_dir(domain.workdir):
             try:  # Initialize for that domain
                 _run_initialization_for_domain(domain, rp)
->>>>>>> e71c858f
             except Exception:
                 logger.error(f'Error while initializing {domain}')
                 raise
-<<<<<<< HEAD
-            try:
-                with ZipFile(path, 'r') as archive:
-                    archive.extractall(tensorDir)                               # TODO: maybe it would be nicer to read directly from the zip file
-            except Exception:
-                logger.error(f"Failed to unpack {DEFAULT_TENSORS} for "
-                             f"domain {name} from file {path}")
-                raise RuntimeError("Error getting domain input files")
-            for file in (checkFiles + ["IVBEAMS"]):
-                if (tensorDir / file).is_file():
-                    shutil.copy2(tensorDir / file, target)
-                else:
-                    logger.error(
-                        f"Required file {file} for domain {name} not "
-                        f"found in {DEFAULT_TENSORS} directory {tensorDir}"
-                        )
-                    raise RuntimeError("Error getting domain input files")
-            dp.tensorDir = tensorDir
-        with execute_in_dir(target):
-            try:
-                # initialize for that domain
-                _run_initialization_for_domain(dp, rp)
-            except Exception:
-                logger.error(f'Error while initializing domain {name}')
-                raise
-=======
->>>>>>> e71c858f
     if len(rp.domainParams) < len(rp.DOMAINS):
         raise RuntimeError("Failed to read domain parameters")
     # check whether bulk unit cells match
@@ -602,11 +490,7 @@
     rp.pseudoSlab.bulkslab.ucell = largestDomain.slab.bulkslab.ucell.copy()
     # run beamgen for the whole system
     logger.info("Generating BEAMLIST...")                                       # TODO: this bit is largely repeated in the end of initialization
-<<<<<<< HEAD
-    calc_and_write_beamlist(copy.deepcopy(largestDomain.sl),
-=======
     calc_and_write_beamlist(copy.deepcopy(largestDomain.slab),
->>>>>>> e71c858f
                             rp,
                             domains=True,
                             beamlist_name='BEAMLIST')
@@ -679,27 +563,12 @@
             'ivbeams',
             )
         for dp in rp.domainParams:
-<<<<<<< HEAD
-            dp.rp.inherit_from(rp, *inherited, override=True)
-=======
             dp.rpars.inherit_from(rp, *inherited, override=True)
->>>>>>> e71c858f
             if rp.TL_VERSION <= Version('1.6.0'):  # not required since TensErLEED v1.61
                 dp.rpars.LMAX.max = rp.LMAX.max
 
     # repeat initialization for all slabs that require a supercell
     for dp in supercellRequired:
-<<<<<<< HEAD
-        logger.info('Re-running initialization with '
-                    f'supercell slab for domain {dp.name}')
-        dp.sl.clear_symmetry_and_ucell_history()
-        dp.rp.SYMMETRY_FIND_ORI = True
-        with execute_in_dir(dp.workdir):
-            try:
-                initialization(dp.sl, dp.rp, subdomain=True)
-            except Exception:
-                logger.error(f'Error while re-initializing domain {dp.name}')
-=======
         logger.info(f'Re-running initialization with supercell slab for {dp}')
         dp.slab.clear_symmetry_and_ucell_history()
         dp.rpars.SYMMETRY_FIND_ORI = True
@@ -708,7 +577,6 @@
                 initialization(dp.slab, dp.rpars, subdomain=True)
             except Exception:
                 logger.error(f'Error while re-initializing {dp}')
->>>>>>> e71c858f
                 raise
 
     if 4 not in rp.RUN and 1 not in rp.RUN and rr:
@@ -840,8 +708,6 @@
         slab.create_layers(rpars)
 
 
-<<<<<<< HEAD
-=======
 def _make_domain_workdir(name, src, calc_started_at, must_use_auto_name):
     """Create a work directory (as a subfolder of CWD) for a domain.
 
@@ -885,7 +751,6 @@
     return workdir.resolve()
 
 
->>>>>>> e71c858f
 def _read_inputs_for_domain(domain, main_rpars):
     """Read input files for a single domain.
 
@@ -893,16 +758,10 @@
     ----------
     domain : DomainParameters
         The parameters for this domain. At the end of this call,
-<<<<<<< HEAD
-        domain.rp and domain.sl are updated to contain the Rparams
-        and Slab objects read (and updated) from file. domain.rp
-        is also up to date with respect to other input files loaded.
-=======
         domain.rpars and domain.slab are updated to contain the
         Rparams and Slab objects read (and updated) from file.
         domain.rpars is also up to date with respect to other
         input files loaded.
->>>>>>> e71c858f
     main_rpars : Rparams
         The run parameters of the **main** viperleed.calc run.
 
@@ -916,13 +775,8 @@
     # in the Tensors, not the one the user may have given
     # in the current Domain directory (it is overwritten
     # when fetching files in init_domains).
-<<<<<<< HEAD
-    domain.rp = rpars = parameters.read()
-    
-=======
     domain.rpars = rpars = parameters.read()
 
->>>>>>> e71c858f
     # Inherit some values from the main PARAMETERS
     inherited = (
         'paths',
@@ -930,21 +784,12 @@
         'ZIP_COMPRESSION_LEVEL',
         )
     rpars.inherit_from(main_rpars, *inherited)
-<<<<<<< HEAD
-    
+
     # Store input files for each domain, BEFORE any edit
     preserve_original_inputs(rpars)
 
-    domain.sl = slab = poscar.read()
-    warn_if_slab_has_atoms_in_multiple_c_cells(slab, rpars, domain.name)
-=======
-
-    # Store input files for each domain, BEFORE any edit
-    preserve_original_inputs(rpars)
-
     domain.slab = slab = poscar.read()
     warn_if_slab_has_atoms_in_multiple_c_cells(slab, rpars, domain)
->>>>>>> e71c858f
 
     silent = rpars.LOG_LEVEL > logging.DEBUG
     parameters.interpret(rpars, slab=slab, silent=silent)
@@ -963,11 +808,7 @@
     except FileNotFoundError:
         pass
     except Exception:
-<<<<<<< HEAD
-        logger.error(f'Error while reading IVBEAMS for domain {domain.name}')
-=======
         logger.error(f'Error while reading IVBEAMS for {domain}')
->>>>>>> e71c858f
     else:
         rpars.ivbeams_sorted = False
         rpars.fileLoaded['IVBEAMS'] = True
@@ -988,20 +829,6 @@
     Exception
         If reading input files or executing the initialization fail.
     """
-<<<<<<< HEAD
-    logger.info(f'Reading input files for domain {domain.name}')
-    try:
-        _read_inputs_for_domain(domain, main_rpars)
-    except Exception:
-        logger.error(f'Error loading input files for domain {domain.name}')
-        raise
-
-    logger.info(f'Running initialization for domain {domain.name}')
-    try:
-        initialization(domain.sl, domain.rp, subdomain=True)
-    except Exception:
-        logger.error(f'Error running initialization for domain {domain.name}')
-=======
     logger.info(f'Reading input files for {domain}')
     try:
         _read_inputs_for_domain(domain, main_rpars)
@@ -1014,7 +841,6 @@
         initialization(domain.slab, domain.rpars, subdomain=True)
     except Exception:
         logger.error(f'Error running initialization for {domain}')
->>>>>>> e71c858f
         raise
 
     main_rpars.domainParams.append(domain)