"""Module initialization of viperleed.calc.sections.

ViPErLEED calculation section INITIALIZATION.
"""

__authors__ = (
    'Florian Kraushofer (@fkraushofer)',
    'Alexander M. Imre (@amimre)',
    'Michele Riva (@michele-riva)',
    )
__copyright__ = 'Copyright (c) 2019-2025 ViPErLEED developers'
__created__ = '2020-08-11'
__license__ = 'GPLv3+'

import copy
import logging
import os
from pathlib import Path
<<<<<<< HEAD
import multiprocessing as mp
=======
import shutil
>>>>>>> b0f06c57

import numpy as np

from viperleed.calc import symmetry
from viperleed.calc.classes.rparams.domain_params import DomainParameters
from viperleed.calc.classes.search_backends import SearchBackend
from viperleed.calc.classes.slab import AlreadyMinimalError
from viperleed.calc.classes.slab import BulkSlab
from viperleed.calc.classes.slab import NoBulkRepeatError
from viperleed.calc.classes.slab import NoVacuumError
from viperleed.calc.classes.slab import Slab
from viperleed.calc.classes.slab import VacuumError
from viperleed.calc.classes.slab import WrongVacuumPositionError
from viperleed.calc.constants import DEFAULT_DOMAIN_FOLDER_PREFIX
from viperleed.calc.constants import DEFAULT_SUPP
from viperleed.calc.files.new_displacements.file import DisplacementsFile
from viperleed.calc.files import beams as iobeams
from viperleed.calc.files import parameters
from viperleed.calc.files import experiment_symmetry
from viperleed.calc.files import phaseshifts
from viperleed.calc.files import poscar
from viperleed.calc.files import vibrocc
from viperleed.calc.files.beamgen import calc_and_write_beamlist
from viperleed.calc.lib.context import execute_in_dir
from viperleed.calc.lib.math_utils import angle
from viperleed.calc.lib.matrix import NonIntegerMatrixError
from viperleed.calc.lib.matrix import rotation_matrix
from viperleed.calc.lib.version import Version
from viperleed.calc.lib.woods_notation import writeWoodsNotation
from viperleed.calc.psgen import runPhaseshiftGen, runPhaseshiftGen_old
from viperleed.calc.sections.cleanup import preserve_original_inputs
from viperleed.calc.vlj import VLJ_AVAILABLE


logger = logging.getLogger(__name__)


def initialization(sl, rp, subdomain=False):
    """Runs the initialization."""

    logger.info(f'Running with backend {rp.BACKEND["search"]}.')

    logger.debug(f'Using multiprocessing start method: {mp.get_start_method()}')

    if not subdomain:
        rp.try_loading_expbeams_file()
    rp.initTheoEnergies()  # may be initialized based on exp. beams

    if (rp.DOMAINS or rp.domainParams) and not subdomain:
        init_domains(rp)
        return

    _check_slab_duplicates_and_vacuum(sl, rp)

    # if necessary, run findSymmetry:
    if sl.planegroup == "unknown":
        symmetry.findSymmetry(sl, rp)
        symmetry.enforceSymmetry(sl, rp)

    # check whether the slab unit cell is minimal:
    try:
        mincell = sl.get_minimal_ab_cell(rp.SYMMETRY_EPS, rp.SYMMETRY_EPS.z)
    except AlreadyMinimalError:
        transform = np.identity(2)
        reducible = False
    else:
        transform = np.dot(sl.ab_cell.T, np.linalg.inv(mincell)).round()
        reducible = True
    ws = writeWoodsNotation(transform)
    if ws:
        ws = f"= {ws}"
    else:
        ws = "M = {} {}, {} {}".format(*transform.astype(int).ravel())
    if reducible and np.isclose(rp.SYMMETRY_CELL_TRANSFORM,
                                np.identity(2)).all():
        ssl = sl.make_subcell(rp, transform=transform)
        if subdomain:
            rp.SYMMETRY_CELL_TRANSFORM = transform
            logger.info(f"Found SYMMETRY_CELL_TRANSFORM {ws}")
            sl.symbaseslab = ssl
            parameters.modify(rp, "SYMMETRY_CELL_TRANSFORM")                    # TODO: there should probably a comment in the PARAMETERS file?
        else:
            logger.warning(
                f"POSCAR unit cell is not minimal (supercell {ws}). "
                "A minimal POSCAR will be written as POSCAR_mincell for "
                "information. Consider calculating with POSCAR_mincell, "
                "or setting SYMMETRY_CELL_TRANSFORM to conserve "
                "translational symmetry."
                )
            poscar.write(ssl, filename='POSCAR_mincell')
            rp.setHaltingLevel(1)
    elif not np.isclose(rp.SYMMETRY_CELL_TRANSFORM, np.identity(2)).all():
        if not np.isclose(rp.SYMMETRY_CELL_TRANSFORM, transform).all():
            logger.warning("SYMMETRY_CELL_TRANSFORM parameter differs from "
                           f"automatically detected supercell {ws}")
            rp.setHaltingLevel(1)
        if sl.symbaseslab is None:
            try:
                sl.symbaseslab = sl.make_subcell(rp,
                                                 rp.SYMMETRY_CELL_TRANSFORM)
            except ValueError as exc:
                logger.error(f'Invalid SYMMETRY_CELL_TRANSFORM. {exc}')
                raise exc
    if sl.symbaseslab is not None:
        logger.info("A symmetry cell transformation was found. Re-running "
                    "slab symmetry search using base unit cell...")
        symmetry.getSymBaseSymmetry(sl, rp)
        try:
            poscar.write(sl.symbaseslab, filename='POSCAR_mincell',
                         comments='all')
        except OSError:
            logger.warning("Exception occurred while writing POSCAR_mincell")

    # generate new POSCAR
    tmpslab = copy.deepcopy(sl)
    tmpslab.sort_original()
    try:
        poscar.write(tmpslab, filename='POSCAR', comments='all')
    except Exception:
        logger.error("Exception occurred while writing new POSCAR")
        raise
    rp.files_to_out.add('POSCAR')
    # generate POSCAR_oricell
    tmpslab.revert_unit_cell()
    try:
        poscar.write(tmpslab, filename='POSCAR_oricell', comments='nodir')
    except OSError:
        logger.error("Exception occurred while writing POSCAR_oricell, "
                     "execution will continue...")

    if rp.BULK_LIKE_BELOW > 0:
        if rp.BULK_REPEAT is not None:
            logger.warning('Both BULK_LIKE_BELOW and BULK_REPEAT are defined.'
                           'BULK_LIKE_BELOW will be ignored in favour of the '
                           'explicitly defined bulk repeat vector.')
        else:
            # If successful, the next call updates the relevant rpars
            # attributes: SUPERLATTICE (not written to file),
            # BULK_REPEAT, LAYER_CUTS, and N_BULK_LAYERS (written
            # to file below). The slab will have .layers and the
            # freshly detected .bulkslab.
            sl.detect_bulk(rp)
            bulk_repeat = parameters.modify(
                rp, 'BULK_REPEAT',
                comment='Automatically detected repeat vector',
                )
            parameters.modify(rp, 'LAYER_CUTS')
            parameters.modify(rp, 'N_BULK_LAYERS')
            logger.info(
                f'Detected bulk repeat vector: {bulk_repeat.fmt_value}'
                )
        parameters.comment_out(rp, 'BULK_LIKE_BELOW')

    # create bulk slab:
    if sl.bulkslab is None:
        sl.make_bulk_slab(rp)
    bsl = sl.bulkslab

    # try identifying bulk repeat:
    if rp.BULK_REPEAT is None:
        try:
            rp.BULK_REPEAT = sl.identify_bulk_repeat(rp.SYMMETRY_EPS,
                                                     rp.SYMMETRY_EPS.z)
        except NoBulkRepeatError:
            pass
        else:
            bulk_repeat = parameters.modify(
                rp, 'BULK_REPEAT',
                comment='Automatically detected repeat vector'
                )
            logger.info('Detected bulk repeat vector: %s',
                        bulk_repeat.fmt_value)
            # update bulk slab vector
            sl.bulkslab.update_cartesian_from_fractional()
            sl.bulkslab.c_vector[:] = rp.BULK_REPEAT
            sl.bulkslab.collapse_cartesian_coordinates()
    if rp.BULK_REPEAT is None:
        # Failed to detect repeat vector, use fixed distance instead.
        # Assume that interlayer vector from bottom non-bulk to top
        # bulk layer is the same as between bulk units. Save
        # BULK_REPEAT value for later runs, in case atom above moves
        rp.BULK_REPEAT = sl.get_bulk_repeat(rp, only_z_distance=True)
        parameters.modify(
            rp, 'BULK_REPEAT',
            comment='Automatically detected spacing. Check POSCAR_bulk.'
            )
        logger.warning(
            'The BULK_REPEAT parameter was undefined, which may lead to '
            'unintended changes in the bulk unit cell during optimization if '
            'the lowest non-bulk atom moves.\n'
            '# Automatic detection of a bulk repeat vector failed, possibly '
            'because not enough bulk-like layers were found.\n'
            '# The BULK_REPEAT vector is assumed to be parallel to the POSCAR '
            'c vector. Check POSCAR_bulk and the BULK_REPEAT thickness '
            'written to the PARAMETERS file.'
            )
        rp.checklist.append('Check bulk repeat vector in PARAMETERS')
        rp.setHaltingLevel(2)

    if bsl.planegroup == "unknown":
        # find minimum in-plane unit cell for bulk:
        logger.info('Checking bulk unit cell...')
        try:
            sl.ensure_minimal_bulk_ab_cell(rp, warn_convention=True)
        except NonIntegerMatrixError as exc:
            logger.error(
                f'{exc}\n# User-defined SUPERLATTICE will be used instead.'
                )
            rp.setHaltingLevel(2)
        except parameters.errors.InconsistentParameterError as exc:
            # SUPERLATTICE does not match auto-detected one
            logger.warning(exc)
            rp.setHaltingLevel(2)

        if not rp.superlattice_defined:
            ws = writeWoodsNotation(rp.SUPERLATTICE)                   # TODO: replace writeWoodsNotation with gui functions
            superlattice = rp.SUPERLATTICE.astype(int)
            if ws:
                info = f"= {ws}"
            else:
                info = "M = {} {}, {} {}".format(*superlattice.ravel())
            logger.info(f"Found SUPERLATTICE {info}")

        # bulk plane group detection:
        logger.info("Starting bulk symmetry search...")
        symmetry.findSymmetry(bsl, rp, bulk=True, output=False)
        bsl.revert_unit_cell()  # keep origin matched with main slab
        logger.info(f"Found bulk plane group: {bsl.foundplanegroup}")
        symmetry.findBulkSymmetry(bsl, rp)

        # write POSCAR_bulk
        bsl = copy.deepcopy(sl.bulkslab)
        bsl.sort_original()
        try:
            poscar.write(bsl, filename='POSCAR_bulk', comments='bulk')
        except Exception:
            logger.error("Exception occurred while writing POSCAR_bulk")
            raise

    # write POSCAR_bulk_appended
    n_cells = 1
    if bsl.n_sublayers <= len(bsl.elements)*2:
        # For bulk slabs with very few layers, add a few more
        # repetitions to help the user see better the bulk part
        n_cells += 1
        if bsl.n_sublayers <= len(bsl.elements):
            n_cells += 1
    try:
        poscar.write(sl.with_extra_bulk_units(rp, n_cells)[0],
                     filename='POSCAR_bulk_appended')
    except OSError:
        logger.warning('Exception occurred while writing POSCAR_bulk_appended')

    # Check for an ambiguous angle phi
    _check_and_warn_ambiguous_phi(sl, rp, angle_eps=0.1)

    # Check that layer cuts are not too close together
    _check_and_warn_layer_cuts(rp, sl)

    # check whether PHASESHIFTS are present & consistent:
    newpsGen, newpsWrite = True, True
    # True: new phaseshifts need to be generated/written
    if os.path.isfile("PHASESHIFTS") or os.path.isfile("_PHASESHIFTS"):
        try:
            (rp.phaseshifts_firstline,
             rp.phaseshifts,
             newpsGen,
             newpsWrite) = phaseshifts.readPHASESHIFTS(sl, rp,
                                                       ignoreEnRange=subdomain)
        except Exception:
            logger.warning(
                "Found a PHASESHIFTS file but could not "
                "read it. A new PHASESHIFTS file will be generated."
                "The exception during read was: ", exc_info=True)
            rp.setHaltingLevel(1)
    if rp.TL_VERSION >= Version('1.7.1') and rp.V0_REAL != 'default':
        # check V0_REAL - may have to replace firstline
        if type(rp.V0_REAL) != list:
            logger.warning("Parameter V0_REAL currently does not support "
                           "values other than Rundgren-type potentials."
                           "Input for V0_REAL will be ignored.")
            rp.setHaltingLevel(2)
            newpsGen, newpsWrite = True, True
        else:
            llist = rp.phaseshifts_firstline.split()
            try:
                flist = [float(llist[i+1]) for i in range(4)]
            except (ValueError, IndexError):
                firstline_write = True
            else:
                firstline_write = any(abs(flist[i] - rp.V0_REAL[i]) >= 1e-2
                                      for i in range(4))
            if firstline_write:
                newpsWrite = True
                rp.phaseshifts_firstline = (
                    rp.phaseshifts_firstline[:4]
                    + "{:8.2f}{:8.2f}{:8.2f}{:8.2f}".format(*rp.V0_REAL)
                    + rp.phaseshifts_firstline[36:]
                    )
    if newpsGen:
        tensorleed = rp.paths.tensorleed
        # Check for old executable. Used to be called EEASiSSS.x
        if (not (tensorleed / 'eeasisss').is_file()
                and (tensorleed / 'EEASiSSS.x').is_file()):
            rundgrenpath = 'EEASiSSS.x'
        else:
            # let psgen catch the error if neither executable is found
            rundgrenpath = 'eeasisss'
        serneliuspath = 'seSernelius'
        atom_density_path = 'atom_density_files'
        logger.info("Generating phaseshifts data... ")
        ps_gen, kwargs = runPhaseshiftGen, {}
        if rp.PHASESHIFTS_CALC_OLD:
            ps_gen = runPhaseshiftGen_old
            kwargs = {"excosource": serneliuspath,
                      "atdenssource": atom_density_path}
        try:
            (rp.phaseshifts_firstline,
             rp.phaseshifts) = ps_gen(sl, rp, psgensource=rundgrenpath,
                                      **kwargs)
        except Exception:
            logger.error("Exception while calling phaseshiftgen: ")
            raise
        else:
            logger.debug("Finished generating phaseshift data")
    if newpsWrite:
        try:
            phaseshifts.writePHASESHIFTS(rp.phaseshifts_firstline,
                                         rp.phaseshifts)
        except Exception:
            logger.error("Exception during writePHASESHIFTS: ")
            raise
    rp.fileLoaded["PHASESHIFTS"] = True
    rp.updateDerivedParams()
    rp.manifest.add("PHASESHIFTS")
    try:
        phaseshifts.plot_phaseshifts(sl, rp)
    except Exception:
        logger.warning("Failed to plot phaseshifts", exc_info=rp.is_debug_mode)

    # generate beamlist
    logger.info("Generating BEAMLIST...")                                       # TODO: this bit is largely repeated in init_domains
    calc_and_write_beamlist(sl, rp, beamlist_name="BEAMLIST")

    try:
        rp.beamlist = iobeams.readBEAMLIST()
        rp.fileLoaded["BEAMLIST"] = True
    except Exception:
        logger.error("Error while reading required file BEAMLIST")
        raise

    if not subdomain:
        try:
            experiment_symmetry.write(sl, rp)
        except (OSError, ValueError):
            # OSError: failed to write file. It's not that critical,
            # so we can probably go ahead. We logged the problem
            # already. If it is a more fundamental issue it will
            # pop up when we try to do more file-system operations.
            # ValueError: SUPERLATTICE not integer. Probably
            # we complain already somewhere else. Surely in
            # iobeams.writeIVBEAMS, likely already earlier
            # when we work on the slab.
            pass

        # if EXPBEAMS was loaded, it hasn't been checked yet - check now
        if rp.fileLoaded["EXPBEAMS"]:
            iobeams.checkEXPBEAMS(sl, rp)
        # write and sort IVBEAMS
        if not rp.fileLoaded["IVBEAMS"]:
            try:
                rp.ivbeams = iobeams.writeIVBEAMS(sl, rp)
                rp.ivbeams_sorted = False
                rp.fileLoaded["IVBEAMS"] = True
                rp.manifest.add("IVBEAMS")
            except Exception:
                logger.error("Error while writing IVBEAMS file based on "
                             "EXPBEAMS data.")
                raise
    if rp.fileLoaded["IVBEAMS"] and not rp.ivbeams_sorted:
        rp.ivbeams = iobeams.sortIVBEAMS(sl, rp)
        rp.ivbeams_sorted = True

    # Create directory compile_logs in which logs from compilation will be saved
    make_compile_logs_dir(rp)

    if not VLJ_AVAILABLE:
        if rp.BACKEND['search'] == SearchBackend.VLJ:
            logger.error('The viperleed_jax plugin is not available. '
                         'Please install it to use the viperleed-jax backend.')
            rp.setHaltingLevel(3)
        return

    # viperleed_jax Plugin related initialization
    if rp.BACKEND['search'] == SearchBackend.VLJ:
        logger.debug("Initializing viperleed-jax backend")

        if mp.get_start_method() != 'spawn':
            msg = ('The viperleed-jax backend expects the '
                   'multiprocessing start method to be "spawn". '
                   f'Current method is: {mp.get_start_method()}. This can '
                   'raise several warnings and may lead to unexpected '
                   'behaviour. Consider setting the start method to "spawn" '
                   'before running.')
            logger.warning(msg)
            rp.setHaltingLevel(1)

        # read the DISPLACEMENTS file using the new parser and store it in rpars
        rp.vlj_displacements = DisplacementsFile()
        rp.vlj_displacements.read('DISPLACEMENTS')
        logger.debug('DISPLACEMENTS file read successfully')


def init_domains(rp):
    """Runs an alternative initialization for the domain search. This will
    include running the 'normal' initialization for each domain."""
    rp.try_loading_expbeams_file()
    rp.initTheoEnergies()  # may be initialized based on exp. beams
    if len(rp.DOMAINS) < 2:
        logger.error("A domain search was defined, but less than two domains "
                     "are defined. Execution will stop.")
        rp.setHaltingLevel(3)
        return
    # Make sure we always have unique work folders for all domains
    nr_unique_paths = len(set(p for p, _ in rp.DOMAINS.values()))
    must_use_auto_name = nr_unique_paths < len(rp.DOMAINS)
    for name, (path, user_given) in rp.DOMAINS.items():
        workdir = _make_domain_workdir(name,
                                       path,
                                       rp.paths.home,
                                       must_use_auto_name)
        domain = DomainParameters(workdir, name)
        domain.collect_input_files(path)
        mod_path = Path(domain.workdir.name)
        mod_value = parameters.modify(rp, 'DOMAIN', f'./{mod_path}',
                                      original=user_given)
        rp.DOMAINS[name] = (mod_path, mod_value.to_assignment())
        with execute_in_dir(domain.workdir):
            try:  # Initialize for that domain
                _run_initialization_for_domain(domain, rp)
            except Exception:
                logger.error(f'Error while initializing {domain}')
                raise
    if len(rp.domainParams) < len(rp.DOMAINS):
        raise RuntimeError("Failed to read domain parameters")
    # check whether bulk unit cells match
    logger.info("Starting domain consistency check...")
    bulkuc0 = rp.domainParams[0].slab.bulkslab.ab_cell.T
    eps = 1e-4
    for dp in rp.domainParams[1:]:
        bulkuc = dp.slab.bulkslab.ab_cell.T
        if np.all(abs(bulkuc-bulkuc0) < eps):
            continue
        # if the unit cells don't match right away, try if rotation matches
        if (all(abs(np.linalg.norm(bulkuc0[i]) - np.linalg.norm(bulkuc[i]))
                < eps for i in range(0, 2))
                and abs(angle(*bulkuc) - angle(*bulkuc0)) < eps):
            logger.info(f"Bulk unit cells of {rp.domainParams[0]} "
                        f"and {dp} are mismatched, but can be "
                        f"matched by rotating {dp}.")
            ang = angle(bulkuc[0], bulkuc0[0])
            dp.slab.apply_matrix_transformation(rotation_matrix(ang, dim=3))    # TODO: this changes the coordinate frame. We need to modify BEAM_INCIDENCE! Issue #69, PR #73
        else:
            logger.error(f'Bulk unit cells of {rp.domainParams[0]} '
                         f'and {dp} are mismatched, and cannot be '
                         'matched by rotation. Domain search cannot '
                         'proceed. Execution will stop.')
            rp.setHaltingLevel(3)
            return
    logger.debug("Domain bulk unit cells are compatible.")
    uc0 = rp.domainParams[0].slab.ab_cell.T
    largestDomain = rp.domainParams[0]
    allMatched = all(np.all(abs(dp.slab.ab_cell.T - uc0) < 1e-4)
                     for dp in rp.domainParams[1:])
    supercellRequired = []
    if allMatched:
        logger.debug("Domain surface unit cells are matched.")
    else:
        maxArea = abs(np.linalg.det(uc0))
        for dp in rp.domainParams[1:]:
            uc = dp.slab.ab_cell.T
            if abs(np.linalg.det(uc)) > maxArea:
                maxArea = abs(np.linalg.det(uc))
                largestDomain = dp
        uc0 = largestDomain.slab.ab_cell.T
        for dp in [p for p in rp.domainParams if p != largestDomain]:
            uc = dp.slab.ab_cell.T
            if not np.all(abs(uc-uc0) < 1e-4):
                dp.refcalc_required = True
                trans = np.dot(uc0, np.linalg.inv(uc))
                if np.any(abs(trans - np.round(trans)) > 1e-4):
                    logger.error(
                        f'Surface unit cell of {dp} cannot be transformed '
                        f'to the largest surface unit cell ({largestDomain}) '
                        'by an integer transformation. Execution will stop. '
                        'Please supply all domain structures as matching '
                        'supercells.'
                        )
                    rp.setHaltingLevel(3)
                    return
                else:
                    supercellRequired.append(dp)
                    oldslab = dp.slab
                    dp.slab = dp.slab.make_supercell(np.round(trans))
                    dp.rpars.SUPERLATTICE = (
                        largestDomain.rpars.SUPERLATTICE.copy()
                        )
                    dp.slab.symbaseslab = oldslab
                    dp.rpars.SYMMETRY_CELL_TRANSFORM = trans
                    with execute_in_dir(dp.workdir):
                        parameters.modify(dp.rpars, 'SYMMETRY_CELL_TRANSFORM')
        logger.info("Domain surface unit cells are mismatched, but can be "
                    "matched by integer transformations.")
    # store some information about the supercell in rp:
    rp.pseudoSlab = Slab()
    rp.pseudoSlab.ucell = largestDomain.slab.ucell.copy()
    rp.pseudoSlab.bulkslab = BulkSlab()
    rp.pseudoSlab.bulkslab.ucell = largestDomain.slab.bulkslab.ucell.copy()
    # run beamgen for the whole system
    logger.info("Generating BEAMLIST...")                                       # TODO: this bit is largely repeated in the end of initialization
    calc_and_write_beamlist(copy.deepcopy(largestDomain.slab),
                            rp,
                            domains=True,
                            beamlist_name='BEAMLIST')
    try:
        rp.beamlist = iobeams.readBEAMLIST()
        rp.fileLoaded["BEAMLIST"] = True
    except Exception:
        logger.error("Error while reading required file BEAMLIST")
        raise
    # if EXPBEAMS was loaded, it hasn't been checked yet - check now
    if rp.fileLoaded["EXPBEAMS"]:
        iobeams.checkEXPBEAMS(None, rp, domains=True)
    # write and sort IVBEAMS
    if not rp.fileLoaded["IVBEAMS"]:
        try:
            rp.ivbeams = iobeams.writeIVBEAMS(None, rp, domains=True)
            rp.ivbeams_sorted = False
            rp.fileLoaded["IVBEAMS"] = True
            rp.manifest.add("IVBEAMS")
        except Exception:
            logger.error("Error while writing IVBEAMS file based on "
                         "EXPBEAMS data.")
            raise
    if not rp.ivbeams_sorted:
        rp.ivbeams = iobeams.sortIVBEAMS(None, rp)
        rp.ivbeams_sorted = True

    rp.updateDerivedParams()  # Also sets LMAX
    if not rp.LMAX.has_max:
        rp.LMAX.max = max(dp.rpars.LMAX.max for dp in rp.domainParams)
    inconsistent_params_by_domain = {
        # Also updates domain.refcalc_required
        domain: _check_domain_consistent(domain, rp)
        for domain in rp.domainParams
        }

    rr = [dp for dp in rp.domainParams if dp.refcalc_required]
    if rr:
        logger.info("The following domains require new reference "
                    f"calculations: {', '.join(d.name for d in rr)}")
        _inherit_from_main(rr, rp, inconsistent_params_by_domain)

    # repeat initialization for all slabs that require a supercell
    for dp in supercellRequired:
        logger.info(f'Re-running initialization with supercell slab for {dp}')
        dp.slab.clear_symmetry_and_ucell_history()
        dp.rpars.SYMMETRY_FIND_ORI = True
        with execute_in_dir(dp.workdir):
            try:
                initialization(dp.slab, dp.rpars, subdomain=True)
            except Exception:
                logger.error(f'Error while re-initializing {dp}')
                raise

    sections_that_run_refcalc = {1, 4}
    sections_that_need_refcalc = {2, 3, 5}

    # Check if a refcalc was explicitly requested,
    # or one is required but it is missing
    for section in rp.RUN:
        if section == 1:
            # Users explicitly requested a refcalc for all domains.
            for domain in rp.domainParams:
                domain.refcalc_required = True
        if section in sections_that_run_refcalc:
            # A refcalc will be executed if needed, before other
            # segments that may require it. No need to check further.
            break
        if section in sections_that_need_refcalc and rr:
            logger.error(
                'Some domains require new reference calculations before '
                'a domain search can be executed. Please either manually '
                'execute appropriate reference calculations, or set RUN = 4'
                )
            rp.setHaltingLevel(3)
            return

    while 4 in rp.RUN:
        if rr:
            rp.RUN.insert(rp.RUN.index(4), 1)
        rp.RUN.insert(rp.RUN.index(4), 2)
        rp.RUN.insert(rp.RUN.index(4), 3)
        rp.RUN.remove(4)


def make_compile_logs_dir(rpars):
    """Create compile_logs directory where compilation logs are saved."""
    directory = rpars.paths.compile_logs
    try:
        directory.mkdir(exist_ok=True)
    except OSError:
        logger.warning(f'Could not create directory {directory}')
        rpars.setHaltingLevel(1)


def warn_if_slab_has_atoms_in_multiple_c_cells(slab, rpars, domain=None):
    """Log a WARNING if slab's atoms do not all belong to the same cell.

    It only makes sense to use this function right after `slab` has
    been loaded (e.g., via poscar.read or .from_ase) and before any
    of the c-collapsing functions are called. These include:
        .collapse_cartesian_coordinates
        .collapse_fractional_coordinates
        .full_update

    Parameters
    ----------
    slab : SurfaceSlab
        The slab to be checked.
    rpars : Rparams
        The current PARAMETERS object. Used for logging purposes only.
    domain : DomainParameters, optional
        The structural domain to which `slab` belongs. Used only for
        logging purposes. Default is None.

    Returns
    -------
    None.
    """
    _msg = 'POSCAR file ' + f'of {domain} ' if domain else ''
    _msg += ('has some atoms outside the base unit cell along the third unit '
             'vector (i.e., they have fractional c coordinates smaller/larger '
             'than 0/1). These atoms will be back-folded into the base unit '
             'cell assuming periodicity along c. This will impact layer '
             'creation and may modify the thickness of the vacuum gap '
             'detected. Check POSCAR to ensure correct layer assignment.')
    if slab.has_atoms_in_multiple_c_cells():
        logger.warning(_msg)
        rpars.setHaltingLevel(1)


def _check_and_warn_ambiguous_phi(sl, rp, angle_eps=0.1):
    """Check if phi is ambiguous and warn if so."""
    angle_between_first_uc_vec_and_x = sl.angle_between_ucell_and_coord_sys
    if angle_between_first_uc_vec_and_x > angle_eps and rp.THETA > angle_eps:
        logger.info(
            f"Detected non-zero angle theta ({rp.THETA:.2f})° and "
            f"an angle of {angle_between_first_uc_vec_and_x:.2f}° "
            "between the first unit cell vector and the x direction of "
            "the coordinate system in the POSCAR file.\n"
            "Make sure the angle phi is interpreted correctly: "
            f"Phi is {rp.PHI:.2f}° from x, which is "
            f"{(rp.PHI+ angle_between_first_uc_vec_and_x):.2f}° from a.\n"
            "See the ViPErLEED documentation for the parameter BEAM_INCIDENCE "
            "for details."
            )


def _check_and_warn_layer_cuts(rpars, slab):
    """Check if layer cuts are too close together and warn if so."""
    min_spacing = slab.smallest_interlayer_gap
    if min_spacing < 1.0:
        logger.warning(
            f"Layer cuts are very close together. The minimum spacing "
            f"between layers is {min_spacing:.2f} Å. This may lead to "
            "convergence issues in the reference calculation. Check the "
            "LAYERS_CUTS parameter in the PARAMETERS file."
            )


def _check_domain_consistent(domain, main_rpars):
    """Return PARAMETERS for domain that are inconsistent with main ones.

    Parameters
    ----------
    domain : DomainParameters
        The domain to be checked for consistency.
    main_rpars : Rparams
        The PARAMETERS of the **main** calculation.

    Returns
    -------
    inconsistent_params : list of str
        Names of PARAMETERS that are found to be inconsistent with
        those given in the main directory. If any is inconsistent,
        `domain.refcalc_required` is set to True.
        `inconsistent_params` is empty if `domain` was already
        identified as .refcalc_required before this call. This
        typically means that there were no/incomplete Tensors
        or that `domain` needs to be recalculated as a supercell.

    Notes
    -----
    The following is checked for consistency:
        - THEO_ENERGIES: needs to be a sub-grid of the main one
        - BEAM_INCIDENCE: equal
        - LMAX, only for TL_VERSION <= 1.6.0: same maximum value
        - IVBEAMS file: present and identical
    """
    inconsistent_params = []
    if domain.refcalc_required:  # No/incomplete tensors or supercell
        return inconsistent_params
    cmessage = f'Reference calculation required for {domain}: '
    # check energies
    if not domain.rpars.THEO_ENERGIES.contains(main_rpars.THEO_ENERGIES):
        logger.info(f'{cmessage}Energy range is mismatched.')
        domain.refcalc_required = True
        inconsistent_params.append('THEO_ENERGIES')
    # check LMAX - should be obsolete since TensErLEED version 1.6
    if (main_rpars.TL_VERSION <= Version('1.6.0')
            and main_rpars.LMAX.max != domain.rpars.LMAX.max):
        logger.info(f'{cmessage}LMAX is mismatched.')
        domain.refcalc_required = True
        inconsistent_params.append('LMAX')
    # check beam incidence
    beam_incidence_domain = (domain.rpars.THETA, domain.rpars.PHI)
    beam_incidence_main = (main_rpars.THETA, main_rpars.PHI)
    if beam_incidence_domain != beam_incidence_main:
        logger.info(f'{cmessage}BEAM_INCIDENCE is mismatched.')
        domain.refcalc_required = True
        inconsistent_params.append('BEAM_INCIDENCE')
    # check IVBEAMS
    if not domain.rpars.fileLoaded['IVBEAMS']:
        logger.info(f'{cmessage}No IVBEAMS file loaded')
        domain.refcalc_required = True
        return inconsistent_params
    ivbeams_consistent = (
        len(main_rpars.ivbeams) == len(domain.rpars.ivbeams)
        and all(
            dom_b.isEqual(main_b)
            for dom_b, main_b in zip(domain.rpars.ivbeams, main_rpars.ivbeams)
            )
        )
    if not ivbeams_consistent:
        logger.info(f'{cmessage}IVBEAMS file mismatched with supercell.')
        domain.refcalc_required = True
    return inconsistent_params


def _check_slab_duplicates_and_vacuum(slab, rpars):
    """Complain if slab has duplicate atoms or an inadequate vacuum gap."""
    # Make sure that there are no duplicate atoms
    slab.check_atom_collisions(rpars.SYMMETRY_EPS)

    # Make sure that there's enough vacuum. Stop in complex situations
    try:
        slab.check_vacuum_gap()
    except VacuumError as exc:
        exc.fixed_slab.sort_original()  # Rather than by z
        poscar.write(exc.fixed_slab, 'POSCAR_vacuum_corrected')
        exc_type = type(exc)
        _msg = exc.message
        _msg += (
            '. This may cause problems with layer assignment! You can '
            f'find a POSCAR_vacuum_corrected file in {DEFAULT_SUPP} with '
            )
        _msg += ('the correct position of vacuum. '
                 if exc_type is WrongVacuumPositionError
                 else 'a large enough vacuum gap. ')
        _msg += (
            'If you intend to use it for a new run, be careful to edit any '
            'PARAMETERS expressed as fractions of the c unit vector (e.g., '
            'LAYERS_CUTS, BULK_LIKE_BELOW, BULK_REPEAT, ...)'
            )
        # Notice the straight type check rather than isinstance, as
        # NoVacuumError is a subclass of NotEnoughVacuumError, which
        # is, instead, the acceptable case in which we warn below
        if exc_type in (NoVacuumError, WrongVacuumPositionError):
            raise exc_type(_msg, exc.fixed_slab) from None
        rpars.setHaltingLevel(1)
        logger.warning(_msg)
    if not slab.layers:
        # May have been cleared by shifting slab away from c==0
        slab.create_layers(rpars)


def _inherit_from_main(domains, main_rpars, inconsistent_params_by_domain):
    """Clone PARAMETERS and files from `main_rpars` to `domains`.

    Parameters
    ----------
    domains : Sequence of DomainParameters
        The domains that need to inherit PARAMETERS values and files
        from those of the main directory. Typically these are the
        domains for which a new reference calculation is needed.
    main_rpars : Rparams
        The PARAMETERS of the **main** directory.
    inconsistent_params_by_domain : dict
        Keys are DomainParameters, values are sequences of names
        of the PARAMETERS values that need to be overwritten in
        each domain's PARAMETERS file.

    Notes
    -----
    The following files are copied from the current directory into
    each domain.workdir:
        IVBEAMS
    The following PARAMETERS values are written to each domain if
    they were not given or they were inconsistent:
        THEO_ENERGIES
        BEAM_INCIDENCE
        LMAX (only for TL_VERSION <= 1.6.0)
    """
    inherited_params = {
        # attr to inherit: what to write
        'THEO_ENERGIES': 'THEO_ENERGIES',
        'THETA': 'BEAM_INCIDENCE',
        'PHI': 'BEAM_INCIDENCE',
        'N_CORES': None,  # Don't write: determined at runtime
        }
    inherited = (
        *inherited_params,
        'ivbeams',
        )
    params_to_write = {p for p in inherited_params.values() if p}
    if main_rpars.TL_VERSION <= Version('1.6.0'):
        params_to_write.add('LMAX')
    for domain in domains:
        domain.rpars.inherit_from(main_rpars, *inherited, override=True)
        if main_rpars.TL_VERSION <= Version('1.6.0'):
            domain.rpars.LMAX.max = main_rpars.LMAX.max
        # Copy over the IVBEAMS from the main work, otherwise
        # follow-up runs will again require a refcalc
        shutil.copy2('IVBEAMS', domain.workdir)
        # Edit the PARAMETERS file of this domain
        # for inconsistent or missing PARAMETERS.
        with execute_in_dir(domain.workdir):
            write_this_domain = (
                p for p in params_to_write
                # Don't overwrite user-given parameters
                # as long as they're consistent
                if p not in domain.rpars.readParams
                or p in inconsistent_params_by_domain[domain]
                )
            for param_to_write in write_this_domain:
                parameters.modify(domain.rpars, param_to_write)


def _make_domain_workdir(name, src, calc_started_at, must_use_auto_name):
    """Create a work directory (as a subfolder of CWD) for a domain.

    The work directory is named 'Domain_<name>', unless
    `must_use_auto_name` is False and the inputs for this
    domain come from a direct subfolder of the path at
    which viperleed.calc was originally started.

    Parameters
    ----------
    name : str
        The user-given (or auto-generated) name of the domain for which
        the work folder should be created. Typically the left-side flag
        in a DOMAIN assignment.
    src : Path
        The path from where the domain input files should be collected.
    calc_started_at : Path or None
        The path in which viperleed.calc was started.
    must_use_auto_name : bool
        Whether 'Domain_<name>' should be used irrespective of the
        value of `src`. This is used to ensure that there always
        is one unique path for each domain.

    Returns
    -------
    workdir : Path
        Absolute path to the work directory that was created.
    """
    should_use_src = (
       not must_use_auto_name
       and calc_started_at is not None
       and src.is_dir()
       and src.parent == calc_started_at
       )
    workdir = Path(src.name if should_use_src
                   else f'{DEFAULT_DOMAIN_FOLDER_PREFIX}{name}')
    try:
        workdir.mkdir()
    except FileExistsError:
        logger.warning(f'Folder {workdir} already exists. '
                       'Contents may get overwritten.')
    return workdir.resolve()


def _read_inputs_for_domain(domain, main_rpars):
    """Read input files for a single domain.

    Parameters
    ----------
    domain : DomainParameters
        The parameters for this domain. At the end of this call,
        domain.rpars and domain.slab are updated to contain the
        Rparams and Slab objects read (and updated) from file.
        domain.rpars is also up to date with respect to other
        input files loaded.
    main_rpars : Rparams
        The run parameters of the **main** viperleed.calc run.

    Raises
    ------
    Exception
        If reading VIBROCC or an existing IVBEAMS fails.
    """
    # NB: if we are running from stored Tensors, then
    # this PARAMETERS will be a copy of the one stored
    # in the Tensors, not the one the user may have given
    # in the current Domain directory (it is overwritten
    # when fetching files in init_domains).
    domain.rpars = rpars = parameters.read()

    # Inherit some values from the main PARAMETERS:
    # For some of these, keep user-given ones if they were:
    inherited = (
        'paths',
        'timestamp',
        'ZIP_COMPRESSION_LEVEL',
        )
    rpars.inherit_from(main_rpars, *inherited)
    # It is crucial that some others are identical:
    inherit_and_override = (
        'TL_VERSION',
        )
    rpars.inherit_from(main_rpars, *inherit_and_override, override=True)

    # Store input files for each domain, BEFORE any edit
    preserve_original_inputs(rpars)

    domain.slab = slab = poscar.read()
    warn_if_slab_has_atoms_in_multiple_c_cells(slab, rpars, domain)

    silent = rpars.LOG_LEVEL > logging.DEBUG
    parameters.interpret(rpars, slab=slab, silent=silent)
    slab.full_update(rpars)
    rpars.fileLoaded['POSCAR'] = True
    rpars.updateDerivedParams()
    try:
        vibrocc.readVIBROCC(rpars, slab)
    except Exception:
        logger.error('Error while reading required file VIBROCC')
        raise
    rpars.fileLoaded['VIBROCC'] = True
    slab.full_update(rpars)
    try:
        rpars.ivbeams = iobeams.readIVBEAMS()
    except FileNotFoundError:
        pass
    except Exception:
        logger.error(f'Error while reading IVBEAMS for {domain}')
    else:
        rpars.ivbeams_sorted = False
        rpars.fileLoaded['IVBEAMS'] = True


def _run_initialization_for_domain(domain, main_rpars):
    """Execute initialization for a specific domain.

    Parameters
    ----------
    domain : DomainParameters
        The parameters for the domain to be initialized.
    main_rpars : Rparams
        The run parameters of the **main** viperleed.calc run.

    Raises
    ------
    Exception
        If reading input files or executing the initialization fail.
    """
    logger.info(f'Reading input files for {domain}')
    try:
        _read_inputs_for_domain(domain, main_rpars)
    except Exception:
        logger.error(f'Error loading input files for {domain}')
        raise

    logger.info(f'Running initialization for {domain}')
    try:
        initialization(domain.slab, domain.rpars, subdomain=True)
    except Exception:
        logger.error(f'Error running initialization for {domain}')
        raise

    main_rpars.domainParams.append(domain)<|MERGE_RESOLUTION|>--- conflicted
+++ resolved
@@ -16,11 +16,8 @@
 import logging
 import os
 from pathlib import Path
-<<<<<<< HEAD
 import multiprocessing as mp
-=======
 import shutil
->>>>>>> b0f06c57
 
 import numpy as np
 
