"""Module initialization of viperleed.calc.sections.

ViPErLEED calculation section INITIALIZATION.
"""

__authors__ = (
    'Florian Kraushofer (@fkraushofer)',
    'Alexander M. Imre (@amimre)',
    'Michele Riva (@michele-riva)',
    )
__copyright__ = 'Copyright (c) 2019-2024 ViPErLEED developers'
__created__ = '2020-08-11'
__license__ = 'GPLv3+'

import copy
import logging
import os
from pathlib import Path
import shutil
from zipfile import ZipFile

import numpy as np

from viperleed.calc import symmetry
from viperleed.calc.classes.rparams import DomainParameters
from viperleed.calc.classes.slab import AlreadyMinimalError
from viperleed.calc.classes.slab import BulkSlab
from viperleed.calc.classes.slab import NoBulkRepeatError
from viperleed.calc.classes.slab import NoVacuumError
from viperleed.calc.classes.slab import Slab
from viperleed.calc.classes.slab import VacuumError
from viperleed.calc.classes.slab import WrongVacuumPositionError
from viperleed.calc.constants import DEFAULT_SUPP
from viperleed.calc.constants import DEFAULT_TENSORS
from viperleed.calc.constants import ORIGINAL_INPUTS_DIR_NAME
from viperleed.calc.files import beams as iobeams
from viperleed.calc.files import iotensors
from viperleed.calc.files import parameters
from viperleed.calc.files import patterninfo
from viperleed.calc.files import phaseshifts
from viperleed.calc.files import poscar
from viperleed.calc.files import vibrocc
from viperleed.calc.files.beamgen import calc_and_write_beamlist
from viperleed.calc.lib import leedbase
from viperleed.calc.lib.context import execute_in_dir
from viperleed.calc.lib.math_utils import angle
from viperleed.calc.lib.matrix import NonIntegerMatrixError
from viperleed.calc.lib.matrix import rotation_matrix
from viperleed.calc.lib.version import Version
from viperleed.calc.lib.woods_notation import writeWoodsNotation
from viperleed.calc.psgen import runPhaseshiftGen, runPhaseshiftGen_old
from viperleed.calc.sections.calc_section import ALL_INPUT_FILES
from viperleed.calc.sections.calc_section import EXPBEAMS_NAMES
from viperleed.calc.sections.cleanup import preserve_original_inputs

logger = logging.getLogger(__name__)


OPTIONAL_INPUT_FILES = ('BEAMLIST',)


def initialization(sl, rp, subdomain=False):
    """Runs the initialization."""
    if not subdomain:
        rp.try_loading_expbeams_file()
    rp.initTheoEnergies()  # may be initialized based on exp. beams

    # preserve unmodified input files to original_inputs directory
    if not subdomain:
        rp.inputs_dir = rp.workdir / ORIGINAL_INPUTS_DIR_NAME
        _preserve_original_input(rp, origin_dir=Path.cwd().resolve())

    if (rp.DOMAINS or rp.domainParams) and not subdomain:
        init_domains(rp)
        return

    _check_slab_duplicates_and_vacuum(sl, rp)

    # if necessary, run findSymmetry:
    if sl.planegroup == "unknown":
        symmetry.findSymmetry(sl, rp)
        symmetry.enforceSymmetry(sl, rp)

    # check whether the slab unit cell is minimal:
    try:
        mincell = sl.get_minimal_ab_cell(rp.SYMMETRY_EPS, rp.SYMMETRY_EPS.z)
    except AlreadyMinimalError:
        transform = np.identity(2)
        reducible = False
    else:
        transform = np.dot(sl.ab_cell.T, np.linalg.inv(mincell)).round()
        reducible = True
    ws = writeWoodsNotation(transform)
    if ws:
        ws = f"= {ws}"
    else:
        ws = "M = {} {}, {} {}".format(*transform.astype(int).ravel())
    if reducible and np.isclose(rp.SYMMETRY_CELL_TRANSFORM,
                                np.identity(2)).all():
        ssl = sl.make_subcell(rp, transform=transform)
        if subdomain:
            rp.SYMMETRY_CELL_TRANSFORM = transform
            logger.info(f"Found SYMMETRY_CELL_TRANSFORM {ws}")
            sl.symbaseslab = ssl
            parameters.modify(rp, "SYMMETRY_CELL_TRANSFORM")                    #TODO: there should probably a comment in the PARAMETERS file?
        else:
            logger.warning(
                f"POSCAR unit cell is not minimal (supercell {ws}). "
                "A minimal POSCAR will be written as POSCAR_mincell for "
                "information. Consider calculating with POSCAR_mincell, "
                "or setting SYMMETRY_CELL_TRANSFORM to conserve "
                "translational symmetry."
                )
            poscar.write(ssl, filename='POSCAR_mincell')
            rp.setHaltingLevel(1)
    elif not np.isclose(rp.SYMMETRY_CELL_TRANSFORM, np.identity(2)).all():
        if not np.isclose(rp.SYMMETRY_CELL_TRANSFORM, transform).all():
            logger.warning("SYMMETRY_CELL_TRANSFORM parameter differs from "
                           f"automatically detected supercell {ws}")
            rp.setHaltingLevel(1)
        if sl.symbaseslab is None:
            try:
                sl.symbaseslab = sl.make_subcell(rp,
                                                 rp.SYMMETRY_CELL_TRANSFORM)
            except ValueError as exc:
                logger.error(f'Invalid SYMMETRY_CELL_TRANSFORM. {exc}')
                raise exc
    if sl.symbaseslab is not None:
        logger.info("A symmetry cell transformation was found. Re-running "
                    "slab symmetry search using base unit cell...")
        symmetry.getSymBaseSymmetry(sl, rp)
        try:
            poscar.write(sl.symbaseslab, filename='POSCAR_mincell',
                         comments='all')
        except OSError:
            logger.warning("Exception occurred while writing POSCAR_mincell")

    # generate new POSCAR
    tmpslab = copy.deepcopy(sl)
    tmpslab.sort_original()
    try:
        poscar.write(tmpslab, filename='POSCAR_OUT', comments='all')
    except Exception:
        logger.error("Exception occurred while writing new POSCAR")
        raise
<<<<<<< HEAD
=======
    rp.files_to_out.add('POSCAR')
>>>>>>> 82363d74
    # generate POSCAR_oricell
    tmpslab.revert_unit_cell()
    try:
        poscar.write(tmpslab, filename='POSCAR_oricell', comments='nodir')
    except OSError:
        logger.error("Exception occurred while writing POSCAR_oricell, "
                     "execution will continue...")

    if rp.BULK_LIKE_BELOW > 0:
        if rp.BULK_REPEAT is not None:
            logger.warning('Both BULK_LIKE_BELOW and BULK_REPEAT are defined.'
                           'BULK_LIKE_BELOW will be ignored in favour of the '
                           'explicitly defined bulk repeat vector.')
        else:
            # If successful, the next call updates the relevant rpars
            # attributes: SUPERLATTICE (not written to file),
            # BULK_REPEAT, LAYER_CUTS, and N_BULK_LAYERS (written
            # to file below). The slab will have .layers and the
            # freshly detected .bulkslab.
            sl.detect_bulk(rp)
            vec_str = parameters.modify(
                rp, 'BULK_REPEAT',
                comment='Automatically detected repeat vector'
                )
            parameters.modify(rp, 'LAYER_CUTS')
            parameters.modify(rp, 'N_BULK_LAYERS')
            logger.info(f'Detected bulk repeat vector: {vec_str}')
        parameters.comment_out(rp, 'BULK_LIKE_BELOW')

    # create bulk slab:
    if sl.bulkslab is None:
        sl.make_bulk_slab(rp)
    bsl = sl.bulkslab

    # try identifying bulk repeat:
    if rp.BULK_REPEAT is None:
        try:
            rp.BULK_REPEAT = sl.identify_bulk_repeat(rp.SYMMETRY_EPS,
                                                     rp.SYMMETRY_EPS.z)
        except NoBulkRepeatError:
            pass
        else:
            vec_str = parameters.modify(
                rp, 'BULK_REPEAT',
                comment='Automatically detected repeat vector'
                )
            logger.info(f'Detected bulk repeat vector: {vec_str}')
            # update bulk slab vector
            sl.bulkslab.update_cartesian_from_fractional()
            sl.bulkslab.c_vector[:] = rp.BULK_REPEAT
            sl.bulkslab.collapse_cartesian_coordinates()
    if rp.BULK_REPEAT is None:
        # Failed to detect repeat vector, use fixed distance instead.
        # Assume that interlayer vector from bottom non-bulk to top
        # bulk layer is the same as between bulk units. Save
        # BULK_REPEAT value for later runs, in case atom above moves
        rp.BULK_REPEAT = sl.get_bulk_repeat(rp, only_z_distance=True)
        parameters.modify(
            rp, 'BULK_REPEAT',
            comment='Automatically detected spacing. Check POSCAR_bulk.'
            )
        logger.warning(
            'The BULK_REPEAT parameter was undefined, which may lead to '
            'unintended changes in the bulk unit cell during optimization if '
            'the lowest non-bulk atom moves.\n'
            '# Automatic detection of a bulk repeat vector failed, possibly '
            'because not enough bulk-like layers were found.\n'
            '# The BULK_REPEAT vector is assumed to be parallel to the POSCAR '
            'c vector. Check POSCAR_bulk and the BULK_REPEAT thickness '
            'written to the PARAMETERS file.'
            )
        rp.checklist.append('Check bulk repeat vector in PARAMETERS')
        rp.setHaltingLevel(2)

    if bsl.planegroup == "unknown":
        # find minimum in-plane unit cell for bulk:
        logger.info('Checking bulk unit cell...')
        try:
            sl.ensure_minimal_bulk_ab_cell(rp, warn_convention=True)
        except NonIntegerMatrixError as exc:
            logger.error(
                f'{exc}\n# User-defined SUPERLATTICE will be used instead.'
                )
            rp.setHaltingLevel(2)
        except parameters.errors.InconsistentParameterError as exc:
            # SUPERLATTICE does not match auto-detected one
            logger.warning(exc)
            rp.setHaltingLevel(2)

        if not rp.superlattice_defined:
            ws = writeWoodsNotation(rp.SUPERLATTICE)                   # TODO: replace writeWoodsNotation with guilib functions
            superlattice = rp.SUPERLATTICE.astype(int)
            if ws:
                info = f"= {ws}"
            else:
                info = "M = {} {}, {} {}".format(*superlattice.ravel())
            logger.info(f"Found SUPERLATTICE {info}")

        # bulk plane group detection:
        logger.info("Starting bulk symmetry search...")
        symmetry.findSymmetry(bsl, rp, bulk=True, output=False)
        bsl.revert_unit_cell()  # keep origin matched with main slab
        logger.info(f"Found bulk plane group: {bsl.foundplanegroup}")
        symmetry.findBulkSymmetry(bsl, rp)

        # write POSCAR_bulk
        bsl = copy.deepcopy(sl.bulkslab)
        bsl.sort_original()
        try:
            poscar.write(bsl, filename='POSCAR_bulk', comments='bulk')
        except Exception:
            logger.error("Exception occurred while writing POSCAR_bulk")
            raise

    # write POSCAR_bulk_appended
    n_cells = 1
    if bsl.n_sublayers <= len(bsl.elements)*2:
        # For bulk slabs with very few layers, add a few more
        # repetitions to help the user see better the bulk part
        n_cells += 1
        if bsl.n_sublayers <= len(bsl.elements):
            n_cells += 1
    try:
        poscar.write(sl.with_extra_bulk_units(rp, n_cells)[0],
                     filename='POSCAR_bulk_appended')
    except OSError:
        logger.warning('Exception occurred while writing POSCAR_bulk_appended')

    # Check for an ambiguous angle phi
    _check_and_warn_ambiguous_phi(sl, rp, angle_eps=0.1)

    # Check that layer cuts are not too close together
    _check_and_warn_layer_cuts(rp, sl)

    # check whether PHASESHIFTS are present & consistent:
    newpsGen, newpsWrite = True, True
    # True: new phaseshifts need to be generated/written
    if os.path.isfile("PHASESHIFTS") or os.path.isfile("_PHASESHIFTS"):
        try:
            (rp.phaseshifts_firstline,
             rp.phaseshifts,
             newpsGen,
             newpsWrite) = phaseshifts.readPHASESHIFTS(sl, rp,
                                                       ignoreEnRange=subdomain)
        except Exception:
            logger.warning(
                "Found a PHASESHIFTS file but could not "
                "read it. A new PHASESHIFTS file will be generated."
                "The exception during read was: ", exc_info=True)
            rp.setHaltingLevel(1)
    if rp.TL_VERSION >= Version('1.7.1') and rp.V0_REAL != 'default':
        # check V0_REAL - may have to replace firstline
        if type(rp.V0_REAL) != list:
            logger.warning("Parameter V0_REAL currently does not support "
                           "values other than Rundgren-type potentials."
                           "Input for V0_REAL will be ignored.")
            rp.setHaltingLevel(2)
            newpsGen, newpsWrite = True, True
        else:
            llist = rp.phaseshifts_firstline.split()
            try:
                flist = [float(llist[i+1]) for i in range(4)]
            except (ValueError, IndexError):
                firstline_write = True
            else:
                firstline_write = any(abs(flist[i] - rp.V0_REAL[i]) >= 1e-2
                                      for i in range(4))
            if firstline_write:
                newpsWrite = True
                rp.phaseshifts_firstline = (
                    rp.phaseshifts_firstline[:4]
                    + "{:8.2f}{:8.2f}{:8.2f}{:8.2f}".format(*rp.V0_REAL)
                    + rp.phaseshifts_firstline[36:]
                    )
    if newpsGen:
        tensorleed = rp.paths.tensorleed
        # Check for old executable. Used to be called EEASiSSS.x
        if (not (tensorleed / 'eeasisss').is_file()
                and (tensorleed / 'EEASiSSS.x').is_file()):
            rundgrenpath = 'EEASiSSS.x'
        else:
            # let psgen catch the error if neither executable is found
            rundgrenpath = 'eeasisss'
        serneliuspath = 'seSernelius'
        atom_density_path = 'atom_density_files'
        logger.info("Generating phaseshifts data... ")
        ps_gen, kwargs = runPhaseshiftGen, {}
        if rp.PHASESHIFTS_CALC_OLD:
            ps_gen = runPhaseshiftGen_old
            kwargs = {"excosource": serneliuspath,
                      "atdenssource": atom_density_path}
        try:
            (rp.phaseshifts_firstline,
             rp.phaseshifts) = ps_gen(sl, rp, psgensource=rundgrenpath,
                                      **kwargs)
        except Exception:
            logger.error("Exception while calling phaseshiftgen: ")
            raise
        else:
            logger.debug("Finished generating phaseshift data")
    if newpsWrite:
        try:
            phaseshifts.writePHASESHIFTS(rp.phaseshifts_firstline,
                                         rp.phaseshifts)
        except Exception:
            logger.error("Exception during writePHASESHIFTS: ")
            raise
    rp.fileLoaded["PHASESHIFTS"] = True
    rp.updateDerivedParams()
    rp.manifest.add("PHASESHIFTS")
    try:
        phaseshifts.plot_phaseshifts(sl, rp)
    except Exception:
        logger.warning("Failed to plot phaseshifts", exc_info=rp.is_debug_mode)

    # generate beamlist
    logger.info("Generating BEAMLIST...")                                       # TODO: this bit is largely repeated in init_domains
    calc_and_write_beamlist(sl, rp, beamlist_name="BEAMLIST")

    try:
        rp.beamlist = iobeams.readBEAMLIST()
        rp.fileLoaded["BEAMLIST"] = True
    except Exception:
        logger.error("Error while reading required file BEAMLIST")
        raise

    if not subdomain:
        patterninfo.writePatternInfo(sl, rp)

        # if EXPBEAMS was loaded, it hasn't been checked yet - check now
        if rp.fileLoaded["EXPBEAMS"]:
            iobeams.checkEXPBEAMS(sl, rp)
        # write and sort IVBEAMS
        if not rp.fileLoaded["IVBEAMS"]:
            try:
                rp.ivbeams = iobeams.writeIVBEAMS(sl, rp)
                rp.ivbeams_sorted = False
                rp.fileLoaded["IVBEAMS"] = True
                rp.manifest.add("IVBEAMS")
            except Exception:
                logger.error("Error while writing IVBEAMS file based on "
                             "EXPBEAMS data.")
                raise
    if rp.fileLoaded["IVBEAMS"] and not rp.ivbeams_sorted:
        rp.ivbeams = iobeams.sortIVBEAMS(sl, rp)
        rp.ivbeams_sorted = True

    # Create directory compile_logs in which logs from compilation will be saved
    make_compile_logs_dir(rp)

    return


def init_domains(rp):
    """Runs an alternative initialization for the domain search. This will
    include running the 'normal' initialization for each domain."""
    rp.try_loading_expbeams_file()
    rp.initTheoEnergies()  # may be initialized based on exp. beams
    if len(rp.DOMAINS) < 2:
        logger.error("A domain search was defined, but less than two domains "
                     "are defined. Execution will stop.")
        rp.setHaltingLevel(3)
        return
    checkFiles = ["POSCAR", "PARAMETERS", "VIBROCC", "PHASESHIFTS"]
    for name, path in rp.DOMAINS.items():
        # determine the target path
        target = Path(f"Domain_{name}").resolve()
        dp = DomainParameters(target, name)
        if target.is_dir():
            logger.warning(f"Folder {target} already exists. "
                           "Contents may get overwritten.")
        else:
            target.mkdir()
        logger.info(f"Fetching input files for domain {name}")
        if path.is_dir():
            # check the path for Tensors
            tensorIndex = leedbase.getMaxTensorIndex(path)
            if tensorIndex != 0:
                try:
                    iotensors.getTensors(tensorIndex, base_dir=path,
                                         target_dir=target)
                except Exception as exc:
                    tensorIndex = 0
                    logger.warning(f"Error fetching {DEFAULT_TENSORS}: {exc}")
            if tensorIndex != 0:
                tensorDir = (
                    target
                    / f"{DEFAULT_TENSORS}/{DEFAULT_TENSORS}_{tensorIndex:03d}"
                    )
                for file in (checkFiles + ["IVBEAMS"]):
                    if (tensorDir / file).is_file():
                        shutil.copy2(tensorDir / file, target)
                    else:
                        logger.warning(f"Input file {file} is missing in "
                                       f"{DEFAULT_TENSORS} directory. A new "
                                       "reference calculation is required.")
                        tensorIndex = 0
                        break
            if tensorIndex != 0:
                dp.tensorDir = tensorDir
            else:       # no usable tensors in that dir; get input
                dp.refcalcRequired = True
                logger.info(f"No previous {DEFAULT_TENSORS} found, "
                            "reference calculation is required.")
                for file in checkFiles:
                    if (path / file).is_file():
                        try:
                            shutil.copy2(path / file, target)
                        except Exception:
                            if file != "PHASESHIFTS":
                                logger.error(
                                    f"Error copying required file {file} for "
                                    f"domain {name} from origin folder {path}"
                                    )
                                raise RuntimeError("Error getting domain "
                                                   "input files")
                    elif file != "PHASESHIFTS":
                        logger.error(f"Required file {file} for domain {name} "
                                     f"not found in origin folder {path}")
                        raise RuntimeError("Error getting domain input files")
        elif path.is_file():
            try:
                tensorIndex = leedbase.getMaxTensorIndex(target)
            except Exception:
                tensorIndex = 0
            tensorDir = (
                target
                / f"{DEFAULT_TENSORS}/{DEFAULT_TENSORS}_{tensorIndex + 1:03d}"
                )
            try:
                tensorDir.mkdir(parents=True, exist_ok=True)
            except Exception:
                raise
            try:
                with ZipFile(path, 'r') as archive:
                    archive.extractall(tensorDir)                               # TODO: maybe it would be nicer to read directly from the zip file
            except Exception:
                logger.error(f"Failed to unpack {DEFAULT_TENSORS} for "
                             f"domain {name} from file {path}")
                raise RuntimeError("Error getting domain input files")
            for file in (checkFiles + ["IVBEAMS"]):
                if (tensorDir / file).is_file():
                    shutil.copy2(tensorDir / file, target)
                else:
<<<<<<< HEAD
                    logger.error(
                        f"Required file {file} for domain {name} not "
                        f"found in {DEFAULT_TENSORS} directory {tensorDir}"
                        )
                    raise RuntimeError("Error getting domain input files")
            dp.tensorDir = tensorDir
        try:
            # initialize for that domain
            os.chdir(target)
            logger.info(f"Reading input files for domain {name}")
            try:
                dp.sl = poscar.read()
                dp.rp = parameters.read()                                       # NB: if we are running from stored Tensors, then these parameters will be stored versions, not current PARAMETERS from Domain directory
                warn_if_slab_has_atoms_in_multiple_c_cells(dp.sl, dp.rp, name)
                dp.rp.paths.work = main_work
                dp.rp.paths.tensorleed = rp.paths.tensorleed
                dp.rp.timestamp = rp.timestamp

                # run _preserve_original_input separately for each domain
                dp.rp.inputs_dir = dp.rp.workdir / ORIGINAL_INPUTS_DIR_NAME / name
                _preserve_original_input(dp.rp, origin_dir=Path.cwd().resolve())

                dp.sl = poscar.read(dp.rp.inputs_dir / "POSCAR")
                dp.rp = parameters.read()                                       # NB: if we are running from stored Tensors, then these parameters will be stored versions, not current PARAMETERS from Domain directory
                warn_if_slab_has_atoms_in_multiple_c_cells(dp.sl, dp.rp, name)
                dp.rp.inputs_dir = Path.cwd().resolve()

                parameters.interpret(dp.rp, slab=dp.sl,
                                     silent=rp.LOG_LEVEL > logging.DEBUG)
                dp.sl.full_update(dp.rp)
                dp.rp.fileLoaded["POSCAR"] = True
                dp.rp.updateDerivedParams()
                try:
                    vibrocc.readVIBROCC(dp.rp, dp.sl)
                    dp.rp.fileLoaded["VIBROCC"] = True
                except Exception:
                    logger.error("Error while reading required file VIBROCC")
                    raise
                dp.sl.full_update(dp.rp)
                try:
                    dp.rp.ivbeams = iobeams.readIVBEAMS()
                except FileNotFoundError:
                    pass
                except Exception:
=======
>>>>>>> 82363d74
                    logger.error(
                        f"Required file {file} for domain {name} not "
                        f"found in {DEFAULT_TENSORS} directory {tensorDir}"
                        )
<<<<<<< HEAD
                else:
                    dp.rp.ivbeams_sorted = False
                    dp.rp.fileLoaded["IVBEAMS"] = True
            except Exception:
                logger.error("Error loading POSCAR and "
                             f"PARAMETERS for domain {name}")
                raise
            logger.info(f"Running initialization for domain {name}")

=======
                    raise RuntimeError("Error getting domain input files")
            dp.tensorDir = tensorDir
        with execute_in_dir(target):
>>>>>>> 82363d74
            try:
                # initialize for that domain
                _run_initialization_for_domain(dp, rp)
            except Exception:
                logger.error(f'Error while initializing domain {name}')
                raise
    if len(rp.domainParams) < len(rp.DOMAINS):
        raise RuntimeError("Failed to read domain parameters")
    # check whether bulk unit cells match
    logger.info("Starting domain consistency check...")
    bulkuc0 = rp.domainParams[0].sl.bulkslab.ab_cell.T
    eps = 1e-4
    for dp in rp.domainParams[1:]:
        bulkuc = dp.sl.bulkslab.ab_cell.T
        if np.all(abs(bulkuc-bulkuc0) < eps):
            continue
        # if the unit cells don't match right away, try if rotation matches
        if (all(abs(np.linalg.norm(bulkuc0[i]) - np.linalg.norm(bulkuc[i]))
                < eps for i in range(0, 2))
                and abs(angle(*bulkuc) - angle(*bulkuc0)) < eps):
            logger.info(f"Bulk unit cells of domain {rp.domainParams[0].name} "
                        f"and domain {dp.name} are mismatched, but can be "
                        f"matched by rotating domain {dp.name}.")
            ang = angle(bulkuc[0], bulkuc0[0])
            dp.sl.apply_matrix_transformation(rotation_matrix(ang, dim=3))      # TODO: this changes the coordinate frame. We need to modify BEAM_INCIDENCE! Issue #69, PR #73
        else:
            logger.error(f"Bulk unit cells of domain {rp.domainParams[0].name}"
                         f" and domain {dp.name} are mismatched, and cannot be"
                         "matched by rotation. Domain search cannot proceed. "
                         "Execution will stop.")
            rp.setHaltingLevel(3)
            return
    logger.debug("Domain bulk unit cells are compatible.")
    uc0 = rp.domainParams[0].sl.ab_cell.T
    largestDomain = rp.domainParams[0]
    allMatched = all(np.all(abs(dp.sl.ab_cell.T - uc0) < 1e-4)
                     for dp in rp.domainParams[1:])
    supercellRequired = []
    if allMatched:
        logger.debug("Domain surface unit cells are matched.")
    else:
        maxArea = abs(np.linalg.det(uc0))
        for dp in rp.domainParams[1:]:
            uc = dp.sl.ab_cell.T
            if abs(np.linalg.det(uc)) > maxArea:
                maxArea = abs(np.linalg.det(uc))
                largestDomain = dp
        uc0 = largestDomain.sl.ab_cell.T
        for dp in [p for p in rp.domainParams if p != largestDomain]:
            uc = dp.sl.ab_cell.T
            if not np.all(abs(uc-uc0) < 1e-4):
                dp.refcalcRequired = True
                trans = np.dot(uc0, np.linalg.inv(uc))
                if np.any(abs(trans - np.round(trans)) > 1e-4):
                    logger.error(
                        f"Surface unit cell of domain {dp.name} cannot be "
                        "transformed to the largest surface unit cell (domain "
                        f"{largestDomain.name}) by an integer transformation. "
                        "Execution will stop. Please supply all domain "
                        "structures as matching supercells."
                        )
                    rp.setHaltingLevel(3)
                    return
                else:
                    supercellRequired.append(dp)
                    oldslab = dp.sl
                    dp.sl = dp.sl.make_supercell(np.round(trans))
                    dp.rp.SUPERLATTICE = largestDomain.rp.SUPERLATTICE.copy()
                    dp.sl.symbaseslab = oldslab
                    dp.rp.SYMMETRY_CELL_TRANSFORM = trans
                    parameters.modify(dp.rp, "SYMMETRY_CELL_TRANSFORM",
                                      path=dp.workdir)
        logger.info("Domain surface unit cells are mismatched, but can be "
                    "matched by integer transformations.")
    # store some information about the supercell in rp:
    rp.pseudoSlab = Slab()
    rp.pseudoSlab.ucell = largestDomain.sl.ucell.copy()
    rp.pseudoSlab.bulkslab = BulkSlab()
    rp.pseudoSlab.bulkslab.ucell = largestDomain.sl.bulkslab.ucell.copy()
    # run beamgen for the whole system
    logger.info("Generating BEAMLIST...")                                       # TODO: this bit is largely repeated in the end of initialization
    calc_and_write_beamlist(copy.deepcopy(largestDomain.sl),
                            rp,
                            domains=True,
                            beamlist_name='BEAMLIST')
    try:
        rp.beamlist = iobeams.readBEAMLIST()
        rp.fileLoaded["BEAMLIST"] = True
    except Exception:
        logger.error("Error while reading required file BEAMLIST")
        raise
    # if EXPBEAMS was loaded, it hasn't been checked yet - check now
    if rp.fileLoaded["EXPBEAMS"]:
        iobeams.checkEXPBEAMS(None, rp, domains=True)
    # write and sort IVBEAMS
    if not rp.fileLoaded["IVBEAMS"]:
        try:
            rp.ivbeams = iobeams.writeIVBEAMS(None, rp, domains=True)
            rp.ivbeams_sorted = False
            rp.fileLoaded["IVBEAMS"] = True
            rp.manifest.add("IVBEAMS")
        except Exception:
            logger.error("Error while writing IVBEAMS file based on "
                         "EXPBEAMS data.")
            raise
    if not rp.ivbeams_sorted:
        rp.ivbeams = iobeams.sortIVBEAMS(None, rp)
        rp.ivbeams_sorted = True

    rp.updateDerivedParams()  # Also sets LMAX
    if not rp.LMAX.has_max:
        rp.LMAX.max = max(dp.rp.LMAX.max for dp in rp.domainParams)
    for dp in rp.domainParams:
        if dp.refcalcRequired:
            continue
        cmessage = f"Reference calculation required for domain {dp.name}: "
        # check energies
        if not dp.rp.THEO_ENERGIES.contains(rp.THEO_ENERGIES):
            logger.info("%sEnergy range is mismatched.", cmessage)
            dp.refcalcRequired = True
            continue
        # check LMAX - should be obsolete since TensErLEED version 1.6
        if rp.TL_VERSION <= Version('1.6.0') and rp.LMAX.max != dp.rp.LMAX.max:
            logger.info("%sLMAX is mismatched.", cmessage)
            dp.refcalcRequired = True
        # check beam incidence
        if rp.THETA != dp.rp.THETA or rp.PHI != dp.rp.PHI:
            logger.info("%sBEAM_INCIDENCE is mismatched.", cmessage)
            dp.refcalcRequired = True
        # check IVBEAMS
        if not dp.rp.fileLoaded["IVBEAMS"]:
            logger.info("%sNo IVBEAMS file loaded", cmessage)
            dp.refcalcRequired = True
            continue
        if (len(rp.ivbeams) != len(dp.rp.ivbeams)
                or not all(dp.rp.ivbeams[i].isEqual(rp.ivbeams[i])
                           for i in range(len(rp.ivbeams)))):
            logger.info("%sIVBEAMS file mismatched with supercell.", cmessage)
            dp.refcalcRequired = True
            continue

    rr = [dp for dp in rp.domainParams if dp.refcalcRequired]
    if rr:
        logger.info("The following domains require new reference "
                    f"calculations: {', '.join(d.name for d in rr)}")
        inherited = (
            'THEO_ENERGIES',
            'THETA',
            'PHI',
            'N_CORES',
            'ivbeams',
            )
        for dp in rp.domainParams:
            dp.rp.inherit_from(rp, *inherited, override=True)
            if rp.TL_VERSION <= Version('1.6.0'):  # not required since TensErLEED v1.61
                dp.rp.LMAX.max = rp.LMAX.max

    # repeat initialization for all slabs that require a supercell
    for dp in supercellRequired:
        logger.info('Re-running initialization with '
                    f'supercell slab for domain {dp.name}')
        dp.sl.clear_symmetry_and_ucell_history()
        dp.rp.SYMMETRY_FIND_ORI = True
        with execute_in_dir(dp.workdir):
            try:
                initialization(dp.sl, dp.rp, subdomain=True)
            except Exception:
                logger.error(f'Error while re-initializing domain {dp.name}')
                raise

    if 4 not in rp.RUN and 1 not in rp.RUN and rr:
        logger.error(
            "Some domains require new reference calculations before "
            "a domain search can be executed. Please either manually "
            "execute appropriate reference calculations, or set RUN = 4"
            )
        rp.setHaltingLevel(3)
        return

    while 4 in rp.RUN:
        if rr:
            rp.RUN.insert(rp.RUN.index(4), 1)
        rp.RUN.insert(rp.RUN.index(4), 2)
        rp.RUN.insert(rp.RUN.index(4), 3)
        rp.RUN.remove(4)


<<<<<<< HEAD
def _preserve_original_input(rp, origin_dir):
    """Create the original_inputs directory and copy input files there."""
    try:
        rp.inputs_dir.mkdir(parents=True, exist_ok=True)
    except OSError as exc:
        raise RuntimeError(f'Could not create directory '
                           f'{ORIGINAL_INPUTS_DIR_NAME}. '
                           'Check disk permissions.') from exc

    # We will copy all files that have potentially been used as
    # inputs. Make sure the correct version of EXPBEAMS is stored
    files_to_preserve = ALL_INPUT_FILES.copy()
    files_to_preserve.remove('EXPBEAMS')
    if rp.expbeams_file_name:
        files_to_preserve.add(rp.expbeams_file_name)


    # copy all files to orig_inputs that were used as original input
    for file in files_to_preserve:
        # save under name EXPBEAMS.csv
        file_path = origin_dir / file
        if not file_path.is_file():
            if file in OPTIONAL_INPUT_FILES:
                continue
            logger.warning(f'Could not find file {file}. '
                           'It will not be stored in '
                           f'{ORIGINAL_INPUTS_DIR_NAME}.')
            rp.setHaltingLevel(1)
            return
        try:
            shutil.copy2(file_path, rp.inputs_dir)
        except OSError:
            logger.warning(f'Could not copy file {file} to '
                           f'{ORIGINAL_INPUTS_DIR_NAME}.')
            rp.setHaltingLevel(1)


def make_compile_logs_dir(rp):
=======
def make_compile_logs_dir(rpars):
>>>>>>> 82363d74
    """Create compile_logs directory where compilation logs are saved."""
    directory = rpars.paths.compile_logs
    try:
        directory.mkdir(exist_ok=True)
    except OSError:
        logger.warning(f'Could not create directory {directory}')
        rpars.setHaltingLevel(1)


def warn_if_slab_has_atoms_in_multiple_c_cells(slab, rpars, domain_name=''):
    """Log a WARNING if slab's atoms do not all belong to the same cell.

    It only makes sense to use this function right after `slab` has
    been loaded (e.g., via poscar.read or .from_ase) and before any
    of the c-collapsing functions are called. These include:
        .collapse_cartesian_coordinates
        .collapse_fractional_coordinates
        .full_update

    Parameters
    ----------
    slab : SurfaceSlab
        The slab to be checked.
    rpars : Rparams
        The current PARAMETERS object. Used for logging purposes only.
    domain_name : str, optional
        The name of the structural domain to which slab belongs.
        Used only for logging purposes. Default is an empty string.

    Returns
    -------
    None.
    """
    _msg = 'POSCAR file ' + f'of domain {domain_name} ' if domain_name else ''
    _msg += ('has some atoms outside the base unit cell along the third unit '
             'vector (i.e., they have fractional c coordinates smaller/larger '
             'than 0/1). These atoms will be back-folded into the base unit '
             'cell assuming periodicity along c. This will impact layer '
             'creation and may modify the thickness of the vacuum gap '
             'detected. Check POSCAR to ensure correct layer assignment.')
    if slab.has_atoms_in_multiple_c_cells():
        logger.warning(_msg)
        rpars.setHaltingLevel(1)


def _check_and_warn_ambiguous_phi(sl, rp, angle_eps=0.1):
    """Check if phi is ambiguous and warn if so."""
    angle_between_first_uc_vec_and_x = sl.angle_between_ucell_and_coord_sys
    if angle_between_first_uc_vec_and_x > angle_eps and rp.THETA > angle_eps:
        logger.info(
            f"Detected non-zero angle theta ({rp.THETA:.2f})° and "
            f"an angle of {angle_between_first_uc_vec_and_x:.2f}° "
            "between the first unit cell vector and the x direction of "
            "the coordinate system in the POSCAR file.\n"
            "Make sure the angle phi is interpreted correctly: "
            f"Phi is {rp.PHI:.2f}° from x, which is "
            f"{(rp.PHI+ angle_between_first_uc_vec_and_x):.2f}° from a.\n"
            "See the ViPErLEED documentation for the parameter BEAM_INCDIDENCE "
            "for details."
            )


def _check_and_warn_layer_cuts(rpars, slab):
    """Check if layer cuts are too close together and warn if so."""
    layer_cuts = rpars.LAYER_CUTS
    min_spacing = slab.smallest_interlayer_gap
    if min_spacing < 1.0:
        logger.warning(
            f"Layer cuts are very close together. The minimum spacing "
            f"between layers is {min_spacing:.2f} Å. This may lead to "
            "convergence issues in the reference calculation. Check the "
            "LAYERS_CUTS parameter in the PARAMETERS file."
            )


def _check_slab_duplicates_and_vacuum(slab, rpars):
    """Complain if slab has duplicate atoms or an inadequate vacuum gap."""
    # Make sure that there are no duplicate atoms
    slab.check_atom_collisions(rpars.SYMMETRY_EPS)

    # Make sure that there's enough vacuum. Stop in complex situations
    try:
        slab.check_vacuum_gap()
    except VacuumError as exc:
        exc.fixed_slab.sort_original()  # Rather than by z
        poscar.write(exc.fixed_slab, 'POSCAR_vacuum_corrected')
        exc_type = type(exc)
        _msg = exc.message
        _msg += (
            '. This may cause problems with layer assignment! You can '
            f'find a POSCAR_vacuum_corrected file in {DEFAULT_SUPP} with '
            )
        _msg += ('the correct position of vacuum. '
                 if exc_type is WrongVacuumPositionError
                 else 'a large enough vacuum gap. ')
        _msg += (
            'If you intend to use it for a new run, be careful to edit any '
            'PARAMETERS expressed as fractions of the c unit vector (e.g., '
            'LAYERS_CUTS, BULK_LIKE_BELOW, BULK_REPEAT, ...)'
            )
        # Notice the straight type check rather than isinstance, as
        # NoVacuumError is a subclass of NotEnoughVacuumError, which
        # is, instead, the acceptable case in which we warn below
        if exc_type in (NoVacuumError, WrongVacuumPositionError):
            raise exc_type(_msg, exc.fixed_slab) from None
        rpars.setHaltingLevel(1)
        logger.warning(_msg)
    if not slab.layers:
        # May have been cleared by shifting slab away from c==0
        slab.create_layers(rpars)


def _read_inputs_for_domain(domain, main_rpars):
    """Read input files for a single domain.

    Parameters
    ----------
    domain : DomainParameters
        The parameters for this domain. At the end of this call,
        domain.rp and domain.sl are updated to contain the Rparams
        and Slab objects read (and updated) from file. domain.rp
        is also up to date with respect to other input files loaded.
    main_rpars : Rparams
        The run parameters of the **main** viperleed.calc run.

    Raises
    ------
    Exception
        If reading VIBROCC or an existing IVBEAMS fails.
    """
    # NB: if we are running from stored Tensors, then
    # this PARAMETERS will be a copy of the one stored
    # in the Tensors, not the one the user may have given
    # in the current Domain directory (it is overwritten
    # when fetching files in init_domains).
    domain.rp = rpars = parameters.read()
    
    # Inherit some values from the main PARAMETERS
    inherited = (
        'paths',
        'timestamp',
        'ZIP_COMPRESSION_LEVEL',
        )
    rpars.inherit_from(main_rpars, *inherited)
    
    # Store input files for each domain, BEFORE any edit
    preserve_original_inputs(rpars)

    domain.sl = slab = poscar.read()
    warn_if_slab_has_atoms_in_multiple_c_cells(slab, rpars, domain.name)

    silent = rpars.LOG_LEVEL > logging.DEBUG
    parameters.interpret(rpars, slab=slab, silent=silent)
    slab.full_update(rpars)
    rpars.fileLoaded['POSCAR'] = True
    rpars.updateDerivedParams()
    try:
        vibrocc.readVIBROCC(rpars, slab)
    except Exception:
        logger.error('Error while reading required file VIBROCC')
        raise
    rpars.fileLoaded['VIBROCC'] = True
    slab.full_update(rpars)
    try:
        rpars.ivbeams = iobeams.readIVBEAMS()
    except FileNotFoundError:
        pass
    except Exception:
        logger.error(f'Error while reading IVBEAMS for domain {domain.name}')
    else:
        rpars.ivbeams_sorted = False
        rpars.fileLoaded['IVBEAMS'] = True


def _run_initialization_for_domain(domain, main_rpars):
    """Execute initialization for a specific domain.

    Parameters
    ----------
    domain : DomainParameters
        The parameters for the domain to be initialized.
    main_rpars : Rparams
        The run parameters of the **main** viperleed.calc run.

    Raises
    ------
    Exception
        If reading input files or executing the initialization fail.
    """
    logger.info(f'Reading input files for domain {domain.name}')
    try:
        _read_inputs_for_domain(domain, main_rpars)
    except Exception:
        logger.error(f'Error loading input files for domain {domain.name}')
        raise

    logger.info(f'Running initialization for domain {domain.name}')
    try:
        initialization(domain.sl, domain.rp, subdomain=True)
    except Exception:
        logger.error(f'Error running initialization for domain {domain.name}')
        raise

    main_rpars.domainParams.append(domain)<|MERGE_RESOLUTION|>--- conflicted
+++ resolved
@@ -56,19 +56,11 @@
 logger = logging.getLogger(__name__)
 
 
-OPTIONAL_INPUT_FILES = ('BEAMLIST',)
-
-
 def initialization(sl, rp, subdomain=False):
     """Runs the initialization."""
     if not subdomain:
         rp.try_loading_expbeams_file()
     rp.initTheoEnergies()  # may be initialized based on exp. beams
-
-    # preserve unmodified input files to original_inputs directory
-    if not subdomain:
-        rp.inputs_dir = rp.workdir / ORIGINAL_INPUTS_DIR_NAME
-        _preserve_original_input(rp, origin_dir=Path.cwd().resolve())
 
     if (rp.DOMAINS or rp.domainParams) and not subdomain:
         init_domains(rp)
@@ -139,14 +131,11 @@
     tmpslab = copy.deepcopy(sl)
     tmpslab.sort_original()
     try:
-        poscar.write(tmpslab, filename='POSCAR_OUT', comments='all')
+        poscar.write(tmpslab, filename='POSCAR', comments='all')
     except Exception:
         logger.error("Exception occurred while writing new POSCAR")
         raise
-<<<<<<< HEAD
-=======
     rp.files_to_out.add('POSCAR')
->>>>>>> 82363d74
     # generate POSCAR_oricell
     tmpslab.revert_unit_cell()
     try:
@@ -491,72 +480,13 @@
                 if (tensorDir / file).is_file():
                     shutil.copy2(tensorDir / file, target)
                 else:
-<<<<<<< HEAD
                     logger.error(
                         f"Required file {file} for domain {name} not "
                         f"found in {DEFAULT_TENSORS} directory {tensorDir}"
                         )
                     raise RuntimeError("Error getting domain input files")
             dp.tensorDir = tensorDir
-        try:
-            # initialize for that domain
-            os.chdir(target)
-            logger.info(f"Reading input files for domain {name}")
-            try:
-                dp.sl = poscar.read()
-                dp.rp = parameters.read()                                       # NB: if we are running from stored Tensors, then these parameters will be stored versions, not current PARAMETERS from Domain directory
-                warn_if_slab_has_atoms_in_multiple_c_cells(dp.sl, dp.rp, name)
-                dp.rp.paths.work = main_work
-                dp.rp.paths.tensorleed = rp.paths.tensorleed
-                dp.rp.timestamp = rp.timestamp
-
-                # run _preserve_original_input separately for each domain
-                dp.rp.inputs_dir = dp.rp.workdir / ORIGINAL_INPUTS_DIR_NAME / name
-                _preserve_original_input(dp.rp, origin_dir=Path.cwd().resolve())
-
-                dp.sl = poscar.read(dp.rp.inputs_dir / "POSCAR")
-                dp.rp = parameters.read()                                       # NB: if we are running from stored Tensors, then these parameters will be stored versions, not current PARAMETERS from Domain directory
-                warn_if_slab_has_atoms_in_multiple_c_cells(dp.sl, dp.rp, name)
-                dp.rp.inputs_dir = Path.cwd().resolve()
-
-                parameters.interpret(dp.rp, slab=dp.sl,
-                                     silent=rp.LOG_LEVEL > logging.DEBUG)
-                dp.sl.full_update(dp.rp)
-                dp.rp.fileLoaded["POSCAR"] = True
-                dp.rp.updateDerivedParams()
-                try:
-                    vibrocc.readVIBROCC(dp.rp, dp.sl)
-                    dp.rp.fileLoaded["VIBROCC"] = True
-                except Exception:
-                    logger.error("Error while reading required file VIBROCC")
-                    raise
-                dp.sl.full_update(dp.rp)
-                try:
-                    dp.rp.ivbeams = iobeams.readIVBEAMS()
-                except FileNotFoundError:
-                    pass
-                except Exception:
-=======
->>>>>>> 82363d74
-                    logger.error(
-                        f"Required file {file} for domain {name} not "
-                        f"found in {DEFAULT_TENSORS} directory {tensorDir}"
-                        )
-<<<<<<< HEAD
-                else:
-                    dp.rp.ivbeams_sorted = False
-                    dp.rp.fileLoaded["IVBEAMS"] = True
-            except Exception:
-                logger.error("Error loading POSCAR and "
-                             f"PARAMETERS for domain {name}")
-                raise
-            logger.info(f"Running initialization for domain {name}")
-
-=======
-                    raise RuntimeError("Error getting domain input files")
-            dp.tensorDir = tensorDir
         with execute_in_dir(target):
->>>>>>> 82363d74
             try:
                 # initialize for that domain
                 _run_initialization_for_domain(dp, rp)
@@ -744,48 +674,7 @@
         rp.RUN.remove(4)
 
 
-<<<<<<< HEAD
-def _preserve_original_input(rp, origin_dir):
-    """Create the original_inputs directory and copy input files there."""
-    try:
-        rp.inputs_dir.mkdir(parents=True, exist_ok=True)
-    except OSError as exc:
-        raise RuntimeError(f'Could not create directory '
-                           f'{ORIGINAL_INPUTS_DIR_NAME}. '
-                           'Check disk permissions.') from exc
-
-    # We will copy all files that have potentially been used as
-    # inputs. Make sure the correct version of EXPBEAMS is stored
-    files_to_preserve = ALL_INPUT_FILES.copy()
-    files_to_preserve.remove('EXPBEAMS')
-    if rp.expbeams_file_name:
-        files_to_preserve.add(rp.expbeams_file_name)
-
-
-    # copy all files to orig_inputs that were used as original input
-    for file in files_to_preserve:
-        # save under name EXPBEAMS.csv
-        file_path = origin_dir / file
-        if not file_path.is_file():
-            if file in OPTIONAL_INPUT_FILES:
-                continue
-            logger.warning(f'Could not find file {file}. '
-                           'It will not be stored in '
-                           f'{ORIGINAL_INPUTS_DIR_NAME}.')
-            rp.setHaltingLevel(1)
-            return
-        try:
-            shutil.copy2(file_path, rp.inputs_dir)
-        except OSError:
-            logger.warning(f'Could not copy file {file} to '
-                           f'{ORIGINAL_INPUTS_DIR_NAME}.')
-            rp.setHaltingLevel(1)
-
-
-def make_compile_logs_dir(rp):
-=======
 def make_compile_logs_dir(rpars):
->>>>>>> 82363d74
     """Create compile_logs directory where compilation logs are saved."""
     directory = rpars.paths.compile_logs
     try:
