"""Section Full-dynamic Optimization."""

__authors__ = (
    'Florian Kraushofer (@fkraushofer)',
    )
__copyright__ = 'Copyright (c) 2019-2024 ViPErLEED developers'
__created__ = '2021-10-22'
__license__ = 'GPLv3+'

import copy
import logging
import os
from pathlib import Path
import shutil

import numpy as np
from numpy.polynomial import Polynomial

from viperleed.calc import psgen
from viperleed.calc.files import iofdopt
from viperleed.calc.files import parameters
from viperleed.calc.files import poscar
from viperleed.calc.lib.context import execute_in_dir
from viperleed.calc.sections.refcalc import refcalc as section_refcalc
from viperleed.calc.sections.rfactor import rfactor as section_rfactor

logger = logging.getLogger(__name__)


class FullDynamicCalculationError(Exception):
    """Base class for exceptions raised by the full dynamic calculation."""

    def __init__(self, message):
        super().__init__(message)


class FullDynamicOptimizationOutOfBoundsError(FullDynamicCalculationError):
    """Raised when the optimization is out of bounds."""
    def __init__(self, message):
        super().__init__(message)


def get_fd_r(slab, rpars, workdir):
    """Run reference and R-factor calculations.

    Parameters
    ----------
    slab : Slab
        Object containing atomic configuration
    rpars : Rparams
        Object containing run parameters
    workdir : Path
        Path in which the calculations should be executed
        before returning to the current directory.

    Returns
    -------
    rfactor : float
        The overall R-factor obtained for the (`slab`, `rpars`)
        combination.
    rfactor_per_beam : list
        R-factor for each individual beam.
    """
    rpars.TENSOR_OUTPUT = [0]
    # internally transform theta, phi to within range
    if rpars.THETA < 0:
        rpars.THETA = abs(rpars.THETA)
        rpars.PHI += 180
    rpars.THETA = min(rpars.THETA, 90.)
    rpars.PHI = rpars.PHI % 360
    main_work = Path.cwd()
    with execute_in_dir(workdir, mkdir=True):
        for input_file in ['BEAMLIST', 'PHASESHIFTS']:
            try:
                shutil.copy2(main_work / input_file, workdir)
            except OSError:
                logger.error(f'Error copying {input_file} to subfolder.')
                raise
        logger.info('Starting full-dynamic calculation')
        try:
            section_refcalc(slab, rpars, parent_dir=main_work)
        except Exception:
            logger.error('Error running reference calculation')
            raise
        logger.info('Starting R-factor calculation...')
        try:
            rfaclist = section_rfactor(slab, rpars, 11)
        except Exception:
            logger.error('Error running R-factor calculation')
            raise
        return rpars.last_R, rfaclist


def apply_scaling(sl, rp, which, scale):
    scaling = (scale if char in which else 1 for char in 'abc')
    sl.update_fractional_from_cartesian()                                       # TODO: needed?
    sl.bulkslab.update_fractional_from_cartesian()                              # TODO: needed?
    sl.apply_scaling(*scaling)
    rp.BULK_REPEAT = sl.bulkslab.get_bulk_repeat(rp)


def fd_optimization(sl, rp):
    """
    Runs multiple consecutive reference calculations and r-factor calculations
    optimizing a parameter, as defined by OPTIMIZE in PARAMETERS.

    Parameters
    ----------
    sl : Slab
        Object containing atomic configuration
    rp : Rparams
        Object containing run parameters

    Returns
    -------
    None.
    """

    which = rp.OPTIMIZE["which"]
    if which == "none":
        logger.error("No parameter is defined for optimization. Set OPTIMIZE "
                     "in the PARAMETERS file to define behaviour.")
        rp.setHaltingLevel(2)
        return
    logger.info(f"Starting optimization of {rp.OPTIMIZE['which']}")
    # make sure there's a compiler ready, and we know the number of cores:
    if rp.FORTRAN_COMP[0] == "":
        try:
            rp.getFortranComp()
        except Exception:
            logger.error("No fortran compiler found, cancelling...")
            raise
    rp.updateCores()  # if number of cores is not defined, try to find it
    # check whether step is set; if not, choose default value
    if rp.OPTIMIZE["step"] == 0.:
        if which in ["v0i", "theta"]:
            rp.OPTIMIZE["step"] = 0.5
        elif which == "phi":
            rp.OPTIMIZE["step"] = 2.
        else:   # unit cell size
            rp.OPTIMIZE["step"] = 0.01
        logger.debug("Initial step size undefined, defaulting to {}"
                     .format(rp.OPTIMIZE["step"]))
    if rp.OPTIMIZE["maxstep"] == 0.:
        rp.OPTIMIZE["maxstep"] = 3 * rp.OPTIMIZE["step"]
    if rp.OPTIMIZE["convergence"] == 0.:
        rp.OPTIMIZE["convergence"] = 0.1 * rp.OPTIMIZE["step"]
    rp.OPTIMIZE["maxstep"] = abs(rp.OPTIMIZE["maxstep"])  # always positive
    rp.OPTIMIZE["convergence"] = abs(rp.OPTIMIZE["convergence"])
    # loop over required configurations, copying sl and rp every time
    known_points = np.empty((0, 2))
    # known_points will contain columns [x, r], with x the parameter value
    rfactor_lists = []    # for each point, store r-factors per beam
    tmpdirs = []
    if which == "v0i":
        x0 = rp.V0_IMAG
    elif which == "theta":
        x0 = rp.THETA
    elif which == "phi":
        x0 = rp.PHI
    else:
        x0 = 1.   # geometry: x is a scaling factor



    # optimization loop
    curvature_fail = 0
    parabola = None
    best_explicit_r = None
    while True:
        if rp.STOP:
            break
        # Make sure that there are no duplicate atoms. This is more
        # a safeguard for the future, if we allow also full-dynamic
        # optimization of atoms.
        sl.check_atom_collisions(rp.SYMMETRY_EPS)
        if len(known_points) == 0:
            x = x0   # x will be the value of the parameter under variation
        elif len(known_points) == 1:
            x = x0 + rp.OPTIMIZE["step"]   # first step is given
        elif len(known_points) == 2:  # get third point
            if known_points[1, 1] < known_points[0, 1]:
                x = x0 + 2*rp.OPTIMIZE["step"]
            else:
                x = x0 - rp.OPTIMIZE["step"]
        else:
            parabola = Polynomial.fit(known_points[:, 0], known_points[:, 1],
                                      2)
            coefs = parabola.convert(domain=[-1, 1]).coef
            current_scope = (min(known_points[:, 0]), max(known_points[:, 0]))
            # first check curvature
            if coefs[2] <= 0:  # TODO: some epsilon would be better
                # no good slope - keep adding points on either side
                curvature_fail += 1
                if (len([v for v in known_points[:, 0] if v > x0])
                        > len([v for v in known_points[:, 0] if v < x0])):
                    x = current_scope[0] - (abs(rp.OPTIMIZE["step"])
                                            * curvature_fail)
                else:
                    x = current_scope[1] + (abs(rp.OPTIMIZE["step"])
                                            * curvature_fail)
                logger.info("Current fit parabola is not concave, no minimum "
                            "predicted. Adding data point at {:.4f}".format(x))
            else:
                # try to use minimum
                new_min = -0.5*coefs[1] / coefs[2]
                x = new_min
                # if at the edge, better to step a bit farther again
                if x < current_scope[0]:
                    x = min(x, current_scope[0] - abs(rp.OPTIMIZE["step"]))
                elif x > current_scope[1]:
                    x = max(x, current_scope[1] + abs(rp.OPTIMIZE["step"]))
                # limit to maxstep
                x = min(x, current_scope[1] + rp.OPTIMIZE["maxstep"])
                x = max(x, current_scope[0] - rp.OPTIMIZE["maxstep"])
                if which == "v0i":
                    x = max(0, x)
                if which in "abc":
                    x = max(0.1, x)   # shouldn't happen, just in case
                # check whether we're close to point that is already known
                if any(abs(v - x) < rp.OPTIMIZE["convergence"]
                       for v in known_points[:, 0]):
                    left = [v for v in known_points[:, 0] if v < x]
                    right = [v for v in known_points[:, 0] if v > x]
                    if (not left or
                        all(abs(v - x) < rp.OPTIMIZE["convergence"]
                            for v in left)):     # take step to left
                        x = current_scope[0] - abs(rp.OPTIMIZE["step"])
                    elif (not right or
                          all(abs(v - x) < rp.OPTIMIZE["convergence"]
                              for v in right)):  # take step to right
                        x = current_scope[1] + abs(rp.OPTIMIZE["step"])
                    elif (all(abs(v - x) < rp.OPTIMIZE["convergence"]
                              for v in (max(left), min(right)))
                          and len(known_points) < rp.OPTIMIZE["minpoints"]):
                        # points are very close already, default to adding
                        #   points outside of scope
                        if (len(right) > len(left)):
                            x = current_scope[0] - abs(rp.OPTIMIZE["step"])
                        else:
                            x = current_scope[1] + abs(rp.OPTIMIZE["step"])
                    else:        # take midpoint
                        x = (max(left) + min(right)) / 2
                    # stop if minpoints and convergence
                    if len(known_points) >= rp.OPTIMIZE["minpoints"]:
                        if not (current_scope[0] < x < current_scope[1]):
                            logger.info(
                                "Minimum has converged, but is at the edge of "
                                "the tested range. Proceeding with "
                                "optimization.")
                        else:
                            lowest_dist = min([abs(v - new_min) for v
                                               in known_points[:, 0]])
                            closest_point = [
                                v for v in known_points[:, 0]
                                if abs(v - new_min) == lowest_dist][0]
                            logger.info(
                                "Stopping optimization: Predicted new minimum "
                                f"{new_min:.4f} is within convergence limits to "
                                f"known point {closest_point:.4f}.")
                            break  # within convergence limit
                logger.info("Currently predicting minimum at {:.4f} with R = "
                            "{:.4f}, adding data point at {:.4f}"
                            .format(new_min, parabola(new_min), x))

        # write out results
        if len(known_points) != 0:
            iofdopt.write_fd_opt_csv(known_points, which)
        if len(known_points) > 2:
            iofdopt.write_fd_opt_pdf(known_points, which, parabola=parabola)

        # create test objects tsl, trp and set parameters
        tsl = copy.deepcopy(sl)
        trp = copy.deepcopy(rp)
        if which == "v0i":
            x = max(0, x)
            trp.V0_IMAG = x
        elif which == "theta":
            trp.THETA = x
        elif which == "phi":
            trp.PHI = x
        else:       # geometry: x is a scaling factor for the unit cell
            x = max(0.1, x)
            apply_scaling(tsl, trp, which, x)

        # create subfolder and calculate there
        if isinstance(x, int):
            dname = f"{which}_{x}"
        else:
            dname = f"{which}_{x:.4f}"
        workdir = Path(dname).resolve()
        tmpdirs.append(workdir)
        logger.info(f"STARTING CALCULATION AT {which} = {x:.4f}")
        r, rfaclist = get_fd_r(tsl, trp, workdir)
        known_points = np.append(known_points, np.array([[x, r]]), 0)
        rfactor_lists.append(rfaclist)
        if not best_explicit_r or r < best_explicit_r[0]:
            best_explicit_r = trp.stored_R["refcalc"]    # has int & frac components
        # decide how to proceed
        if len(known_points) >= rp.OPTIMIZE["maxpoints"]:
            logger.warning(
                "Stopping optimization because the maximum number of data "
                "points has been reached. This may indicate that optimization "
                "did not fully converge.")
            break

    # optimization loop finished; re-fit points, analyze:
    parabola = Polynomial.fit(known_points[:, 0], known_points[:, 1], 2)
    coefs = parabola.convert(domain=[-1, 1]).coef
    new_min = -0.5*coefs[1] / coefs[2]
    logger.info(f"Optimization of {which}: Predicted minimum at "
                f"{new_min:.4f}, R = {parabola(new_min):.4f}")
    current_best = known_points[np.argmin(known_points, 0)[1]]
    rp.stored_R["refcalc"] = best_explicit_r
    if (round(parabola(new_min), 4) > round(current_best[1], 4)
            and current_best[0] != known_points[-1, 0]):
        logger.warning(
            "Fit prediction at {:.4f} is worse than explicit calculation "
            "result at {:.4f} (R = {:.4f}). Outputting best known result "
            "instead of parabolic prediction.".format(new_min, *current_best))
        new_min = current_best[0]

    # output analysis
    iofdopt.write_fd_opt_csv(known_points, which)
    if len(known_points) > 2:
        iofdopt.write_fd_opt_pdf(known_points, which, parabola=parabola)

    # output modified files
    comment = "Found by full-dynamic optimization"
    if which == "v0i":
        rp.V0_IMAG = new_min
        parameters.modify(rp, "V0_IMAG", comment=comment)
    elif which in ("theta", "phi"):
        setattr(rp, which.upper(), new_min)
        if rp.THETA < 0:
            rp.THETA = abs(rp.THETA)
            rp.PHI += 180
        rp.PHI = rp.PHI % 360
        parameters.modify(rp, "BEAM_INCIDENCE", comment=comment)
    else:       # geometry: x is a scaling factor for the unit cell
        apply_scaling(sl, rp, which, new_min)
        if not isinstance(rp.BULK_REPEAT, float) or "c" in which:
            parameters.modify(rp, "BULK_REPEAT", comment=comment)
<<<<<<< HEAD
        poscar.write(sl, filename=f"POSCAR_OUT", comments="all")
=======
        poscar.write(sl, filename='POSCAR', comments='all')
        rp.files_to_out.add('POSCAR')
>>>>>>> 82363d74

    # fetch I(V) data from all, plot together
    best_rfactors = rfactor_lists[np.argmin(known_points[:, 1])]
    try:
        iofdopt.write_fd_opt_beams_pdf(rp, known_points, which, tmpdirs,
                                       best_rfactors)
    except Exception as exc:
        logger.warning(f"Failed to plot I(V) curves from optimization: {exc}")

    # clean up tmpdirs
    # for path in tmpdirs:
    #     try:
    #         shutil.rmtree(path)
    #     except Exception as e:
    #         logger.warning("Failed to delete temporary directory {}: "
    #                        .format(path) + str(e))<|MERGE_RESOLUTION|>--- conflicted
+++ resolved
@@ -341,12 +341,8 @@
         apply_scaling(sl, rp, which, new_min)
         if not isinstance(rp.BULK_REPEAT, float) or "c" in which:
             parameters.modify(rp, "BULK_REPEAT", comment=comment)
-<<<<<<< HEAD
-        poscar.write(sl, filename=f"POSCAR_OUT", comments="all")
-=======
         poscar.write(sl, filename='POSCAR', comments='all')
         rp.files_to_out.add('POSCAR')
->>>>>>> 82363d74
 
     # fetch I(V) data from all, plot together
     best_rfactors = rfactor_lists[np.argmin(known_points[:, 1])]
