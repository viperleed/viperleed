--- conflicted
+++ resolved
@@ -379,13 +379,12 @@
     return ''
 
 
-<<<<<<< HEAD
-def deltas(sl, rp, subdomain=False):
-    """Runs the delta-amplitudes calculation."""
+def deltas(slab, rpars):
+    """Run the delta-amplitudes calculation."""
 
     # During normal operation deltas should never be called with the
     # viperleed-jax backend, but for API compatibility we still check for it.
-    if rp.BACKEND["search"] == SearchBackend.VLJ:
+    if rpars.BACKEND["search"] == SearchBackend.VLJ:
         logger.warning(
             'Delta calculations are not supported with the viperleed-jax '
             'backend. Since they are not required for the search, they will '
@@ -394,14 +393,8 @@
         )
         return
 
-    if rp.domainParams:
-        deltas_domains(rp)
-=======
-def deltas(slab, rpars):
-    """Run the delta-amplitudes calculation."""
     if rpars.domainParams:
         deltas_domains(rpars)
->>>>>>> b0f06c57
         return
     prepare_tasks_for_slab = functools.partial(_prepare_deltas_for_one_domain,
                                                slab=slab)
