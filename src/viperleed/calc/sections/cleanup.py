"""Module cleanup of viperleed.calc.sections.

Defines clean-up functions, to be used between
sections or before/after execution.
"""

__authors__ = (
    'Florian Kraushofer (@fkraushofer)',
    'Alexander M. Imre (@amimre)',
    'Michele Riva (@michele-riva)',
    )
__copyright__ = 'Copyright (c) 2019-2025 ViPErLEED developers'
__created__ = '2021-06-04'
__license__ = 'GPLv3+'

import logging
from pathlib import Path
import re
import shutil
<<<<<<< HEAD
from zipfile import ZIP_DEFLATED, ZipFile

=======
from zipfile import ZIP_DEFLATED
from zipfile import ZipFile

from viperleed.calc.classes.rparams import Rparams
>>>>>>> 82363d74
from viperleed.calc.constants import DEFAULT_DELTAS
from viperleed.calc.constants import DEFAULT_OUT
from viperleed.calc.constants import DEFAULT_SUPP
from viperleed.calc.constants import DEFAULT_TENSORS
from viperleed.calc.constants import DEFAULT_WORK_HISTORY
from viperleed.calc.constants import LOG_PREFIX
from viperleed.calc.constants import ORIGINAL_INPUTS_DIR_NAME
from viperleed.calc.lib.base import copytree_exists_ok
from viperleed.calc.lib.context import execute_in_dir
from viperleed.calc.lib.log_utils import close_all_handlers
from viperleed.calc.lib.time_utils import DateTimeFormat
from viperleed.calc.sections.calc_section import ALL_INPUT_FILES
from viperleed.calc.sections.calc_section import EXPBEAMS_NAMES


<<<<<<< HEAD

# files to go in SUPP
_SUPP_FILES = (
    "AUXBEAMS",
    "AUXEXPBEAMS",
    "AUXGEO",
    "AUXLATGEO",
    "AUXNONSTRUCT",
    "BEAMLIST",
    "delta-input",
    "EEASISSS-input.txt",
    "eeasisss-input",
    "EEASISSS-log.txt",
    "muftin.f",
    "Phaseshifts_plots.pdf",
    "POSCAR_bulk_appended",
    "POSCAR_bulk",
    "POSCAR_mincell",
    "POSCAR_oricell",
    "POSCAR_vacuum_corrected",
    "refcalc-FIN",
    "refcalc-PARAM",
    "restrict.f",
    "rfactor-PARAM",
    "rfactor-WEXPEL",
    "search-PARAM",
    "search-rf.info",
    "search.steu",
    "searchpars.info",
    "superpos-CONTRIN",
    "superpos-PARAM",
    )

_SUPP_DIRS = (ORIGINAL_INPUTS_DIR_NAME, "compile_logs")

# files to go in OUT
_OUT_FILES = (
    "Complex_amplitudes_imag.csv",
    "Complex_amplitudes_real.csv"
    "control.chem",
    "Errors_summary.csv",
    "Errors.pdf",
    "Errors.zip",
    "FD_Optimization_beams.pdf",
    "FD_Optimization.csv",
    "FD_Optimization.pdf",
    "FITBEAMS_norm.csv",
    "FITBEAMS.csv",
    "PatternInfo.tlm",
    "refcalc-amp.out",
    "Rfactor_analysis_refcalc.pdf",
    "Rfactor_analysis_superpos.pdf",
    "Rfactor_plots_refcalc.pdf",
    "Rfactor_plots_superpos.pdf",
    "SD.TL",
    "refcalc-fd.out",
    "Search-progress.csv",
    "Search-progress.pdf",
    "Search-report.pdf",
    "superpos-spec.out",
    "THEOBEAMS_norm.csv",
    "THEOBEAMS.csv",
    "THEOBEAMS.pdf",
=======
# Files to go in SUPP
_SUPP_FILES = (
    'AUXBEAMS',
    'AUXEXPBEAMS',
    'AUXGEO',
    'AUXLATGEO',
    'AUXNONSTRUCT',
    'BEAMLIST',
    'delta-input',
    'EEASISSS-input.txt',
    'eeasisss-input',
    'EEASISSS-log.txt',
    'muftin.f',
    'Phaseshifts_plots.pdf',
    'POSCAR_bulk_appended',
    'POSCAR_bulk',
    'POSCAR_mincell',
    'POSCAR_oricell',
    'POSCAR_vacuum_corrected',
    'refcalc-FIN',
    'refcalc-PARAM',
    'restrict.f',
    'rfactor-PARAM',
    'rfactor-WEXPEL',
    'search-PARAM',
    'search-rf.info',
    'search.steu',
    'searchpars.info',
    'superpos-CONTRIN',
    'superpos-PARAM',
    'VIBROCC_generated',
    )

_SUPP_DIRS = (
    ORIGINAL_INPUTS_DIR_NAME,
    'compile_logs',
    )

# Files that may be generated automatically and do not need
# storage into original_inputs.
OPTIONAL_INPUT_FILES = (
    'BEAMLIST',
    )

# Files to go in OUT
_OUT_FILES = (
    'Complex_amplitudes_imag.csv',
    'Complex_amplitudes_real.csv',
    'control.chem',
    'Errors_summary.csv',
    'Errors.pdf',
    'Errors.zip',
    'FD_Optimization_beams.pdf',
    'FD_Optimization.csv',
    'FD_Optimization.pdf',
    'FITBEAMS_norm.csv',
    'FITBEAMS.csv',
    'PatternInfo.tlm',
    'refcalc-amp.out',
    'Rfactor_analysis_refcalc.pdf',
    'Rfactor_analysis_superpos.pdf',
    'Rfactor_plots_refcalc.pdf',
    'Rfactor_plots_superpos.pdf',
    'SD.TL',
    'refcalc-fd.out',
    'Search-progress.csv',
    'Search-progress.pdf',
    'Search-report.pdf',
    'superpos-spec.out',
    'THEOBEAMS_norm.csv',
    'THEOBEAMS.csv',
    'THEOBEAMS.pdf',
>>>>>>> 82363d74
    )

# Label given to workhistory folders when cleaning up stray remains
# from previous viperleed.calc executions from the work directory
PREVIOUS_LABEL = 'previous'

<<<<<<< HEAD
# output files that can be used as input in future runs - keep during prerun
iofiles = ["control.chem", "refcalc-fd.out", "superpos-spec.out"]
=======
# Output files that may be inputs in future runs - keep during prerun
_IOFILES = (
    'control.chem',
    'refcalc-fd.out',
    'superpos-spec.out',
    )
>>>>>>> 82363d74

logger = logging.getLogger(__name__)


def prerun_clean(rpars, logname=''):
    """Clean up the current directory before viperleed.calc starts.

    Delete workhistory, old executables, and old logfiles.
    Call move_oldruns if required.

    Parameters
    ----------
    rpars : Rparams
        The run parameters, needed for move_oldruns.
    logname : str, optional
        Name of the current log file, to be excluded from cleanup.

    Returns
    -------
    None.
    """
<<<<<<< HEAD
    # clean out the workhistory folder, if there is one
    if os.path.isdir(os.path.join(".", DEFAULT_WORK_HISTORY)):
        try:
            shutil.rmtree(os.path.join(".", DEFAULT_WORK_HISTORY))
        except Exception:
            logger.warning(f"Failed to clear {DEFAULT_WORK_HISTORY} folder.")

    # remove old SUPP and OUT directories in work
    for dir in [DEFAULT_SUPP, DEFAULT_OUT]:
        path = rp.workdir / dir
        if path.is_dir():
            try:
                shutil.rmtree(rp.workdir / dir)
            except Exception:
                logger.warning(f"Failed to clear work/{dir} folder.")

    # get rid of old POSCAR_OUT, VIBROCC_OUT, PARAMETERS_OUT and any R_OUT files:
    old_out_files = rp.workdir.glob('*_OUT*')
    for file in old_out_files:
        try:
            os.remove(file)
        except Exception:
            logger.warning(f"Failed to delete previous {file} file.")

    # clean up old executable files:
    for fn in ["refcalc", "rfactor", "search", "superpos"]:
        p = re.compile(fn+r'-\d{6}-\d{6}')
        for file in [f for f in os.listdir()
                  if len(f) == len(fn) + 14 and p.match(f)]:
            try:
                os.remove(file)
            except Exception:
                logger.debug(f"Failed to delete file {file}")

    # see if there are old logfiles
    old_logs = [f for f in os.listdir() if os.path.isfile(f) and
               f.endswith(".log") and f != logname]
    if len(old_logs) > 0:
=======
    _delete_old_root_directories()  # workhistory, SUPP, OUT, ...
    _delete_out_suffixed_files()    # POSCAR_OUT, etc.
    _delete_old_executables()       # refcalc, etc.

    # If there are old log files, move inputs/outputs to workhistory
    old_logs = (f for f in Path().glob('*.log')
                if f.is_file() and f.name != logname)
    if any(old_logs):
>>>>>>> 82363d74
        try:
            move_oldruns(rpars, prerun=True)
        except OSError:
            logger.warning('Exception while trying to clean up from previous '
                           'run. Program will proceed, but old files may be '
                           'lost.', exc_info=True)

    # Get rid of other files that may be modified in place
    other_logs = (
        'fortran-compile.log',  # We append to this
        )
    _silently_remove_files(*other_logs)


def organize_workdir(rpars,
                     path,
                     delete_unzipped=False,
                     tensors=True,
                     deltas=True):
    """Reorganize files in path into SUPP, OUT, Tensors and Deltas.

    Tensors and Deltas folders are zipped and moved over. All other
    files are copied to appropriate locations in SUPP and OUT.

    Parameters
    ----------
    rpars : Rparams
        The run parameters associated with the calculation that
        is running in the directory to be cleaned up. Attributes
        accessed (read-only):
            TENSOR_INDEX:
                Picks the name of the Deltas_xxx folder.
            ZIP_COMPRESSION_LEVEL:
                Which compression level to use to create ZIP
                archives for Deltas/Tensors.
    path : pathlike
        The path to the work folder that contains the files to
        be reorganized.
    delete_unzipped : bool, optional
        Whether the original Delta- and Tensor-files should be
        deleted after making the archives. The default is False.
    tensors, deltas : bool, optional
        Whether the Tensor/Delta files contain new information
        and should be saved. The default is True.

    Returns
    -------
    None.
    """
<<<<<<< HEAD
    # outfiles with variable names:
    work_path = Path(workdir)

    _collect_deltas(tensor_index, work_path)
    _zip_deltas_and_tensors(delete_unzipped, tensors, deltas, work_path,
                            compression_level)
    _organize_supp_out(work_path)

def _organize_supp_out(work_path):
    """Helper function for organizing SUPP and OUT directories."""
    # SUPP
    supp_path = work_path / DEFAULT_SUPP

    files_to_copy = set(work_path / f for f in _SUPP_FILES)
    # move directories original_inputs and compile_logs to SUPP
    directories_to_copy = (work_path / d for d in _SUPP_DIRS)
    # Also add log files into SUPP: skip calc logs (they go to
    # main dir), and compile logs (they go to compile_logs dir)
    logs_to_supp = (f for f in work_path.glob("*.log")
                    if (not f.name.startswith(LOG_PREFIX)
                        and "compile" not in f.name))
    files_to_copy.update(logs_to_supp)

    _copy_files_and_directories(files_to_copy, directories_to_copy, work_path,
                                supp_path)

    # OUT
    out_path = work_path / DEFAULT_OUT
    out_files = set(work_path / f for f in _OUT_FILES)
    # add POSCAR_OUT, VIBROCC_OUT, PARAMETERS_OUT & any R_OUT files
    out_files.update(work_path.glob("*_OUT*"))
    _copy_files_and_directories(out_files, (), work_path, out_path)

    # Rename OUT/PARAMETERS to OUT/PARAMETERS_OUT for naming consistency
    parameters_path = Path("PARAMETERS")
    parameters_out_path = out_path / "PARAMETERS_OUT"
    try:
        # copy the file to OUT/PARAMETERS_OUT
        shutil.copy2(parameters_path, parameters_out_path)
    except OSError:
        logger.error(f"Error renaming {DEFAULT_OUT}/PARAMETERS to "
                     f"{DEFAULT_OUT}/PARAMETERS_OUT.", exc_info=True)


def _copy_files_and_directories(filelist, directory_list, origin, target):
    """Helper function for copying files and directories to SUPP and OUT."""
    folder = target.name  # SUPP or OUT
    # Create the directory
=======
    with execute_in_dir(path):
        _collect_delta_files(rpars.TENSOR_INDEX or 0)

        # Create ZIP files for Tensors and Deltas subfolders
        zip_args = delete_unzipped, rpars.ZIP_COMPRESSION_LEVEL
        if tensors or delete_unzipped:
            _zip_subfolders(DEFAULT_TENSORS, tensors, *zip_args)
        if deltas or delete_unzipped:
            _zip_subfolders(DEFAULT_DELTAS, deltas, *zip_args)

        _collect_supp_contents(rpars)
        _collect_out_contents(rpars)


def _collect_supp_contents(rpars):
    """Store relevant files/folder from the current directory to SUPP."""
    files_to_copy = set(Path(f) for f in _SUPP_FILES
                        if f not in rpars.files_to_out)
    directories_to_copy = (Path(d) for d in _SUPP_DIRS)

    # Also add log files into SUPP: skip calc logs (they go to
    # main dir), and compile logs (they go to compile_logs dir)
    logs_to_supp = (
        f for f in Path().glob('*.log')
        # pylint: disable-next=magic-value-comparison  # 'compile'
        if not f.name.startswith(LOG_PREFIX) and 'compile' not in f.name
        )
    files_to_copy.update(logs_to_supp)

    _copy_files_and_directories(files_to_copy,
                                directories_to_copy,
                                Path(DEFAULT_SUPP))


def _collect_out_contents(rpars):
    """Store relevant files/folder from the current directory to OUT."""
    out_path = Path(DEFAULT_OUT)
    out_files = set(Path(f) for f in _OUT_FILES)
    # Add R-factor output files
    out_files.update(Path().glob('R_*R=*'))
    # And POSCAR, PARAMETERS, VIBROCC files that we generated/edited.
    # They may be the ones created at initialization, or those from
    # an optimization.
    out_files.update(Path(f) for f in rpars.files_to_out)
    _copy_files_and_directories(out_files, (), out_path)


def _copy_files_and_directories(files, directories, target):
    """Copy files and directories to target, creating it if not existing."""
>>>>>>> 82363d74
    try:
        target.mkdir(parents=True)
    except FileExistsError:
        pass
    except OSError:
<<<<<<< HEAD
        logger.error(f"Error creating {folder} folder: ", exc_info=True)
        return

    # Copy files and directories
    for file in filelist:
        if not file.is_file():
            continue
        # copies files into SUPP and OUT directories
        try:
            shutil.copy2(file, target / file.name)
        except OSError:
            logger.error(f"Error moving {folder} file {file.name}: ",
                            exc_info=True)

    for _dir in directory_list:
        if not _dir.is_dir():
            continue
        try:
            copytree_exists_ok(_dir, target / _dir.name)
        except OSError:
            logger.error(f"Error moving {folder} directory {_dir.name}: ",
                            exc_info=True)


def _zip_deltas_and_tensors(delete_unzipped, tensors, deltas, path,
                            compression_level):
    # If there are unzipped Tensors or Deltas directories, zip them:
    for folder in (DEFAULT_TENSORS, DEFAULT_DELTAS):
        todo = tensors if folder is DEFAULT_TENSORS else deltas
        origin_base = path / folder
        if not origin_base.is_dir():
            continue
        if not todo and not delete_unzipped:
            continue
        rgx = re.compile(rf"{folder}_[0-9]{{3}}")                               # TODO: maybe we want "three or more" digits, i.e., {{3,}}? Or could we use tensor_index?
        for _dir in origin_base.glob("*"):
            if not _dir.is_dir():
                continue
            match = rgx.match(_dir.name)
            if not match or match.span()[1] != len(folder) + 4:                 # TODO: should this 4 be adjusted to the previous TODO? Unclear what it guards
                continue
            delete = delete_unzipped
            if todo:
                logger.info(f"Packing {_dir.name}.zip...")
                _dir_path = Path(_dir)
                move_to_archive = _dir_path.glob('*')
                arch_name = _dir_path.with_suffix(".zip")
                try:
                    with ZipFile(arch_name, 'a', compression=ZIP_DEFLATED,
                        compresslevel=compression_level) as archive:
                        for fname in move_to_archive:
                            archive.write(fname, fname.relative_to(_dir))
                except OSError:
                    logger.error(f"Error packing {_dir.name}.zip file: ",
                                    exc_info=True)
                    delete = False
            if delete:
                try:
                    shutil.rmtree(_dir)
                except OSError:
                    logger.warning(
                        f"Error deleting unzipped {folder} directory. "
                        "This will increase the size of the work folder, "
                        "but not cause any problems.")


def _collect_deltas(tensor_index, path):
    # Clean up deltas
    deltalist = list(path.glob("DEL_*"))
    if not deltalist:
        return
    destination = path/f"{DEFAULT_DELTAS}/{DEFAULT_DELTAS}_{tensor_index:03d}"
    try:
        destination.mkdir(parents=True)
    except FileExistsError:
        pass
    except OSError:
        logger.error(f"Failed to create {destination} folder: ",
                     exc_info=True)
    if destination.exists():
        errors = []
        for delta_file in deltalist:
            try:
                shutil.move(delta_file, destination / delta_file.name)
            except OSError as err:
                errors.append(err)
        if errors:
            logger.error(f"Error moving Delta files: {errors}")


def move_oldruns(rp, prerun=False):
    """Copy relevant files to a new 'workhistory' subfolder.
=======
        logger.error(f'Error creating {target.name} folder: ', exc_info=True)
        return

    for item in (*files, *directories):
        _copy = shutil.copy2 if item.is_file() else copytree_exists_ok
        try:
            _copy(item, target/item.name)
        except FileNotFoundError:
            pass
        except OSError:
            which = 'file' if item.is_file() else 'directory'
            logger.error(f'Error moving {target.name} {which} {item.name}: ',
                         exc_info=True)


def _zip_subfolders(at_path, archive, delete_unzipped, compression_level):
    """Archive all numbered subfolders `at_path`.

    Parameters
    ----------
    at_path : Path
        The folder containing the subfolders to be archived into
        a ZIP file. Only subfolders whose names begin with
        '<at_path.name>_ddd' are packed.
    archive : bool
        Whether subfolders should be archived or only deleted.
    delete_unzipped : bool
        Whether subfolders should be deleted after they have been
        successfully archived.
    compression_level : int
        Compression level to be applied while archiving.

    Returns
    -------
    None.
    """
    at_path = Path(at_path)
    if not at_path.is_dir():
        return
    root_name = at_path.name
    rgx = re.compile(rf'{root_name}_[0-9]{{3,}}')
    subfolders = (p for p in at_path.glob('*') if p.is_dir())
    for subfolder in subfolders:
        if not rgx.fullmatch(subfolder.name):
            continue
        if archive:
            try:
                _zip_folder(subfolder, compression_level)
            except OSError:
                continue

        if delete_unzipped:
            try:
                shutil.rmtree(subfolder)
            except OSError:
                logger.warning(
                    f'Error deleting unzipped {root_name} directory '
                    f'{subfolder}. This will increase the size of the '
                    'work folder, but not cause any problems.'
                    )


def _zip_folder(folder, compression_level):
    """Create a ZIP with the same name as folder.

    Parameters
    ----------
    folder : Path
        Path to the folder to be compressed. The archive will
        be saved in the parent of `folder`, with the same name.
        If the ZIP file already exists, the contents of `folder`
        are added to it.
    compression_level : int
        The level of compression to use when creating the ZIP.

    Raises
    ------
    OSError
        If creating the archive fails.
    """
    kwargs = {'compression': ZIP_DEFLATED, 'compresslevel': compression_level}
    arch_name = folder.with_suffix('.zip')
    logger.info(f'Packing {arch_name}...')
    # Don't pack the archive into itself
    to_pack = (f for f in folder.glob('*') if f != arch_name)
    try:  # pylint: disable=too-many-try-statements
        with ZipFile(arch_name, 'a', **kwargs) as archive:
            for item in to_pack:
                archive.write(item, item.relative_to(folder))
    except OSError:
        logger.error(f'Error packing {arch_name} file: ', exc_info=True)
        raise
>>>>>>> 82363d74


def _collect_delta_files(tensor_index):
    """Move all 'DEL_' files in the current directory into a Deltas folder.

    Parameters
    ----------
    tensor_index : int
        The index of the Tensors that were used to generate these
        Deltas. Used to label the Deltas/Deltas_<index> folder.

    Returns
    -------
    None.
    """
    deltas = tuple(Path().glob('DEL_*'))
    if not deltas:
        return
    destination = Path(f'{DEFAULT_DELTAS}/{DEFAULT_DELTAS}_{tensor_index:03d}')
    try:
        destination.mkdir(parents=True)
    except FileExistsError:
        pass
    except OSError:
        logger.error(f'Failed to create {destination} folder: ',
                     exc_info=True)
        return
    errors = []
    for delta_file in deltas:
        try:
            delta_file.replace(destination/delta_file)
        except OSError as exc:
            errors.append(exc)
    if errors:
        logger.error(f'Error moving Delta files: {errors}')


def move_oldruns(rpars, prerun=False):
    """Copy relevant files to a new 'workhistory' subfolder.

    Files are copied from SUPP, OUT, and those in rpars.manifest.
    The main log file is excluded.

    Parameters
    ----------
    rpars : Rparams
        The run parameters.
    prerun : bool, optional
        If True, instead of using the manifest, all potentially
        interesting files will be copied. The new subfolder is
        indexed as 0. Then, SUPP, OUT, and old SUPP/OUT files
        are cleared from the main directory.

    Raises
    ------
    OSError
        If creation of workhistory or its subfolder fails.
    """
    worhistory_subfolder = _make_new_workhistory_subfolder(rpars, prerun)
    if not prerun:
        rpars.manifest.add(DEFAULT_WORK_HISTORY)
        kwargs = {'delete_unzipped': False,
                  'tensors': False,
                  'deltas': False}
        organize_workdir(rpars, path='', **kwargs)
        for domain in rpars.domainParams:
            organize_workdir(domain.rp, path=domain.workdir, **kwargs)
    _collect_worhistory_contents(rpars, prerun, worhistory_subfolder)


def _collect_worhistory_contents(rpars, prerun, to_path):
    """Copy or move files/directories to a workhistory subfolder."""
    files, directories = _find_next_workistory_contents(rpars, prerun)
    _copy = shutil.copy2 if not prerun else shutil.move
    for file in files:
        _copyfile = shutil.copy2 if file in _IOFILES else _copy
        try:
            _copyfile(file, to_path)
        except OSError:
            logger.warning(f'Error copying {file} to {to_path}. '
                           'File may get overwritten.')
    _copy = shutil.copytree if not prerun else shutil.move
    for directory in directories:
        try:
            _copy(directory, to_path / directory)
        except OSError:
            logger.warning(f'Error copying {directory} to {to_path}. '
                           'Files in directory may get overwritten.')


def _find_next_workistory_contents(rpars, prerun):
    """Return files/folders for a fresh workhistory directory."""
    all_dirs = (f.name for f in Path().iterdir() if f.is_dir())
    all_files = (f.name for f in Path().iterdir() if f.is_file())
    if prerun:
        # Skip manifest, generated, and IO files. Take all logs, as
        # well as SUPP and OUT directories. Also take root files that
        # may have already been copied to SUPP/OUT: the sole purpose
        # is **removing them** from the root directory (via shutil.move
        # in _collect_worhistory_contents).
        files = [
            f for f in all_files
            if f not in rpars.manifest
            and f not in rpars.files_to_out
            and f not in _IOFILES
            and (f.endswith('.log') or f in _OUT_FILES or f in _SUPP_FILES)
            ]
        directories = [d for d in all_dirs if d in (DEFAULT_SUPP, DEFAULT_OUT)]
    else:
        # Take only files from manifest, and all directories
        # that are not potentially used in subsequent runs
        _calc_log = re.compile(rf'{LOG_PREFIX}.*\.log')
        _skip_dirs = {DEFAULT_TENSORS, DEFAULT_DELTAS, DEFAULT_WORK_HISTORY}
        files = [f for f in all_files
                 if f in rpars.manifest and not _calc_log.fullmatch(f)]
        directories = [d for d in all_dirs
                       if d in rpars.manifest and d not in _skip_dirs]
    return files, directories


def _find_next_workistory_dir_name(rpars, prerun):
    """Return the name of a fresh workhistory subfolder."""
    run_number = _find_next_workistory_run_number(rpars, prerun)
    dirname_prefix = f't{rpars.TENSOR_INDEX:03d}.r{run_number:03d}'
    if prerun:
        try:
            most_recent_log = max(
                f.name
                for f in Path().glob(f'{LOG_PREFIX}*.log')
                if f.is_file() and f.name not in rpars.manifest
                )
        except ValueError:  # No relevant log files
            old_timestamp = f'moved-{rpars.timestamp}'
        else:
<<<<<<< HEAD
            oldTimeStamp = "moved-" + rp.timestamp
        dirname = (f"t{rp.TENSOR_INDEX:03d}.r{num:03d}_{PREVIOUS_LABEL}_"
                   + oldTimeStamp)
    else:
        dirname = "t{:03d}.r{:03d}_".format(rp.TENSOR_INDEX, num)
        for ind in rp.runHistory[len(rp.lastOldruns):]:
            if ind in sectionabbrv:
                dirname += sectionabbrv[ind]
        rp.lastOldruns = rp.runHistory[:]
        dirname += "_" + rp.timestamp

    # make workhistory directory
    work_hist_path = Path(".") / DEFAULT_WORK_HISTORY / dirname
=======
            old_timestamp = most_recent_log[-17:-4]
        return f'{dirname_prefix}_{PREVIOUS_LABEL}_{old_timestamp}'

    sectionabbrv = {1: 'R', 2: 'D', 3: 'S'}
    new_segments = rpars.runHistory[len(rpars.lastOldruns):]
    abbreviations = ''.join(sectionabbrv.get(index, '')
                            for index in new_segments)
    if abbreviations:
        abbreviations = '_' + abbreviations
    rpars.lastOldruns = rpars.runHistory[:]
    return f'{dirname_prefix}{abbreviations}_{rpars.timestamp}'


def _find_next_workistory_run_number(rpars, prerun):
    """Return a numeric identifier for a fresh workhistory subfolder."""
    workhistory = Path(DEFAULT_WORK_HISTORY)
>>>>>>> 82363d74
    try:
        subfolders = tuple(d.name for d in workhistory.iterdir() if d.is_dir())
    except FileNotFoundError:
        subfolders = ()
    # Keep only the subfolders for the specific TENSOR_INDEX
    rgx = re.compile(rf't{rpars.TENSOR_INDEX:03d}.r(?P<run>[0-9]{{3,}})_')
    matches = (rgx.match(f) for f in subfolders)
    run_numbers = (int(m['run']) for m in matches if m)
    try:
        return max(run_numbers) + 1
    except ValueError:  # No matching subfolder
        return 0 if prerun else 1


def _make_new_workhistory_subfolder(rpars, prerun):
    """Create a fresh subfolder of workhistory for storing previous results."""
    workhistory = Path(DEFAULT_WORK_HISTORY)
    try:
        workhistory.mkdir(exist_ok=True)
    except OSError:
        logger.error(f'Error creating {workhistory} folder: ', exc_info=True)
        raise
<<<<<<< HEAD
    if not prerun:
        organize_workdir(rp.TENSOR_INDEX, delete_unzipped=False,
                         tensors=False, deltas=False,
                         compression_level=rp.ZIP_COMPRESSION_LEVEL)
        for dp in rp.domainParams:
            organize_workdir(dp.rp.TENSOR_INDEX, delete_unzipped=False,
                             tensors=False, deltas=False,
                             compression_level=rp.ZIP_COMPRESSION_LEVEL)
    if prerun:
        filelist = [f for f in os.listdir() if os.path.isfile(f) and
                    (f.endswith(".log") or f in _OUT_FILES or f in _SUPP_FILES)
                    and f not in rp.manifest and f not in iofiles]
        dirlist = [DEFAULT_SUPP, DEFAULT_OUT]
    else:
        filelist = [f for f in rp.manifest if os.path.isfile(f) and not
                    (f.startswith(LOG_PREFIX) and f.endswith(".log"))]
        dirlist = [
            d for d in rp.manifest if os.path.isdir(d) and
            d not in {DEFAULT_TENSORS, DEFAULT_DELTAS, DEFAULT_WORK_HISTORY}
            ]
    for f in filelist:
        try:
            if not prerun or f in iofiles:
                shutil.copy2(f, work_hist_path / f)
            else:
                shutil.move(f, work_hist_path / f)
        except Exception:
            logger.warning(f"Error copying {f} to {work_hist_path / f}."
                           " File may get overwritten.")
    for d in dirlist:
        try:
            if not prerun:
                shutil.copytree(d, work_hist_path / d)
            else:
                shutil.move(d, work_hist_path / d)
        except Exception:
            logger.warning(f"Error copying {d} to {work_hist_path / d}."
                           " Files in directory may get overwritten.")
    return
=======
>>>>>>> 82363d74

    dirname = _find_next_workistory_dir_name(rpars, prerun)
    subfolder = workhistory / dirname
    try:
        subfolder.mkdir()
    except OSError:
        logger.error(f'Error creating {subfolder}: ', exc_info=True)
        raise
    return subfolder


def cleanup(manifest, rpars=None):
    """Finalize a viperleed.calc execution.

    After a call to this function:
    - Files in the current directory and all domain work directories
      are organized into SUPP, OUT, Tensors, and Deltas folders
    - The manifest file is written in the current directory. It
      contains information about which files should be moved back
      to the original folder where calc was started.
    - Final messages are written to the log, including information
      about duration of the overall calculation, the segments that
      were executed, and the final R factors. Warnings concerning
      the bookkeeper and a checklist of items for user are also
      logged.

    The logging module is fully shut down after this function
    is executed, and should not be used any longer.

    Parameters
    ----------
    manifest : set of str
        The files and directories that should be preserved from
        the work folder.
    rpars : Rparams, optional
        The run parameters. If None, it is assumed that the run
        crashed before an Rparams object existed.

    Returns
    -------
    None.
    """
    logger.info('\nStarting cleanup...')
    if rpars is None:  # Make a dummy, essentially empty one
        rpars = Rparams()
        rpars.manifest = manifest
        rpars.timer = None  # To print the correct final message

    _organize_all_work_directories(rpars)
    _write_manifest_file(manifest)
    _write_final_log_messages(rpars)

    # Shut down logger
    close_all_handlers(logger)
    logging.shutdown()


def preserve_original_inputs(rpars):
    """Create the original_inputs directory and copy input files there.

    The original_inputs directory is created in the current directory
    if it does not exist yet. Input files are also taken from the
    current directory. Notice that all potentially relevant input
    files are stored, irrespective of whether they are used in the
    calculation or not.

    Parameters
    ----------
    rpars : Rparams
        The current run parameters. Used only for error reporting.

    Raises
    ------
    OSError
        If creating the directory fails.
    """
    orig_inputs = Path(ORIGINAL_INPUTS_DIR_NAME).resolve()
    try:
        orig_inputs.mkdir(parents=True, exist_ok=True)
    except OSError as exc:
        raise OSError(f'Could not create directory {orig_inputs}. '
                      'Check disk permissions.') from exc

    # We will copy all files that have potentially been used as
    # inputs. Make sure the correct version of EXPBEAMS is stored
    files_to_preserve = ALL_INPUT_FILES - set(EXPBEAMS_NAMES)
    try:
        files_to_preserve.add(
            next(f for f in EXPBEAMS_NAMES if Path(f).is_file())
            )
    except StopIteration:  # No EXPBEAMS
        pass

    for filename in files_to_preserve:
        file = Path(filename)
        if not file.is_file() and filename in OPTIONAL_INPUT_FILES:
            continue
        if not file.is_file():
            logger.warning(f'Could not find file {file}. It will not '
                           f'be stored in {ORIGINAL_INPUTS_DIR_NAME}.')
            rpars.setHaltingLevel(1)
            continue
        try:
            shutil.copy2(file, orig_inputs)
        except OSError:
            logger.warning(f'Could not copy file {file} to '
                           f'{ORIGINAL_INPUTS_DIR_NAME}.')
            rpars.setHaltingLevel(1)


def _delete_old_executables():
    """Remove compiled executables from the current directory."""
    executables = (  # They have a timestamp.
        'refcalc',
        'rfactor',
        'search',
        'superpos',
        )
    for file_name in executables:
        pattern = re.compile(file_name + r'-\d{6}-\d{6}')
        for file in Path().glob(f'{file_name}-*'):
            if not file.is_file() or not pattern.fullmatch(file.stem):
                continue
            try:
                file.unlink()
            except OSError:
                logger.debug(f'Failed to delete file {file}')

<<<<<<< HEAD
    logger.info("\nStarting cleanup...")
    if rp is None:
        history = []
        to_sort = [{"newTensors": False, "newDeltas": False, "tind": 0,
                    "path": ""}]
        compress_level = 2
    else:
        history = rp.runHistory
        rp.closePdfReportFigs()
        compress_level = rp.ZIP_COMPRESSION_LEVEL
        if not rp.domainParams:
            to_sort = [{"newTensors": (DEFAULT_TENSORS in rp.manifest),
                        "newDeltas": (DEFAULT_DELTAS in rp.manifest),
                        "tind": rp.TENSOR_INDEX, "path": ""}]
        else:
            to_sort = [{"newTensors": False, "newDeltas": False, "tind": 0,
                        "path": ""}]
            for dp in rp.domainParams:
                to_sort.append(
                    {"newTensors": (DEFAULT_TENSORS in dp.rp.manifest),
                    "newDeltas": (DEFAULT_DELTAS in dp.rp.manifest),
                    "tind": dp.rp.TENSOR_INDEX,
                    "path": dp.workdir}
                    )
    for d in to_sort:
=======

def _delete_old_root_directories():
    """Remove calc-created directories from the current directory."""
    directories = (
        DEFAULT_WORK_HISTORY,
        DEFAULT_SUPP,
        DEFAULT_OUT,
        )
    for directory in directories:
>>>>>>> 82363d74
        try:
            shutil.rmtree(directory)
        except FileNotFoundError:
            pass
        except OSError:
            logger.warning(f'Failed to clear {directory} folder.')


def _delete_out_suffixed_files():
    """Remove all files containing '_OUT' from the current directory."""
    for file in Path().glob('*_OUT*'):
        try:
            file.unlink()
        except OSError:
            logger.warning(f'Failed to delete previous {file} file.')


def _organize_all_work_directories(rpars):
    """Collect files from the current directory and all domain ones.

    After calling this function, files in both the current directory
    and those in the work directories of all subdomains are collected
    into their respective SUPP, OUT, Tensors, and Deltas folders.

    Parameters
    ----------
    rpars : Rparams
        The run parameters of the main calculation.

    Returns
    -------
    None.
    """
    rpars.closePdfReportFigs()
    to_sort = [{'tensors': DEFAULT_TENSORS in rpars.manifest,
                'deltas': DEFAULT_DELTAS in rpars.manifest,
                'rpars': rpars,
                'path': ''}]
    to_sort.extend(
        {'tensors': DEFAULT_TENSORS in dp.rp.manifest,
         'deltas': DEFAULT_DELTAS in dp.rp.manifest,
         'rpars': dp.rp,
         'path': dp.workdir}
        for dp in rpars.domainParams
        )
    for kwargs in to_sort:
        organize_workdir(delete_unzipped=True, **kwargs)


def _silently_remove_files(*files):
    """Delete files from this directory without complaining for errors."""
    for file in files:
        file = Path(file)
        try:
            file.unlink()
        except OSError:
            pass


def _write_final_log_messages(rpars):
    """Emit the last logging messages concerning the calculation."""
    elapsed = ('unknown' if not rpars.timer
               else rpars.timer.how_long(as_string=True))
    logger.info(f'\nFinishing execution at {DateTimeFormat.LOG_CONTENTS.now()}'
                f'\nTotal elapsed time: {elapsed}\n')
<<<<<<< HEAD
    if len(history) > 0:
        s = ""
        for ind in history:
            s += (str(ind)+" ")
        logger.info("Executed segments: "+s[:-1])
    if rp is not None:
        for t in ["refcalc", "superpos"]:
            if rp.stored_R[t] is not None:
                o = "Final R ({}): {:.4f}".format(t, rp.stored_R[t][0])
                if rp.stored_R[t][1] > 0 and rp.stored_R[t][2] > 0:
                    o += " ({:.4f} / {:.4f})".format(rp.stored_R[t][1],
                                                     rp.stored_R[t][2])
                logger.info(o)

    # add a message about manually running bookkeeper for domain calculations
    if rp is not None and rp.domainParams:
        logger.info(
            "Domain calculations have been run. Note that the bookkeeper will "
            "only run automatically in the top level calculation directory. "
            "To preserve optimizations for individual domains, please run the "
            "bookkeeper manually in the respective domain directories."
            "The command is: viperleed bookkeeper --archive.\n"
        )

    if rp:
        if rp.checklist:
            logger.info("")
            logger.info("# The following issues should be checked before "
                        "starting again:")
            for s in rp.checklist:
                logger.info("- "+s)
    logger.info("")
    # shut down logger
    close_all_handlers(logger)
    logging.shutdown()
    return
=======

    # Write information about executed sections
    if rpars.runHistory:
        segments = ' '.join(str(s) for s in rpars.runHistory)
        logger.info(f'Executed segments: {segments}')

    # Write the final R factors, if any, including integer/fractional
    for section, r_factors in rpars.stored_R.items():
        if r_factors is None:
            continue
        overall, integer, fractional = r_factors
        msg = f'Final R ({section}): {overall:.4f}'
        if integer > 0 and fractional > 0:
            msg += f' ({integer:.4f} / {fractional:.4f})'
        logger.info(msg)

    # Warn about manually running bookkeeper for domain calculations
    if rpars.domainParams:
        logger.info(
            'Domain calculations have been run. Note that the bookkeeper will '
            'only run automatically in the top level calculation directory. '
            'To preserve optimizations for individual domains, please run '
            'bookkeeper manually in the respective domain directories. '
            'The command is: viperleed bookkeeper --archive.\n'
            )

    if rpars.checklist:
        logger.info('')
        logger.info('# The following issues should be '
                    'checked before starting again:')
        for item in rpars.checklist:
            logger.info(f'- {item}')
    logger.info('')


def _write_manifest_file(manifest_contents):
    """Write items in manifest_contents to file 'manifest'."""
    manifest_contents = set(manifest_contents)
    manifest = Path('manifest')
    try:
        manifest.write_text('\n'.join(manifest_contents) + '\n',
                            encoding='utf-8')
    except OSError:
        logger.error(f'Failed to write {manifest} file.')
    else:
        logger.info(f'Wrote {manifest} file successfully.')
>>>>>>> 82363d74
<|MERGE_RESOLUTION|>--- conflicted
+++ resolved
@@ -17,15 +17,10 @@
 from pathlib import Path
 import re
 import shutil
-<<<<<<< HEAD
-from zipfile import ZIP_DEFLATED, ZipFile
-
-=======
 from zipfile import ZIP_DEFLATED
 from zipfile import ZipFile
 
 from viperleed.calc.classes.rparams import Rparams
->>>>>>> 82363d74
 from viperleed.calc.constants import DEFAULT_DELTAS
 from viperleed.calc.constants import DEFAULT_OUT
 from viperleed.calc.constants import DEFAULT_SUPP
@@ -41,71 +36,6 @@
 from viperleed.calc.sections.calc_section import EXPBEAMS_NAMES
 
 
-<<<<<<< HEAD
-
-# files to go in SUPP
-_SUPP_FILES = (
-    "AUXBEAMS",
-    "AUXEXPBEAMS",
-    "AUXGEO",
-    "AUXLATGEO",
-    "AUXNONSTRUCT",
-    "BEAMLIST",
-    "delta-input",
-    "EEASISSS-input.txt",
-    "eeasisss-input",
-    "EEASISSS-log.txt",
-    "muftin.f",
-    "Phaseshifts_plots.pdf",
-    "POSCAR_bulk_appended",
-    "POSCAR_bulk",
-    "POSCAR_mincell",
-    "POSCAR_oricell",
-    "POSCAR_vacuum_corrected",
-    "refcalc-FIN",
-    "refcalc-PARAM",
-    "restrict.f",
-    "rfactor-PARAM",
-    "rfactor-WEXPEL",
-    "search-PARAM",
-    "search-rf.info",
-    "search.steu",
-    "searchpars.info",
-    "superpos-CONTRIN",
-    "superpos-PARAM",
-    )
-
-_SUPP_DIRS = (ORIGINAL_INPUTS_DIR_NAME, "compile_logs")
-
-# files to go in OUT
-_OUT_FILES = (
-    "Complex_amplitudes_imag.csv",
-    "Complex_amplitudes_real.csv"
-    "control.chem",
-    "Errors_summary.csv",
-    "Errors.pdf",
-    "Errors.zip",
-    "FD_Optimization_beams.pdf",
-    "FD_Optimization.csv",
-    "FD_Optimization.pdf",
-    "FITBEAMS_norm.csv",
-    "FITBEAMS.csv",
-    "PatternInfo.tlm",
-    "refcalc-amp.out",
-    "Rfactor_analysis_refcalc.pdf",
-    "Rfactor_analysis_superpos.pdf",
-    "Rfactor_plots_refcalc.pdf",
-    "Rfactor_plots_superpos.pdf",
-    "SD.TL",
-    "refcalc-fd.out",
-    "Search-progress.csv",
-    "Search-progress.pdf",
-    "Search-report.pdf",
-    "superpos-spec.out",
-    "THEOBEAMS_norm.csv",
-    "THEOBEAMS.csv",
-    "THEOBEAMS.pdf",
-=======
 # Files to go in SUPP
 _SUPP_FILES = (
     'AUXBEAMS',
@@ -178,24 +108,18 @@
     'THEOBEAMS_norm.csv',
     'THEOBEAMS.csv',
     'THEOBEAMS.pdf',
->>>>>>> 82363d74
     )
 
 # Label given to workhistory folders when cleaning up stray remains
 # from previous viperleed.calc executions from the work directory
 PREVIOUS_LABEL = 'previous'
 
-<<<<<<< HEAD
-# output files that can be used as input in future runs - keep during prerun
-iofiles = ["control.chem", "refcalc-fd.out", "superpos-spec.out"]
-=======
 # Output files that may be inputs in future runs - keep during prerun
 _IOFILES = (
     'control.chem',
     'refcalc-fd.out',
     'superpos-spec.out',
     )
->>>>>>> 82363d74
 
 logger = logging.getLogger(__name__)
 
@@ -217,46 +141,6 @@
     -------
     None.
     """
-<<<<<<< HEAD
-    # clean out the workhistory folder, if there is one
-    if os.path.isdir(os.path.join(".", DEFAULT_WORK_HISTORY)):
-        try:
-            shutil.rmtree(os.path.join(".", DEFAULT_WORK_HISTORY))
-        except Exception:
-            logger.warning(f"Failed to clear {DEFAULT_WORK_HISTORY} folder.")
-
-    # remove old SUPP and OUT directories in work
-    for dir in [DEFAULT_SUPP, DEFAULT_OUT]:
-        path = rp.workdir / dir
-        if path.is_dir():
-            try:
-                shutil.rmtree(rp.workdir / dir)
-            except Exception:
-                logger.warning(f"Failed to clear work/{dir} folder.")
-
-    # get rid of old POSCAR_OUT, VIBROCC_OUT, PARAMETERS_OUT and any R_OUT files:
-    old_out_files = rp.workdir.glob('*_OUT*')
-    for file in old_out_files:
-        try:
-            os.remove(file)
-        except Exception:
-            logger.warning(f"Failed to delete previous {file} file.")
-
-    # clean up old executable files:
-    for fn in ["refcalc", "rfactor", "search", "superpos"]:
-        p = re.compile(fn+r'-\d{6}-\d{6}')
-        for file in [f for f in os.listdir()
-                  if len(f) == len(fn) + 14 and p.match(f)]:
-            try:
-                os.remove(file)
-            except Exception:
-                logger.debug(f"Failed to delete file {file}")
-
-    # see if there are old logfiles
-    old_logs = [f for f in os.listdir() if os.path.isfile(f) and
-               f.endswith(".log") and f != logname]
-    if len(old_logs) > 0:
-=======
     _delete_old_root_directories()  # workhistory, SUPP, OUT, ...
     _delete_out_suffixed_files()    # POSCAR_OUT, etc.
     _delete_old_executables()       # refcalc, etc.
@@ -265,7 +149,6 @@
     old_logs = (f for f in Path().glob('*.log')
                 if f.is_file() and f.name != logname)
     if any(old_logs):
->>>>>>> 82363d74
         try:
             move_oldruns(rpars, prerun=True)
         except OSError:
@@ -315,56 +198,6 @@
     -------
     None.
     """
-<<<<<<< HEAD
-    # outfiles with variable names:
-    work_path = Path(workdir)
-
-    _collect_deltas(tensor_index, work_path)
-    _zip_deltas_and_tensors(delete_unzipped, tensors, deltas, work_path,
-                            compression_level)
-    _organize_supp_out(work_path)
-
-def _organize_supp_out(work_path):
-    """Helper function for organizing SUPP and OUT directories."""
-    # SUPP
-    supp_path = work_path / DEFAULT_SUPP
-
-    files_to_copy = set(work_path / f for f in _SUPP_FILES)
-    # move directories original_inputs and compile_logs to SUPP
-    directories_to_copy = (work_path / d for d in _SUPP_DIRS)
-    # Also add log files into SUPP: skip calc logs (they go to
-    # main dir), and compile logs (they go to compile_logs dir)
-    logs_to_supp = (f for f in work_path.glob("*.log")
-                    if (not f.name.startswith(LOG_PREFIX)
-                        and "compile" not in f.name))
-    files_to_copy.update(logs_to_supp)
-
-    _copy_files_and_directories(files_to_copy, directories_to_copy, work_path,
-                                supp_path)
-
-    # OUT
-    out_path = work_path / DEFAULT_OUT
-    out_files = set(work_path / f for f in _OUT_FILES)
-    # add POSCAR_OUT, VIBROCC_OUT, PARAMETERS_OUT & any R_OUT files
-    out_files.update(work_path.glob("*_OUT*"))
-    _copy_files_and_directories(out_files, (), work_path, out_path)
-
-    # Rename OUT/PARAMETERS to OUT/PARAMETERS_OUT for naming consistency
-    parameters_path = Path("PARAMETERS")
-    parameters_out_path = out_path / "PARAMETERS_OUT"
-    try:
-        # copy the file to OUT/PARAMETERS_OUT
-        shutil.copy2(parameters_path, parameters_out_path)
-    except OSError:
-        logger.error(f"Error renaming {DEFAULT_OUT}/PARAMETERS to "
-                     f"{DEFAULT_OUT}/PARAMETERS_OUT.", exc_info=True)
-
-
-def _copy_files_and_directories(filelist, directory_list, origin, target):
-    """Helper function for copying files and directories to SUPP and OUT."""
-    folder = target.name  # SUPP or OUT
-    # Create the directory
-=======
     with execute_in_dir(path):
         _collect_delta_files(rpars.TENSOR_INDEX or 0)
 
@@ -414,106 +247,11 @@
 
 def _copy_files_and_directories(files, directories, target):
     """Copy files and directories to target, creating it if not existing."""
->>>>>>> 82363d74
     try:
         target.mkdir(parents=True)
     except FileExistsError:
         pass
     except OSError:
-<<<<<<< HEAD
-        logger.error(f"Error creating {folder} folder: ", exc_info=True)
-        return
-
-    # Copy files and directories
-    for file in filelist:
-        if not file.is_file():
-            continue
-        # copies files into SUPP and OUT directories
-        try:
-            shutil.copy2(file, target / file.name)
-        except OSError:
-            logger.error(f"Error moving {folder} file {file.name}: ",
-                            exc_info=True)
-
-    for _dir in directory_list:
-        if not _dir.is_dir():
-            continue
-        try:
-            copytree_exists_ok(_dir, target / _dir.name)
-        except OSError:
-            logger.error(f"Error moving {folder} directory {_dir.name}: ",
-                            exc_info=True)
-
-
-def _zip_deltas_and_tensors(delete_unzipped, tensors, deltas, path,
-                            compression_level):
-    # If there are unzipped Tensors or Deltas directories, zip them:
-    for folder in (DEFAULT_TENSORS, DEFAULT_DELTAS):
-        todo = tensors if folder is DEFAULT_TENSORS else deltas
-        origin_base = path / folder
-        if not origin_base.is_dir():
-            continue
-        if not todo and not delete_unzipped:
-            continue
-        rgx = re.compile(rf"{folder}_[0-9]{{3}}")                               # TODO: maybe we want "three or more" digits, i.e., {{3,}}? Or could we use tensor_index?
-        for _dir in origin_base.glob("*"):
-            if not _dir.is_dir():
-                continue
-            match = rgx.match(_dir.name)
-            if not match or match.span()[1] != len(folder) + 4:                 # TODO: should this 4 be adjusted to the previous TODO? Unclear what it guards
-                continue
-            delete = delete_unzipped
-            if todo:
-                logger.info(f"Packing {_dir.name}.zip...")
-                _dir_path = Path(_dir)
-                move_to_archive = _dir_path.glob('*')
-                arch_name = _dir_path.with_suffix(".zip")
-                try:
-                    with ZipFile(arch_name, 'a', compression=ZIP_DEFLATED,
-                        compresslevel=compression_level) as archive:
-                        for fname in move_to_archive:
-                            archive.write(fname, fname.relative_to(_dir))
-                except OSError:
-                    logger.error(f"Error packing {_dir.name}.zip file: ",
-                                    exc_info=True)
-                    delete = False
-            if delete:
-                try:
-                    shutil.rmtree(_dir)
-                except OSError:
-                    logger.warning(
-                        f"Error deleting unzipped {folder} directory. "
-                        "This will increase the size of the work folder, "
-                        "but not cause any problems.")
-
-
-def _collect_deltas(tensor_index, path):
-    # Clean up deltas
-    deltalist = list(path.glob("DEL_*"))
-    if not deltalist:
-        return
-    destination = path/f"{DEFAULT_DELTAS}/{DEFAULT_DELTAS}_{tensor_index:03d}"
-    try:
-        destination.mkdir(parents=True)
-    except FileExistsError:
-        pass
-    except OSError:
-        logger.error(f"Failed to create {destination} folder: ",
-                     exc_info=True)
-    if destination.exists():
-        errors = []
-        for delta_file in deltalist:
-            try:
-                shutil.move(delta_file, destination / delta_file.name)
-            except OSError as err:
-                errors.append(err)
-        if errors:
-            logger.error(f"Error moving Delta files: {errors}")
-
-
-def move_oldruns(rp, prerun=False):
-    """Copy relevant files to a new 'workhistory' subfolder.
-=======
         logger.error(f'Error creating {target.name} folder: ', exc_info=True)
         return
 
@@ -606,7 +344,6 @@
     except OSError:
         logger.error(f'Error packing {arch_name} file: ', exc_info=True)
         raise
->>>>>>> 82363d74
 
 
 def _collect_delta_files(tensor_index):
@@ -741,21 +478,6 @@
         except ValueError:  # No relevant log files
             old_timestamp = f'moved-{rpars.timestamp}'
         else:
-<<<<<<< HEAD
-            oldTimeStamp = "moved-" + rp.timestamp
-        dirname = (f"t{rp.TENSOR_INDEX:03d}.r{num:03d}_{PREVIOUS_LABEL}_"
-                   + oldTimeStamp)
-    else:
-        dirname = "t{:03d}.r{:03d}_".format(rp.TENSOR_INDEX, num)
-        for ind in rp.runHistory[len(rp.lastOldruns):]:
-            if ind in sectionabbrv:
-                dirname += sectionabbrv[ind]
-        rp.lastOldruns = rp.runHistory[:]
-        dirname += "_" + rp.timestamp
-
-    # make workhistory directory
-    work_hist_path = Path(".") / DEFAULT_WORK_HISTORY / dirname
-=======
             old_timestamp = most_recent_log[-17:-4]
         return f'{dirname_prefix}_{PREVIOUS_LABEL}_{old_timestamp}'
 
@@ -772,7 +494,6 @@
 def _find_next_workistory_run_number(rpars, prerun):
     """Return a numeric identifier for a fresh workhistory subfolder."""
     workhistory = Path(DEFAULT_WORK_HISTORY)
->>>>>>> 82363d74
     try:
         subfolders = tuple(d.name for d in workhistory.iterdir() if d.is_dir())
     except FileNotFoundError:
@@ -795,48 +516,6 @@
     except OSError:
         logger.error(f'Error creating {workhistory} folder: ', exc_info=True)
         raise
-<<<<<<< HEAD
-    if not prerun:
-        organize_workdir(rp.TENSOR_INDEX, delete_unzipped=False,
-                         tensors=False, deltas=False,
-                         compression_level=rp.ZIP_COMPRESSION_LEVEL)
-        for dp in rp.domainParams:
-            organize_workdir(dp.rp.TENSOR_INDEX, delete_unzipped=False,
-                             tensors=False, deltas=False,
-                             compression_level=rp.ZIP_COMPRESSION_LEVEL)
-    if prerun:
-        filelist = [f for f in os.listdir() if os.path.isfile(f) and
-                    (f.endswith(".log") or f in _OUT_FILES or f in _SUPP_FILES)
-                    and f not in rp.manifest and f not in iofiles]
-        dirlist = [DEFAULT_SUPP, DEFAULT_OUT]
-    else:
-        filelist = [f for f in rp.manifest if os.path.isfile(f) and not
-                    (f.startswith(LOG_PREFIX) and f.endswith(".log"))]
-        dirlist = [
-            d for d in rp.manifest if os.path.isdir(d) and
-            d not in {DEFAULT_TENSORS, DEFAULT_DELTAS, DEFAULT_WORK_HISTORY}
-            ]
-    for f in filelist:
-        try:
-            if not prerun or f in iofiles:
-                shutil.copy2(f, work_hist_path / f)
-            else:
-                shutil.move(f, work_hist_path / f)
-        except Exception:
-            logger.warning(f"Error copying {f} to {work_hist_path / f}."
-                           " File may get overwritten.")
-    for d in dirlist:
-        try:
-            if not prerun:
-                shutil.copytree(d, work_hist_path / d)
-            else:
-                shutil.move(d, work_hist_path / d)
-        except Exception:
-            logger.warning(f"Error copying {d} to {work_hist_path / d}."
-                           " Files in directory may get overwritten.")
-    return
-=======
->>>>>>> 82363d74
 
     dirname = _find_next_workistory_dir_name(rpars, prerun)
     subfolder = workhistory / dirname
@@ -965,33 +644,6 @@
             except OSError:
                 logger.debug(f'Failed to delete file {file}')
 
-<<<<<<< HEAD
-    logger.info("\nStarting cleanup...")
-    if rp is None:
-        history = []
-        to_sort = [{"newTensors": False, "newDeltas": False, "tind": 0,
-                    "path": ""}]
-        compress_level = 2
-    else:
-        history = rp.runHistory
-        rp.closePdfReportFigs()
-        compress_level = rp.ZIP_COMPRESSION_LEVEL
-        if not rp.domainParams:
-            to_sort = [{"newTensors": (DEFAULT_TENSORS in rp.manifest),
-                        "newDeltas": (DEFAULT_DELTAS in rp.manifest),
-                        "tind": rp.TENSOR_INDEX, "path": ""}]
-        else:
-            to_sort = [{"newTensors": False, "newDeltas": False, "tind": 0,
-                        "path": ""}]
-            for dp in rp.domainParams:
-                to_sort.append(
-                    {"newTensors": (DEFAULT_TENSORS in dp.rp.manifest),
-                    "newDeltas": (DEFAULT_DELTAS in dp.rp.manifest),
-                    "tind": dp.rp.TENSOR_INDEX,
-                    "path": dp.workdir}
-                    )
-    for d in to_sort:
-=======
 
 def _delete_old_root_directories():
     """Remove calc-created directories from the current directory."""
@@ -1001,7 +653,6 @@
         DEFAULT_OUT,
         )
     for directory in directories:
->>>>>>> 82363d74
         try:
             shutil.rmtree(directory)
         except FileNotFoundError:
@@ -1067,44 +718,6 @@
                else rpars.timer.how_long(as_string=True))
     logger.info(f'\nFinishing execution at {DateTimeFormat.LOG_CONTENTS.now()}'
                 f'\nTotal elapsed time: {elapsed}\n')
-<<<<<<< HEAD
-    if len(history) > 0:
-        s = ""
-        for ind in history:
-            s += (str(ind)+" ")
-        logger.info("Executed segments: "+s[:-1])
-    if rp is not None:
-        for t in ["refcalc", "superpos"]:
-            if rp.stored_R[t] is not None:
-                o = "Final R ({}): {:.4f}".format(t, rp.stored_R[t][0])
-                if rp.stored_R[t][1] > 0 and rp.stored_R[t][2] > 0:
-                    o += " ({:.4f} / {:.4f})".format(rp.stored_R[t][1],
-                                                     rp.stored_R[t][2])
-                logger.info(o)
-
-    # add a message about manually running bookkeeper for domain calculations
-    if rp is not None and rp.domainParams:
-        logger.info(
-            "Domain calculations have been run. Note that the bookkeeper will "
-            "only run automatically in the top level calculation directory. "
-            "To preserve optimizations for individual domains, please run the "
-            "bookkeeper manually in the respective domain directories."
-            "The command is: viperleed bookkeeper --archive.\n"
-        )
-
-    if rp:
-        if rp.checklist:
-            logger.info("")
-            logger.info("# The following issues should be checked before "
-                        "starting again:")
-            for s in rp.checklist:
-                logger.info("- "+s)
-    logger.info("")
-    # shut down logger
-    close_all_handlers(logger)
-    logging.shutdown()
-    return
-=======
 
     # Write information about executed sections
     if rpars.runHistory:
@@ -1150,5 +763,4 @@
     except OSError:
         logger.error(f'Failed to write {manifest} file.')
     else:
-        logger.info(f'Wrote {manifest} file successfully.')
->>>>>>> 82363d74
+        logger.info(f'Wrote {manifest} file successfully.')