"""Module cleanup of viperleed.calc.sections.

Defines clean-up functions, to be used between
sections or before/after execution.
"""

__authors__ = (
    'Florian Kraushofer (@fkraushofer)',
    'Alexander M. Imre (@amimre)',
    'Michele Riva (@michele-riva)',
    )
__copyright__ = 'Copyright (c) 2019-2025 ViPErLEED developers'
__created__ = '2021-06-04'
__license__ = 'GPLv3+'

from functools import wraps
import logging
from pathlib import Path
import re
import shutil
from zipfile import ZIP_DEFLATED
from zipfile import ZipFile

<<<<<<< HEAD
from viperleed.calc.classes.rparams import Rparams
=======
from viperleed.calc.classes.rparams.rparams import Rparams
>>>>>>> e71c858f
from viperleed.calc.constants import DEFAULT_DELTAS
from viperleed.calc.constants import DEFAULT_OUT
from viperleed.calc.constants import DEFAULT_SUPP
from viperleed.calc.constants import DEFAULT_TENSORS
from viperleed.calc.constants import DEFAULT_WORK_HISTORY
from viperleed.calc.constants import LOG_PREFIX
from viperleed.calc.constants import ORIGINAL_INPUTS_DIR_NAME
<<<<<<< HEAD
from viperleed.calc.lib.base import copytree_exists_ok
from viperleed.calc.lib.context import execute_in_dir
from viperleed.calc.lib.log_utils import close_all_handlers
=======
from viperleed.calc.constants import SKIP_IN_DOMAIN_MAIN
from viperleed.calc.lib import fs_utils
from viperleed.calc.lib.context import execute_in_dir
>>>>>>> e71c858f
from viperleed.calc.lib.time_utils import DateTimeFormat
from viperleed.calc.sections.calc_section import ALL_INPUT_FILES
from viperleed.calc.sections.calc_section import EXPBEAMS_NAMES


# Files to go in SUPP
_SUPP_FILES = (
    'AUXBEAMS',
    'AUXEXPBEAMS',
    'AUXGEO',
    'AUXLATGEO',
    'AUXNONSTRUCT',
    'BEAMLIST',
    'delta-input',
    'EEASISSS-input.txt',
    'eeasisss-input',
    'EEASISSS-log.txt',
    'muftin.f',
    'Phaseshifts_plots.pdf',
    'POSCAR_bulk_appended',
    'POSCAR_bulk',
    'POSCAR_mincell',
    'POSCAR_oricell',
    'POSCAR_vacuum_corrected',
    'refcalc-FIN',
    'refcalc-PARAM',
    'restrict.f',
    'rfactor-PARAM',
    'rfactor-WEXPEL',
    'search-PARAM',
    'search-rf.info',
    'search.steu',
    'searchpars.info',
    'superpos-CONTRIN',
    'superpos-PARAM',
    'VIBROCC_generated',
    )

_SUPP_DIRS = (
    ORIGINAL_INPUTS_DIR_NAME,
    'compile_logs',
<<<<<<< HEAD
    )

# Files that may be generated automatically and do not need
# storage into original_inputs.
OPTIONAL_INPUT_FILES = (
    'BEAMLIST',
    )

# Files to go in OUT
_OUT_FILES = (
    'Complex_amplitudes_imag.csv',
    'Complex_amplitudes_real.csv',
    'control.chem',
    'Errors_summary.csv',
    'Errors.pdf',
    'Errors.zip',
    'FD_Optimization_beams.pdf',
    'FD_Optimization.csv',
    'FD_Optimization.pdf',
    'FITBEAMS_norm.csv',
    'FITBEAMS.csv',
    'PatternInfo.tlm',
    'refcalc-amp.out',
    'Rfactor_analysis_refcalc.pdf',
    'Rfactor_analysis_superpos.pdf',
    'Rfactor_plots_refcalc.pdf',
    'Rfactor_plots_superpos.pdf',
    'SD.TL',
    'refcalc-fd.out',
    'Search-progress.csv',
    'Search-progress.pdf',
    'Search-report.pdf',
    'superpos-spec.out',
    'THEOBEAMS_norm.csv',
    'THEOBEAMS.csv',
    'THEOBEAMS.pdf',
    )

# Label given to workhistory folders when cleaning up stray remains
# from previous viperleed.calc executions from the work directory
PREVIOUS_LABEL = 'previous'

# Output files that may be inputs in future runs - keep during prerun
_IOFILES = (
    'control.chem',
    'refcalc-fd.out',
    'superpos-spec.out',
    )
=======
    )

# Files that may be generated automatically and do not need
# storage into original_inputs.
OPTIONAL_INPUT_FILES = (
    'BEAMLIST',
    )

# Files to go in OUT
_OUT_FILES = (
    'Complex_amplitudes_imag.csv',
    'Complex_amplitudes_real.csv',
    'control.chem',
    'Errors_summary.csv',
    'Errors.pdf',
    'Errors.zip',
    'FD_Optimization_beams.pdf',
    'FD_Optimization.csv',
    'FD_Optimization.pdf',
    'FITBEAMS_norm.csv',
    'FITBEAMS.csv',
    'PatternInfo.tlm',
    'refcalc-amp.out',
    'Rfactor_analysis_refcalc.pdf',
    'Rfactor_analysis_superpos.pdf',
    'Rfactor_plots_refcalc.pdf',
    'Rfactor_plots_superpos.pdf',
    'SD.TL',
    'refcalc-fd.out',
    'Search-progress.csv',
    'Search-progress.pdf',
    'Search-report.pdf',
    'superpos-spec.out',
    'THEOBEAMS_norm.csv',
    'THEOBEAMS.csv',
    'THEOBEAMS.pdf',
    )

# Label given to workhistory folders when cleaning up stray remains
# from previous viperleed.calc executions from the work directory
PREVIOUS_LABEL = 'previous'

# Label given to workhistory folders from previous runs when no
# log file was found
MOVED_LABEL = 'moved-'

# Output files that may be inputs in future runs - keep during prerun
_IOFILES = (
    'control.chem',
    'refcalc-fd.out',
    'superpos-spec.out',
    )

_LOGGER = logging.getLogger(__name__)


def _propagate_to_domains(func):
    """Decorate `func` to call it on all nested domains.

    Parameters
    ----------
    func : callable
        The function to be decorated. Its first argument should
        be an Rparams object. It is used to determine whether
        recursive calls for each subdomain are needed.

    Returns
    -------
    callable
        A new version of `func` that recursively propagates the
        original `func` to all domains.
    """
    def _propagate(rpars, *args, **kwargs):
        for domain in rpars.domainParams:
            with execute_in_dir(domain.workdir):
                func(domain.rpars, *args, **kwargs)
            if domain.rpars.domainParams:
                _propagate(domain.rpars, *args, **kwargs)
>>>>>>> e71c858f

    @wraps(func)
    def _wrapper(*args, **kwargs):
        func(*args, **kwargs)
        _propagate(*args, **kwargs)
    return _wrapper


<<<<<<< HEAD
=======
@_propagate_to_domains
>>>>>>> e71c858f
def prerun_clean(rpars, logname=''):
    """Clean up the current directory before viperleed.calc starts.

    Delete workhistory, old executables, and old logfiles.
    Call move_oldruns if required.

    Parameters
    ----------
    rpars : Rparams
        The run parameters, needed for move_oldruns.
    logname : str, optional
        Name of the current log file, to be excluded from cleanup.

    Returns
    -------
    None.
    """
    _delete_old_root_directories()  # workhistory, SUPP, OUT, ...
    _delete_out_suffixed_files()    # POSCAR_OUT, etc.
    _delete_old_executables()       # refcalc, etc.

    # If there are old log files, move inputs/outputs to workhistory
    old_logs = (f for f in Path().glob('*.log')
                if f.is_file() and f.name != logname)
    if any(old_logs):
<<<<<<< HEAD
        try:
            move_oldruns(rpars, prerun=True)
        except OSError:
            logger.warning('Exception while trying to clean up from previous '
                           'run. Program will proceed, but old files may be '
                           'lost.', exc_info=True)
=======
        # Only handle the root directory here: decoration with
        # _propagate_to_domains takes care of each domain subfolder.
        # In order to force move_oldruns not to execute in domain
        # subfolders, temporarily clear the domainParams.
        domains_bak, rpars.domainParams = rpars.domainParams, []
        try:
            move_oldruns(rpars, prerun=True)
        except OSError:
            _LOGGER.warning('Exception while trying to clean up from previous '
                            'run. Program will proceed, but old files may be '
                            'lost.', exc_info=True)
        finally:
            rpars.domainParams = domains_bak
>>>>>>> e71c858f

    # Get rid of other files that may be modified in place
    other_logs = (
        'fortran-compile.log',  # We append to this
        )
    _silently_remove_files(*other_logs)


def organize_workdir(rpars,
                     path,
                     delete_unzipped=False,
                     tensors=True,
                     deltas=True):
    """Reorganize files in path into SUPP, OUT, Tensors and Deltas.

    Tensors and Deltas folders are zipped and moved over. All other
    files are copied to appropriate locations in SUPP and OUT.

    Parameters
    ----------
    rpars : Rparams
        The run parameters associated with the calculation that
        is running in the directory to be cleaned up. Attributes
        accessed (read-only):
            TENSOR_INDEX:
                Picks the name of the Deltas_xxx folder.
            ZIP_COMPRESSION_LEVEL:
                Which compression level to use to create ZIP
                archives for Deltas/Tensors.
    path : pathlike
        The path to the work folder that contains the files to
        be reorganized.
    delete_unzipped : bool, optional
        Whether the original Delta- and Tensor-files should be
        deleted after making the archives. The default is False.
<<<<<<< HEAD
    tensors, deltas : bool, optional
        Whether the Tensor/Delta files contain new information
        and should be saved. The default is True.
=======
    tensors : bool, optional
        Whether the Tensor files contain new information and
        should be saved. The default is True.
    deltas : bool, optional
        Whether the Delta files contain new information and
        should be saved. The default is True.
>>>>>>> e71c858f

    Returns
    -------
    None.
    """
    with execute_in_dir(path):
        _collect_delta_files(rpars.TENSOR_INDEX or 0)

        # Create ZIP files for Tensors and Deltas subfolders
        zip_args = delete_unzipped, rpars.ZIP_COMPRESSION_LEVEL
        if tensors or delete_unzipped:
            _zip_subfolders(DEFAULT_TENSORS, tensors, *zip_args)
        if deltas or delete_unzipped:
            _zip_subfolders(DEFAULT_DELTAS, deltas, *zip_args)

        _collect_supp_contents(rpars)
        _collect_out_contents(rpars)


def _collect_supp_contents(rpars):
    """Store relevant files/folder from the current directory to SUPP."""
    files_to_copy = set(Path(f) for f in _SUPP_FILES
                        if f not in rpars.files_to_out)
    directories_to_copy = (Path(d) for d in _SUPP_DIRS)

    # Also add log files into SUPP: skip calc logs (they go to
    # main dir), and compile logs (they go to compile_logs dir)
    logs_to_supp = (
        f for f in Path().glob('*.log')
        # pylint: disable-next=magic-value-comparison  # 'compile'
        if not f.name.startswith(LOG_PREFIX) and 'compile' not in f.name
        )
    files_to_copy.update(logs_to_supp)

    _copy_files_and_directories(files_to_copy,
                                directories_to_copy,
                                Path(DEFAULT_SUPP))


def _collect_out_contents(rpars):
    """Store relevant files/folder from the current directory to OUT."""
    out_path = Path(DEFAULT_OUT)
    out_files = set(Path(f) for f in _OUT_FILES)
    # Add R-factor output files
    out_files.update(Path().glob('R_*R=*'))
    # And POSCAR, PARAMETERS, VIBROCC files that we generated/edited.
    # They may be the ones created at initialization, or those from
    # an optimization.
    out_files.update(Path(f) for f in rpars.files_to_out)
    _copy_files_and_directories(out_files, (), out_path)


def _copy_files_and_directories(files, directories, target):
    """Copy files and directories to target, creating it if not existing."""
    try:
<<<<<<< HEAD
        target.mkdir(parents=True)
    except FileExistsError:
        pass
    except OSError:
        logger.error(f'Error creating {target.name} folder: ', exc_info=True)
        return

    for item in (*files, *directories):
        _copy = shutil.copy2 if item.is_file() else copytree_exists_ok
=======
        target.mkdir(parents=True, exist_ok=True)
    except OSError:
        _LOGGER.error(f'Error creating {target.name} folder: ', exc_info=True)
        return

    for item in (*files, *directories):
        _copy = shutil.copy2 if item.is_file() else fs_utils.copytree_exists_ok
>>>>>>> e71c858f
        try:
            _copy(item, target/item.name)
        except FileNotFoundError:
            pass
        except OSError:
            which = 'file' if item.is_file() else 'directory'
<<<<<<< HEAD
            logger.error(f'Error moving {target.name} {which} {item.name}: ',
                         exc_info=True)
=======
            _LOGGER.error(f'Error moving {target.name} {which} {item.name}: ',
                          exc_info=True)
>>>>>>> e71c858f


def _zip_subfolders(at_path, archive, delete_unzipped, compression_level):
    """Archive all numbered subfolders `at_path`.

    Parameters
    ----------
    at_path : Path
        The folder containing the subfolders to be archived into
        a ZIP file. Only subfolders whose names begin with
        '<at_path.name>_ddd' are packed.
    archive : bool
        Whether subfolders should be archived or only deleted.
    delete_unzipped : bool
        Whether subfolders should be deleted after they have been
        successfully archived.
    compression_level : int
        Compression level to be applied while archiving.

    Returns
    -------
    None.
    """
    at_path = Path(at_path)
    if not at_path.is_dir():
        return
    root_name = at_path.name
    rgx = re.compile(rf'{root_name}_[0-9]{{3,}}')
<<<<<<< HEAD
    subfolders = (p for p in at_path.glob('*') if p.is_dir())
=======
    subfolders = (p for p in at_path.iterdir() if p.is_dir())
>>>>>>> e71c858f
    for subfolder in subfolders:
        if not rgx.fullmatch(subfolder.name):
            continue
        if archive:
            try:
                _zip_folder(subfolder, compression_level)
            except OSError:
                continue

        if delete_unzipped:
            try:
                shutil.rmtree(subfolder)
            except OSError:
<<<<<<< HEAD
                logger.warning(
=======
                _LOGGER.warning(
>>>>>>> e71c858f
                    f'Error deleting unzipped {root_name} directory '
                    f'{subfolder}. This will increase the size of the '
                    'work folder, but not cause any problems.'
                    )


def _zip_folder(folder, compression_level):
    """Create a ZIP with the same name as folder.

    Parameters
    ----------
    folder : Path
        Path to the folder to be compressed. The archive will
        be saved in the parent of `folder`, with the same name.
        If the ZIP file already exists, the contents of `folder`
        are added to it.
    compression_level : int
        The level of compression to use when creating the ZIP.

    Raises
    ------
    OSError
        If creating the archive fails.
    """
    kwargs = {'compression': ZIP_DEFLATED, 'compresslevel': compression_level}
    arch_name = folder.with_suffix('.zip')
<<<<<<< HEAD
    logger.info(f'Packing {arch_name}...')
    # Don't pack the archive into itself
    to_pack = (f for f in folder.glob('*') if f != arch_name)
=======
    _LOGGER.info(f'Packing {arch_name}...')
    # Don't pack the archive into itself
    to_pack = (f for f in folder.iterdir() if f != arch_name)
>>>>>>> e71c858f
    try:  # pylint: disable=too-many-try-statements
        with ZipFile(arch_name, 'a', **kwargs) as archive:
            for item in to_pack:
                archive.write(item, item.relative_to(folder))
    except OSError:
<<<<<<< HEAD
        logger.error(f'Error packing {arch_name} file: ', exc_info=True)
        raise


def _collect_delta_files(tensor_index):
    """Move all 'DEL_' files in the current directory into a Deltas folder.

    Parameters
    ----------
    tensor_index : int
        The index of the Tensors that were used to generate these
        Deltas. Used to label the Deltas/Deltas_<index> folder.
=======
        _LOGGER.error(f'Error packing {arch_name} file: ', exc_info=True)
        raise


def _collect_delta_files(tensor_index):
    """Move all 'DEL_' files in the current directory into a Deltas folder.

    Parameters
    ----------
    tensor_index : int
        The index of the Tensors that were used to generate these
        Deltas. Used to label the Deltas/Deltas_<index> folder.

    Returns
    -------
    None.
    """
    deltas = tuple(Path().glob('DEL_*'))
    if not deltas:
        return
    destination = Path(f'{DEFAULT_DELTAS}/{DEFAULT_DELTAS}_{tensor_index:03d}')
    try:
        destination.mkdir(parents=True, exist_ok=True)
    except OSError:
        _LOGGER.error(f'Failed to create {destination} folder: ',
                      exc_info=True)
        return
    errors = []
    for delta_file in deltas:
        try:
            delta_file.replace(destination/delta_file)
        except OSError as exc:
            errors.append(exc)
    if errors:
        _LOGGER.error(f'Error moving Delta files: {errors}')


@_propagate_to_domains
def move_oldruns(rpars, prerun=False):
    """Copy relevant files to a new 'workhistory' subfolder.

    Files are copied from SUPP, OUT, and those in rpars.manifest.
    The main log file is excluded.

    Parameters
    ----------
    rpars : Rparams
        The run parameters.
    prerun : bool, optional
        If True, instead of using the manifest, all potentially
        interesting files will be copied. The new subfolder is
        indexed as 0. Then, SUPP, OUT, and old SUPP/OUT files
        are cleared from the main directory.

    Raises
    ------
    OSError
        If creation of workhistory or its subfolder fails.
    """
    worhistory_subfolder = _make_new_workhistory_subfolder(rpars, prerun)
    if not prerun:
        rpars.manifest.add(DEFAULT_WORK_HISTORY)
        kwargs = {'delete_unzipped': False,
                  'tensors': False,
                  'deltas': False,
                  'path': ''}
        organize_workdir(rpars, **kwargs)
    _collect_worhistory_contents(rpars, prerun, worhistory_subfolder)


def _collect_worhistory_contents(rpars, prerun, to_path):
    """Copy or move files/directories to a workhistory subfolder."""
    files, directories = _find_next_workistory_contents(rpars, prerun)
    _copy = fs_utils.move if prerun else shutil.copy2
    for file in files:
        _copyfile = shutil.copy2 if file in _IOFILES else _copy
        try:
            _copyfile(file, to_path)
        except OSError:
            _LOGGER.warning(f'Error copying {file} to {to_path}. '
                            'File may get overwritten.')
    _copy = fs_utils.move if prerun else shutil.copytree
    for directory in directories:
        try:
            _copy(directory, to_path / directory)
        except OSError:
            _LOGGER.warning(f'Error copying {directory} to {to_path}. '
                            'Files in directory may get overwritten.')


def _find_next_workistory_contents(rpars, prerun):
    """Return files/folders for a fresh workhistory directory."""
    all_dirs = (f.name for f in Path().iterdir() if f.is_dir())
    all_files = (f.name for f in Path().iterdir() if f.is_file())
    if prerun:
        # Skip manifest, generated, and IO files. Take all logs, as
        # well as SUPP and OUT directories. Also take root files that
        # may have already been copied to SUPP/OUT: the sole purpose
        # is **removing them** from the root directory (via
        # fs_utils.move in _collect_worhistory_contents).
        files = [
            f for f in all_files
            if f not in rpars.manifest
            and f not in rpars.files_to_out
            and f not in _IOFILES
            and (f.endswith('.log') or f in _OUT_FILES or f in _SUPP_FILES)
            ]
        directories = [d for d in all_dirs if d in (DEFAULT_SUPP, DEFAULT_OUT)]
    else:
        # Take only files from manifest, and all directories
        # that are not potentially used in subsequent runs
        _calc_log = re.compile(rf'{LOG_PREFIX}.*\.log')
        _skip_dirs = {DEFAULT_TENSORS, DEFAULT_DELTAS, DEFAULT_WORK_HISTORY}
        files = [f for f in all_files
                 if f in rpars.manifest and not _calc_log.fullmatch(f)]
        directories = [d for d in all_dirs
                       if d in rpars.manifest and d not in _skip_dirs]
    return files, directories


def _find_next_workistory_dir_name(rpars, prerun):
    """Return the name of a fresh workhistory subfolder."""
    run_number = _find_next_workistory_run_number(rpars, prerun)
    dirname_prefix = f't{rpars.TENSOR_INDEX:03d}.r{run_number:03d}'
    if prerun:
        try:
            most_recent_log = max(
                f.name
                for f in Path().glob(f'{LOG_PREFIX}*.log')
                if f.is_file() and f.name not in rpars.manifest
                )
        except ValueError:  # No relevant log files
            old_timestamp = f'{MOVED_LABEL}{rpars.timestamp}'
        else:
            old_timestamp = most_recent_log[-17:-4]
        return f'{dirname_prefix}_{PREVIOUS_LABEL}_{old_timestamp}'

    sectionabbrv = {1: 'R', 2: 'D', 3: 'S'}
    # NB: when executed in a domain subfolder, rpars.runHistory is
    # actually the main history of segments, as domain.rpars.runHistory
    # is the same object as main_rpars.runHistory. This is set up in
    # run_sections.
    new_segments = rpars.runHistory[len(rpars.lastOldruns):]
    abbreviations = ''.join(sectionabbrv.get(index, '')
                            for index in new_segments)
    if abbreviations:
        abbreviations = '_' + abbreviations
    rpars.lastOldruns = rpars.runHistory[:]
    return f'{dirname_prefix}{abbreviations}_{rpars.timestamp}'


def _find_next_workistory_run_number(rpars, prerun):
    """Return a numeric identifier for a fresh workhistory subfolder."""
    workhistory = Path(DEFAULT_WORK_HISTORY)
    try:
        subfolders = tuple(d.name for d in workhistory.iterdir() if d.is_dir())
    except FileNotFoundError:
        subfolders = ()
    # Keep only the subfolders for the specific TENSOR_INDEX
    rgx = re.compile(rf't{rpars.TENSOR_INDEX:03d}.r(?P<run>[0-9]{{3,}})_')
    matches = (rgx.match(f) for f in subfolders)
    run_numbers = (int(m['run']) for m in matches if m)
    try:
        return max(run_numbers) + 1
    except ValueError:  # No matching subfolder
        return 0 if prerun else 1


def _make_new_workhistory_subfolder(rpars, prerun):
    """Create a fresh subfolder of workhistory for storing previous results."""
    workhistory = Path(DEFAULT_WORK_HISTORY)
    try:
        workhistory.mkdir(exist_ok=True)
    except OSError:
        _LOGGER.error(f'Error creating {workhistory} folder: ', exc_info=True)
        raise

    dirname = _find_next_workistory_dir_name(rpars, prerun)
    subfolder = workhistory / dirname
    try:
        subfolder.mkdir()
    except OSError:
        _LOGGER.error(f'Error creating {subfolder}: ', exc_info=True)
        raise
    return subfolder


def cleanup(rpars_or_manifest):
    """Finalize a viperleed.calc execution.

    After a call to this function:
    - Files in the current directory and all domain work directories
      are organized into SUPP, OUT, Tensors, and Deltas folders.
    - The manifest file is written in the current directory. It
      contains information about which files should be moved back
      to the original folder where calc was started.
    - Final messages are written to the log, including information
      about duration of the overall calculation, the segments that
      were executed, and the final R factors. Warnings concerning
      the bookkeeper and a checklist of items for users are also
      logged.

    Parameters
    ----------
    rpars_or_manifest : Rparams or ManifestFile
        The run parameters, or information about the files and
        directories that should be preserved from the work folder.
        If a ManifestFile, it is assumed that the run
        crashed before an Rparams object existed.
>>>>>>> e71c858f

    Returns
    -------
    None.
    """
<<<<<<< HEAD
    deltas = tuple(Path().glob('DEL_*'))
    if not deltas:
        return
    destination = Path(f'{DEFAULT_DELTAS}/{DEFAULT_DELTAS}_{tensor_index:03d}')
    try:
        destination.mkdir(parents=True)
    except FileExistsError:
        pass
    except OSError:
        logger.error(f'Failed to create {destination} folder: ',
                     exc_info=True)
        return
    errors = []
    for delta_file in deltas:
        try:
            delta_file.replace(destination/delta_file)
        except OSError as exc:
            errors.append(exc)
    if errors:
        logger.error(f'Error moving Delta files: {errors}')


def move_oldruns(rpars, prerun=False):
    """Copy relevant files to a new 'workhistory' subfolder.

    Files are copied from SUPP, OUT, and those in rpars.manifest.
    The main log file is excluded.
=======
    _LOGGER.info('\nStarting cleanup...')
    try:
        rpars_or_manifest.add_manifest
    except AttributeError:      # Not a ManifestFile
        try:
            rpars_or_manifest.BULK_REPEAT
        except AttributeError:  # Also not an Rparams
            raise TypeError(
                'Expected Rparams or ManifestFile, got '
                f'{type(rpars_or_manifest).__name__!r} instead.'
                ) from None
        rpars = rpars_or_manifest
    else:
        # Make a dummy, essentially empty Rparams
        rpars = Rparams()
        rpars.manifest = rpars_or_manifest
        rpars.timer = None  # To print the correct final message

    _organize_all_work_directories(rpars)
    _write_manifest_file(rpars)
    _write_final_log_messages(rpars)


def preserve_original_inputs(rpars):
    """Create the original_inputs directory and copy input files there.

    The original_inputs directory is created in the current directory
    if it does not exist yet. Input files are also taken from the
    current directory. Notice that all potentially relevant input
    files are stored, irrespective of whether they are used in the
    calculation or not.
>>>>>>> e71c858f

    Parameters
    ----------
    rpars : Rparams
<<<<<<< HEAD
        The run parameters.
    prerun : bool, optional
        If True, instead of using the manifest, all potentially
        interesting files will be copied. The new subfolder is
        indexed as 0. Then, SUPP, OUT, and old SUPP/OUT files
        are cleared from the main directory.
=======
        The current run parameters. Used only for error reporting.
>>>>>>> e71c858f

    Raises
    ------
    OSError
<<<<<<< HEAD
        If creation of workhistory or its subfolder fails.
    """
    worhistory_subfolder = _make_new_workhistory_subfolder(rpars, prerun)
    if not prerun:
        rpars.manifest.add(DEFAULT_WORK_HISTORY)
        kwargs = {'delete_unzipped': False,
                  'tensors': False,
                  'deltas': False}
        organize_workdir(rpars, path='', **kwargs)
        for domain in rpars.domainParams:
            organize_workdir(domain.rp, path=domain.workdir, **kwargs)
    _collect_worhistory_contents(rpars, prerun, worhistory_subfolder)


def _collect_worhistory_contents(rpars, prerun, to_path):
    """Copy or move files/directories to a workhistory subfolder."""
    files, directories = _find_next_workistory_contents(rpars, prerun)
    _copy = shutil.copy2 if not prerun else shutil.move
    for file in files:
        _copyfile = shutil.copy2 if file in _IOFILES else _copy
        try:
            _copyfile(file, to_path)
        except OSError:
            logger.warning(f'Error copying {file} to {to_path}. '
                           'File may get overwritten.')
    _copy = shutil.copytree if not prerun else shutil.move
    for directory in directories:
        try:
            _copy(directory, to_path / directory)
        except OSError:
            logger.warning(f'Error copying {directory} to {to_path}. '
                           'Files in directory may get overwritten.')


def _find_next_workistory_contents(rpars, prerun):
    """Return files/folders for a fresh workhistory directory."""
    all_dirs = (f.name for f in Path().iterdir() if f.is_dir())
    all_files = (f.name for f in Path().iterdir() if f.is_file())
    if prerun:
        # Skip manifest, generated, and IO files. Take all logs, as
        # well as SUPP and OUT directories. Also take root files that
        # may have already been copied to SUPP/OUT: the sole purpose
        # is **removing them** from the root directory (via shutil.move
        # in _collect_worhistory_contents).
        files = [
            f for f in all_files
            if f not in rpars.manifest
            and f not in rpars.files_to_out
            and f not in _IOFILES
            and (f.endswith('.log') or f in _OUT_FILES or f in _SUPP_FILES)
            ]
        directories = [d for d in all_dirs if d in (DEFAULT_SUPP, DEFAULT_OUT)]
    else:
        # Take only files from manifest, and all directories
        # that are not potentially used in subsequent runs
        _calc_log = re.compile(rf'{LOG_PREFIX}.*\.log')
        _skip_dirs = {DEFAULT_TENSORS, DEFAULT_DELTAS, DEFAULT_WORK_HISTORY}
        files = [f for f in all_files
                 if f in rpars.manifest and not _calc_log.fullmatch(f)]
        directories = [d for d in all_dirs
                       if d in rpars.manifest and d not in _skip_dirs]
    return files, directories


def _find_next_workistory_dir_name(rpars, prerun):
    """Return the name of a fresh workhistory subfolder."""
    run_number = _find_next_workistory_run_number(rpars, prerun)
    dirname_prefix = f't{rpars.TENSOR_INDEX:03d}.r{run_number:03d}'
    if prerun:
        try:
            most_recent_log = max(
                f.name
                for f in Path().glob(f'{LOG_PREFIX}*.log')
                if f.is_file() and f.name not in rpars.manifest
                )
        except ValueError:  # No relevant log files
            old_timestamp = f'moved-{rpars.timestamp}'
        else:
            old_timestamp = most_recent_log[-17:-4]
        return f'{dirname_prefix}_{PREVIOUS_LABEL}_{old_timestamp}'

    sectionabbrv = {1: 'R', 2: 'D', 3: 'S'}
    new_segments = rpars.runHistory[len(rpars.lastOldruns):]
    abbreviations = ''.join(sectionabbrv.get(index, '')
                            for index in new_segments)
    if abbreviations:
        abbreviations = '_' + abbreviations
    rpars.lastOldruns = rpars.runHistory[:]
    return f'{dirname_prefix}{abbreviations}_{rpars.timestamp}'


def _find_next_workistory_run_number(rpars, prerun):
    """Return a numeric identifier for a fresh workhistory subfolder."""
    workhistory = Path(DEFAULT_WORK_HISTORY)
    try:
        subfolders = tuple(d.name for d in workhistory.iterdir() if d.is_dir())
    except FileNotFoundError:
        subfolders = ()
    # Keep only the subfolders for the specific TENSOR_INDEX
    rgx = re.compile(rf't{rpars.TENSOR_INDEX:03d}.r(?P<run>[0-9]{{3,}})_')
    matches = (rgx.match(f) for f in subfolders)
    run_numbers = (int(m['run']) for m in matches if m)
    try:
        return max(run_numbers) + 1
    except ValueError:  # No matching subfolder
        return 0 if prerun else 1


def _make_new_workhistory_subfolder(rpars, prerun):
    """Create a fresh subfolder of workhistory for storing previous results."""
    workhistory = Path(DEFAULT_WORK_HISTORY)
    try:
        workhistory.mkdir(exist_ok=True)
    except OSError:
        logger.error(f'Error creating {workhistory} folder: ', exc_info=True)
        raise
=======
        If creating the directory fails.
    """
    orig_inputs = Path(ORIGINAL_INPUTS_DIR_NAME).resolve()
    try:
        orig_inputs.mkdir(parents=True, exist_ok=True)
    except OSError as exc:
        raise OSError(f'Could not create directory {orig_inputs}. '
                      'Check disk permissions.') from exc

    # We will copy all files that have potentially been used as
    # inputs. Make sure the correct version of EXPBEAMS is stored
    files_to_preserve = ALL_INPUT_FILES - set(EXPBEAMS_NAMES)
    try:
        files_to_preserve.add(
            next(f for f in EXPBEAMS_NAMES if Path(f).is_file())
            )
    except StopIteration:  # No EXPBEAMS
        pass

    # Remember which missing files we should not complain about
    dont_complain = set(OPTIONAL_INPUT_FILES)
    if 'DOMAIN' in rpars.readParams:
        dont_complain.update(SKIP_IN_DOMAIN_MAIN)

    for file in files_to_preserve:
        try:
            _preserve_one_file(file, orig_inputs, dont_complain)
        except OSError:
            rpars.setHaltingLevel(1)


def _preserve_one_file(file, to_path, dont_complain):
    """Copy `file` `to_path`."""
    try:
        shutil.copy2(file, to_path)
    except FileNotFoundError:
        if file in dont_complain:
            return
        _LOGGER.warning(f'Could not find file {file}. It will not '
                        f'be stored in {to_path.name}.')
        raise
    except OSError:
        _LOGGER.warning(f'Could not copy file {file} to {to_path.name}.')
        raise


def _delete_old_executables():
    """Remove compiled executables from the current directory."""
    executables = (  # They have a timestamp.
        'refcalc',
        'rfactor',
        'search',
        'superpos',
        )
    for file_name in executables:
        pattern = re.compile(file_name + r'-\d{6}-\d{6}')
        for file in Path().glob(f'{file_name}-*'):
            if not file.is_file() or not pattern.fullmatch(file.stem):
                continue
            try:
                file.unlink()
            except OSError:
                _LOGGER.debug(f'Failed to delete file {file}.')


def _delete_old_root_directories():
    """Remove calc-created directories from the current directory."""
    directories = (
        DEFAULT_WORK_HISTORY,
        DEFAULT_SUPP,
        DEFAULT_OUT,
        )
    for directory in directories:
        try:
            shutil.rmtree(directory)
        except FileNotFoundError:
            pass
        except OSError:
            _LOGGER.warning(f'Failed to clear {directory} folder.')


def _delete_out_suffixed_files():
    """Remove all files containing '_OUT' from the current directory."""
    for file in Path().glob('*_OUT*'):
        try:
            file.unlink()
        except OSError:
            _LOGGER.warning(f'Failed to delete previous {file} file.')
>>>>>>> e71c858f

    dirname = _find_next_workistory_dir_name(rpars, prerun)
    subfolder = workhistory / dirname
    try:
        subfolder.mkdir()
    except OSError:
        logger.error(f'Error creating {subfolder}: ', exc_info=True)
        raise
    return subfolder

<<<<<<< HEAD

def cleanup(manifest, rpars=None):
    """Finalize a viperleed.calc execution.

    After a call to this function:
    - Files in the current directory and all domain work directories
      are organized into SUPP, OUT, Tensors, and Deltas folders
    - The manifest file is written in the current directory. It
      contains information about which files should be moved back
      to the original folder where calc was started.
    - Final messages are written to the log, including information
      about duration of the overall calculation, the segments that
      were executed, and the final R factors. Warnings concerning
      the bookkeeper and a checklist of items for user are also
      logged.

    The logging module is fully shut down after this function
    is executed, and should not be used any longer.

    Parameters
    ----------
    manifest : set of str
        The files and directories that should be preserved from
        the work folder.
    rpars : Rparams, optional
        The run parameters. If None, it is assumed that the run
        crashed before an Rparams object existed.
=======
def _organize_all_work_directories(rpars):
    """Collect files from the current directory and all domain ones.

    After calling this function, files in both the current directory
    and those in the work directories of all subdomains are collected
    into their respective SUPP, OUT, Tensors, and Deltas folders.

    Parameters
    ----------
    rpars : Rparams
        The run parameters of the main calculation.
>>>>>>> e71c858f

    Returns
    -------
    None.
<<<<<<< HEAD
    """
    logger.info('\nStarting cleanup...')
    if rpars is None:  # Make a dummy, essentially empty one
        rpars = Rparams()
        rpars.manifest = manifest
        rpars.timer = None  # To print the correct final message

    _organize_all_work_directories(rpars)
    _write_manifest_file(manifest)
    _write_final_log_messages(rpars)

    # Shut down logger
    close_all_handlers(logger)
    logging.shutdown()


def preserve_original_inputs(rpars):
    """Create the original_inputs directory and copy input files there.

    The original_inputs directory is created in the current directory
    if it does not exist yet. Input files are also taken from the
    current directory. Notice that all potentially relevant input
    files are stored, irrespective of whether they are used in the
    calculation or not.

    Parameters
    ----------
    rpars : Rparams
        The current run parameters. Used only for error reporting.

    Raises
    ------
    OSError
        If creating the directory fails.
    """
    orig_inputs = Path(ORIGINAL_INPUTS_DIR_NAME).resolve()
    try:
        orig_inputs.mkdir(parents=True, exist_ok=True)
    except OSError as exc:
        raise OSError(f'Could not create directory {orig_inputs}. '
                      'Check disk permissions.') from exc

    # We will copy all files that have potentially been used as
    # inputs. Make sure the correct version of EXPBEAMS is stored
    files_to_preserve = ALL_INPUT_FILES - set(EXPBEAMS_NAMES)
    try:
        files_to_preserve.add(
            next(f for f in EXPBEAMS_NAMES if Path(f).is_file())
            )
    except StopIteration:  # No EXPBEAMS
        pass

    for filename in files_to_preserve:
        file = Path(filename)
        if not file.is_file() and filename in OPTIONAL_INPUT_FILES:
            continue
        if not file.is_file():
            logger.warning(f'Could not find file {file}. It will not '
                           f'be stored in {ORIGINAL_INPUTS_DIR_NAME}.')
            rpars.setHaltingLevel(1)
            continue
        try:
            shutil.copy2(file, orig_inputs)
        except OSError:
            logger.warning(f'Could not copy file {file} to '
                           f'{ORIGINAL_INPUTS_DIR_NAME}.')
            rpars.setHaltingLevel(1)


def _delete_old_executables():
    """Remove compiled executables from the current directory."""
    executables = (  # They have a timestamp.
        'refcalc',
        'rfactor',
        'search',
        'superpos',
        )
    for file_name in executables:
        pattern = re.compile(file_name + r'-\d{6}-\d{6}')
        for file in Path().glob(f'{file_name}-*'):
            if not file.is_file() or not pattern.fullmatch(file.stem):
                continue
            try:
                file.unlink()
            except OSError:
                logger.debug(f'Failed to delete file {file}')


def _delete_old_root_directories():
    """Remove calc-created directories from the current directory."""
    directories = (
        DEFAULT_WORK_HISTORY,
        DEFAULT_SUPP,
        DEFAULT_OUT,
        )
    for directory in directories:
        try:
            shutil.rmtree(directory)
        except FileNotFoundError:
            pass
        except OSError:
            logger.warning(f'Failed to clear {directory} folder.')


def _delete_out_suffixed_files():
    """Remove all files containing '_OUT' from the current directory."""
    for file in Path().glob('*_OUT*'):
        try:
            file.unlink()
        except OSError:
            logger.warning(f'Failed to delete previous {file} file.')


def _organize_all_work_directories(rpars):
    """Collect files from the current directory and all domain ones.

    After calling this function, files in both the current directory
    and those in the work directories of all subdomains are collected
    into their respective SUPP, OUT, Tensors, and Deltas folders.

    Parameters
    ----------
    rpars : Rparams
        The run parameters of the main calculation.

    Returns
    -------
    None.
    """
    rpars.closePdfReportFigs()
    to_sort = [{'tensors': DEFAULT_TENSORS in rpars.manifest,
                'deltas': DEFAULT_DELTAS in rpars.manifest,
                'rpars': rpars,
                'path': ''}]
    to_sort.extend(
        {'tensors': DEFAULT_TENSORS in dp.rp.manifest,
         'deltas': DEFAULT_DELTAS in dp.rp.manifest,
         'rpars': dp.rp,
         'path': dp.workdir}
        for dp in rpars.domainParams
        )
    for kwargs in to_sort:
        organize_workdir(delete_unzipped=True, **kwargs)


def _silently_remove_files(*files):
    """Delete files from this directory without complaining for errors."""
    for file in files:
        file = Path(file)
        try:
=======
    """
    rpars.closePdfReportFigs()
    to_sort = [{'tensors': DEFAULT_TENSORS in rpars.manifest,
                'deltas': DEFAULT_DELTAS in rpars.manifest,
                'rpars': rpars,
                'path': ''}]
    to_sort.extend(
        {'tensors': DEFAULT_TENSORS in domain.rpars.manifest,
         'deltas': DEFAULT_DELTAS in domain.rpars.manifest,
         'rpars': domain.rpars,
         'path': domain.workdir}
        for domain in rpars.domainParams
        )
    for kwargs in to_sort:
        organize_workdir(delete_unzipped=True, **kwargs)


def _silently_remove_files(*files):
    """Delete `files` from this directory without complaining for errors."""
    for file in files:
        file = Path(file)
        try:
>>>>>>> e71c858f
            file.unlink()
        except OSError:
            pass


def _write_final_log_messages(rpars):
    """Emit the last logging messages concerning the calculation."""
    elapsed = ('unknown' if not rpars.timer
               else rpars.timer.how_long(as_string=True))
<<<<<<< HEAD
    logger.info(f'\nFinishing execution at {DateTimeFormat.LOG_CONTENTS.now()}'
                f'\nTotal elapsed time: {elapsed}\n')
=======
    _LOGGER.info(
        f'\nFinishing execution at {DateTimeFormat.LOG_CONTENTS.now()}'
        f'\nTotal elapsed time: {elapsed}\n'
        )
>>>>>>> e71c858f

    # Write information about executed sections
    if rpars.runHistory:
        segments = ' '.join(str(s) for s in rpars.runHistory)
<<<<<<< HEAD
        logger.info(f'Executed segments: {segments}')
=======
        _LOGGER.info(f'Executed segments: {segments}')
>>>>>>> e71c858f

    # Write the final R factors, if any, including integer/fractional
    for section, r_factors in rpars.stored_R.items():
        if r_factors is None:
            continue
        overall, integer, fractional = r_factors
        msg = f'Final R ({section}): {overall:.4f}'
        if integer > 0 and fractional > 0:
            msg += f' ({integer:.4f} / {fractional:.4f})'
<<<<<<< HEAD
        logger.info(msg)

    # Warn about manually running bookkeeper for domain calculations
    if rpars.domainParams:
        logger.info(
            'Domain calculations have been run. Note that the bookkeeper will '
            'only run automatically in the top level calculation directory. '
=======
        _LOGGER.info(msg)

    # Warn about manually running bookkeeper for domain calculations
    if rpars.domainParams:
        _LOGGER.info(
            'Domain calculations have been run. Note that the bookkeeper will '
            'only run automatically in the top-level calculation directory. '
>>>>>>> e71c858f
            'To preserve optimizations for individual domains, please run '
            'bookkeeper manually in the respective domain directories. '
            'The command is: viperleed bookkeeper --archive.\n'
            )

    if rpars.checklist:
<<<<<<< HEAD
        logger.info('')
        logger.info('# The following issues should be '
                    'checked before starting again:')
        for item in rpars.checklist:
            logger.info(f'- {item}')
    logger.info('')


def _write_manifest_file(manifest_contents):
    """Write items in manifest_contents to file 'manifest'."""
    manifest_contents = set(manifest_contents)
    manifest = Path('manifest')
    try:
        manifest.write_text('\n'.join(manifest_contents) + '\n',
                            encoding='utf-8')
    except OSError:
        logger.error(f'Failed to write {manifest} file.')
    else:
        logger.info(f'Wrote {manifest} file successfully.')
=======
        _LOGGER.info('')
        _LOGGER.info('# The following issues should be '
                     'checked before starting again:')
        for item in rpars.checklist:
            _LOGGER.info(f'- {item}')
    _LOGGER.info('')


def _write_manifest_file(rpars):
    """Write manifest to file 'manifest', collecting also domain files."""
    manifest = rpars.manifest
    for domain in rpars.domainParams:
        manifest.add_manifest(domain.rpars.manifest, label=str(domain))
    try:
        manifest.write()
    except OSError:
        _LOGGER.error(f'Failed to write {manifest.name} file.')
    else:
        _LOGGER.info(f'Wrote {manifest.name} file successfully.')
>>>>>>> e71c858f
<|MERGE_RESOLUTION|>--- conflicted
+++ resolved
@@ -21,11 +21,7 @@
 from zipfile import ZIP_DEFLATED
 from zipfile import ZipFile
 
-<<<<<<< HEAD
-from viperleed.calc.classes.rparams import Rparams
-=======
 from viperleed.calc.classes.rparams.rparams import Rparams
->>>>>>> e71c858f
 from viperleed.calc.constants import DEFAULT_DELTAS
 from viperleed.calc.constants import DEFAULT_OUT
 from viperleed.calc.constants import DEFAULT_SUPP
@@ -33,15 +29,9 @@
 from viperleed.calc.constants import DEFAULT_WORK_HISTORY
 from viperleed.calc.constants import LOG_PREFIX
 from viperleed.calc.constants import ORIGINAL_INPUTS_DIR_NAME
-<<<<<<< HEAD
-from viperleed.calc.lib.base import copytree_exists_ok
-from viperleed.calc.lib.context import execute_in_dir
-from viperleed.calc.lib.log_utils import close_all_handlers
-=======
 from viperleed.calc.constants import SKIP_IN_DOMAIN_MAIN
 from viperleed.calc.lib import fs_utils
 from viperleed.calc.lib.context import execute_in_dir
->>>>>>> e71c858f
 from viperleed.calc.lib.time_utils import DateTimeFormat
 from viperleed.calc.sections.calc_section import ALL_INPUT_FILES
 from viperleed.calc.sections.calc_section import EXPBEAMS_NAMES
@@ -83,7 +73,6 @@
 _SUPP_DIRS = (
     ORIGINAL_INPUTS_DIR_NAME,
     'compile_logs',
-<<<<<<< HEAD
     )
 
 # Files that may be generated automatically and do not need
@@ -126,65 +115,16 @@
 # from previous viperleed.calc executions from the work directory
 PREVIOUS_LABEL = 'previous'
 
+# Label given to workhistory folders from previous runs when no
+# log file was found
+MOVED_LABEL = 'moved-'
+
 # Output files that may be inputs in future runs - keep during prerun
 _IOFILES = (
     'control.chem',
     'refcalc-fd.out',
     'superpos-spec.out',
     )
-=======
-    )
-
-# Files that may be generated automatically and do not need
-# storage into original_inputs.
-OPTIONAL_INPUT_FILES = (
-    'BEAMLIST',
-    )
-
-# Files to go in OUT
-_OUT_FILES = (
-    'Complex_amplitudes_imag.csv',
-    'Complex_amplitudes_real.csv',
-    'control.chem',
-    'Errors_summary.csv',
-    'Errors.pdf',
-    'Errors.zip',
-    'FD_Optimization_beams.pdf',
-    'FD_Optimization.csv',
-    'FD_Optimization.pdf',
-    'FITBEAMS_norm.csv',
-    'FITBEAMS.csv',
-    'PatternInfo.tlm',
-    'refcalc-amp.out',
-    'Rfactor_analysis_refcalc.pdf',
-    'Rfactor_analysis_superpos.pdf',
-    'Rfactor_plots_refcalc.pdf',
-    'Rfactor_plots_superpos.pdf',
-    'SD.TL',
-    'refcalc-fd.out',
-    'Search-progress.csv',
-    'Search-progress.pdf',
-    'Search-report.pdf',
-    'superpos-spec.out',
-    'THEOBEAMS_norm.csv',
-    'THEOBEAMS.csv',
-    'THEOBEAMS.pdf',
-    )
-
-# Label given to workhistory folders when cleaning up stray remains
-# from previous viperleed.calc executions from the work directory
-PREVIOUS_LABEL = 'previous'
-
-# Label given to workhistory folders from previous runs when no
-# log file was found
-MOVED_LABEL = 'moved-'
-
-# Output files that may be inputs in future runs - keep during prerun
-_IOFILES = (
-    'control.chem',
-    'refcalc-fd.out',
-    'superpos-spec.out',
-    )
 
 _LOGGER = logging.getLogger(__name__)
 
@@ -211,7 +151,6 @@
                 func(domain.rpars, *args, **kwargs)
             if domain.rpars.domainParams:
                 _propagate(domain.rpars, *args, **kwargs)
->>>>>>> e71c858f
 
     @wraps(func)
     def _wrapper(*args, **kwargs):
@@ -220,10 +159,7 @@
     return _wrapper
 
 
-<<<<<<< HEAD
-=======
 @_propagate_to_domains
->>>>>>> e71c858f
 def prerun_clean(rpars, logname=''):
     """Clean up the current directory before viperleed.calc starts.
 
@@ -249,14 +185,6 @@
     old_logs = (f for f in Path().glob('*.log')
                 if f.is_file() and f.name != logname)
     if any(old_logs):
-<<<<<<< HEAD
-        try:
-            move_oldruns(rpars, prerun=True)
-        except OSError:
-            logger.warning('Exception while trying to clean up from previous '
-                           'run. Program will proceed, but old files may be '
-                           'lost.', exc_info=True)
-=======
         # Only handle the root directory here: decoration with
         # _propagate_to_domains takes care of each domain subfolder.
         # In order to force move_oldruns not to execute in domain
@@ -270,7 +198,6 @@
                             'lost.', exc_info=True)
         finally:
             rpars.domainParams = domains_bak
->>>>>>> e71c858f
 
     # Get rid of other files that may be modified in place
     other_logs = (
@@ -306,18 +233,12 @@
     delete_unzipped : bool, optional
         Whether the original Delta- and Tensor-files should be
         deleted after making the archives. The default is False.
-<<<<<<< HEAD
-    tensors, deltas : bool, optional
-        Whether the Tensor/Delta files contain new information
-        and should be saved. The default is True.
-=======
     tensors : bool, optional
         Whether the Tensor files contain new information and
         should be saved. The default is True.
     deltas : bool, optional
         Whether the Delta files contain new information and
         should be saved. The default is True.
->>>>>>> e71c858f
 
     Returns
     -------
@@ -373,17 +294,6 @@
 def _copy_files_and_directories(files, directories, target):
     """Copy files and directories to target, creating it if not existing."""
     try:
-<<<<<<< HEAD
-        target.mkdir(parents=True)
-    except FileExistsError:
-        pass
-    except OSError:
-        logger.error(f'Error creating {target.name} folder: ', exc_info=True)
-        return
-
-    for item in (*files, *directories):
-        _copy = shutil.copy2 if item.is_file() else copytree_exists_ok
-=======
         target.mkdir(parents=True, exist_ok=True)
     except OSError:
         _LOGGER.error(f'Error creating {target.name} folder: ', exc_info=True)
@@ -391,20 +301,14 @@
 
     for item in (*files, *directories):
         _copy = shutil.copy2 if item.is_file() else fs_utils.copytree_exists_ok
->>>>>>> e71c858f
         try:
             _copy(item, target/item.name)
         except FileNotFoundError:
             pass
         except OSError:
             which = 'file' if item.is_file() else 'directory'
-<<<<<<< HEAD
-            logger.error(f'Error moving {target.name} {which} {item.name}: ',
-                         exc_info=True)
-=======
             _LOGGER.error(f'Error moving {target.name} {which} {item.name}: ',
                           exc_info=True)
->>>>>>> e71c858f
 
 
 def _zip_subfolders(at_path, archive, delete_unzipped, compression_level):
@@ -433,11 +337,7 @@
         return
     root_name = at_path.name
     rgx = re.compile(rf'{root_name}_[0-9]{{3,}}')
-<<<<<<< HEAD
-    subfolders = (p for p in at_path.glob('*') if p.is_dir())
-=======
     subfolders = (p for p in at_path.iterdir() if p.is_dir())
->>>>>>> e71c858f
     for subfolder in subfolders:
         if not rgx.fullmatch(subfolder.name):
             continue
@@ -451,11 +351,7 @@
             try:
                 shutil.rmtree(subfolder)
             except OSError:
-<<<<<<< HEAD
-                logger.warning(
-=======
                 _LOGGER.warning(
->>>>>>> e71c858f
                     f'Error deleting unzipped {root_name} directory '
                     f'{subfolder}. This will increase the size of the '
                     'work folder, but not cause any problems.'
@@ -482,34 +378,14 @@
     """
     kwargs = {'compression': ZIP_DEFLATED, 'compresslevel': compression_level}
     arch_name = folder.with_suffix('.zip')
-<<<<<<< HEAD
-    logger.info(f'Packing {arch_name}...')
-    # Don't pack the archive into itself
-    to_pack = (f for f in folder.glob('*') if f != arch_name)
-=======
     _LOGGER.info(f'Packing {arch_name}...')
     # Don't pack the archive into itself
     to_pack = (f for f in folder.iterdir() if f != arch_name)
->>>>>>> e71c858f
     try:  # pylint: disable=too-many-try-statements
         with ZipFile(arch_name, 'a', **kwargs) as archive:
             for item in to_pack:
                 archive.write(item, item.relative_to(folder))
     except OSError:
-<<<<<<< HEAD
-        logger.error(f'Error packing {arch_name} file: ', exc_info=True)
-        raise
-
-
-def _collect_delta_files(tensor_index):
-    """Move all 'DEL_' files in the current directory into a Deltas folder.
-
-    Parameters
-    ----------
-    tensor_index : int
-        The index of the Tensors that were used to generate these
-        Deltas. Used to label the Deltas/Deltas_<index> folder.
-=======
         _LOGGER.error(f'Error packing {arch_name} file: ', exc_info=True)
         raise
 
@@ -719,41 +595,11 @@
         directories that should be preserved from the work folder.
         If a ManifestFile, it is assumed that the run
         crashed before an Rparams object existed.
->>>>>>> e71c858f
 
     Returns
     -------
     None.
     """
-<<<<<<< HEAD
-    deltas = tuple(Path().glob('DEL_*'))
-    if not deltas:
-        return
-    destination = Path(f'{DEFAULT_DELTAS}/{DEFAULT_DELTAS}_{tensor_index:03d}')
-    try:
-        destination.mkdir(parents=True)
-    except FileExistsError:
-        pass
-    except OSError:
-        logger.error(f'Failed to create {destination} folder: ',
-                     exc_info=True)
-        return
-    errors = []
-    for delta_file in deltas:
-        try:
-            delta_file.replace(destination/delta_file)
-        except OSError as exc:
-            errors.append(exc)
-    if errors:
-        logger.error(f'Error moving Delta files: {errors}')
-
-
-def move_oldruns(rpars, prerun=False):
-    """Copy relevant files to a new 'workhistory' subfolder.
-
-    Files are copied from SUPP, OUT, and those in rpars.manifest.
-    The main log file is excluded.
-=======
     _LOGGER.info('\nStarting cleanup...')
     try:
         rpars_or_manifest.add_manifest
@@ -785,143 +631,15 @@
     current directory. Notice that all potentially relevant input
     files are stored, irrespective of whether they are used in the
     calculation or not.
->>>>>>> e71c858f
 
     Parameters
     ----------
     rpars : Rparams
-<<<<<<< HEAD
-        The run parameters.
-    prerun : bool, optional
-        If True, instead of using the manifest, all potentially
-        interesting files will be copied. The new subfolder is
-        indexed as 0. Then, SUPP, OUT, and old SUPP/OUT files
-        are cleared from the main directory.
-=======
         The current run parameters. Used only for error reporting.
->>>>>>> e71c858f
 
     Raises
     ------
     OSError
-<<<<<<< HEAD
-        If creation of workhistory or its subfolder fails.
-    """
-    worhistory_subfolder = _make_new_workhistory_subfolder(rpars, prerun)
-    if not prerun:
-        rpars.manifest.add(DEFAULT_WORK_HISTORY)
-        kwargs = {'delete_unzipped': False,
-                  'tensors': False,
-                  'deltas': False}
-        organize_workdir(rpars, path='', **kwargs)
-        for domain in rpars.domainParams:
-            organize_workdir(domain.rp, path=domain.workdir, **kwargs)
-    _collect_worhistory_contents(rpars, prerun, worhistory_subfolder)
-
-
-def _collect_worhistory_contents(rpars, prerun, to_path):
-    """Copy or move files/directories to a workhistory subfolder."""
-    files, directories = _find_next_workistory_contents(rpars, prerun)
-    _copy = shutil.copy2 if not prerun else shutil.move
-    for file in files:
-        _copyfile = shutil.copy2 if file in _IOFILES else _copy
-        try:
-            _copyfile(file, to_path)
-        except OSError:
-            logger.warning(f'Error copying {file} to {to_path}. '
-                           'File may get overwritten.')
-    _copy = shutil.copytree if not prerun else shutil.move
-    for directory in directories:
-        try:
-            _copy(directory, to_path / directory)
-        except OSError:
-            logger.warning(f'Error copying {directory} to {to_path}. '
-                           'Files in directory may get overwritten.')
-
-
-def _find_next_workistory_contents(rpars, prerun):
-    """Return files/folders for a fresh workhistory directory."""
-    all_dirs = (f.name for f in Path().iterdir() if f.is_dir())
-    all_files = (f.name for f in Path().iterdir() if f.is_file())
-    if prerun:
-        # Skip manifest, generated, and IO files. Take all logs, as
-        # well as SUPP and OUT directories. Also take root files that
-        # may have already been copied to SUPP/OUT: the sole purpose
-        # is **removing them** from the root directory (via shutil.move
-        # in _collect_worhistory_contents).
-        files = [
-            f for f in all_files
-            if f not in rpars.manifest
-            and f not in rpars.files_to_out
-            and f not in _IOFILES
-            and (f.endswith('.log') or f in _OUT_FILES or f in _SUPP_FILES)
-            ]
-        directories = [d for d in all_dirs if d in (DEFAULT_SUPP, DEFAULT_OUT)]
-    else:
-        # Take only files from manifest, and all directories
-        # that are not potentially used in subsequent runs
-        _calc_log = re.compile(rf'{LOG_PREFIX}.*\.log')
-        _skip_dirs = {DEFAULT_TENSORS, DEFAULT_DELTAS, DEFAULT_WORK_HISTORY}
-        files = [f for f in all_files
-                 if f in rpars.manifest and not _calc_log.fullmatch(f)]
-        directories = [d for d in all_dirs
-                       if d in rpars.manifest and d not in _skip_dirs]
-    return files, directories
-
-
-def _find_next_workistory_dir_name(rpars, prerun):
-    """Return the name of a fresh workhistory subfolder."""
-    run_number = _find_next_workistory_run_number(rpars, prerun)
-    dirname_prefix = f't{rpars.TENSOR_INDEX:03d}.r{run_number:03d}'
-    if prerun:
-        try:
-            most_recent_log = max(
-                f.name
-                for f in Path().glob(f'{LOG_PREFIX}*.log')
-                if f.is_file() and f.name not in rpars.manifest
-                )
-        except ValueError:  # No relevant log files
-            old_timestamp = f'moved-{rpars.timestamp}'
-        else:
-            old_timestamp = most_recent_log[-17:-4]
-        return f'{dirname_prefix}_{PREVIOUS_LABEL}_{old_timestamp}'
-
-    sectionabbrv = {1: 'R', 2: 'D', 3: 'S'}
-    new_segments = rpars.runHistory[len(rpars.lastOldruns):]
-    abbreviations = ''.join(sectionabbrv.get(index, '')
-                            for index in new_segments)
-    if abbreviations:
-        abbreviations = '_' + abbreviations
-    rpars.lastOldruns = rpars.runHistory[:]
-    return f'{dirname_prefix}{abbreviations}_{rpars.timestamp}'
-
-
-def _find_next_workistory_run_number(rpars, prerun):
-    """Return a numeric identifier for a fresh workhistory subfolder."""
-    workhistory = Path(DEFAULT_WORK_HISTORY)
-    try:
-        subfolders = tuple(d.name for d in workhistory.iterdir() if d.is_dir())
-    except FileNotFoundError:
-        subfolders = ()
-    # Keep only the subfolders for the specific TENSOR_INDEX
-    rgx = re.compile(rf't{rpars.TENSOR_INDEX:03d}.r(?P<run>[0-9]{{3,}})_')
-    matches = (rgx.match(f) for f in subfolders)
-    run_numbers = (int(m['run']) for m in matches if m)
-    try:
-        return max(run_numbers) + 1
-    except ValueError:  # No matching subfolder
-        return 0 if prerun else 1
-
-
-def _make_new_workhistory_subfolder(rpars, prerun):
-    """Create a fresh subfolder of workhistory for storing previous results."""
-    workhistory = Path(DEFAULT_WORK_HISTORY)
-    try:
-        workhistory.mkdir(exist_ok=True)
-    except OSError:
-        logger.error(f'Error creating {workhistory} folder: ', exc_info=True)
-        raise
-=======
         If creating the directory fails.
     """
     orig_inputs = Path(ORIGINAL_INPUTS_DIR_NAME).resolve()
@@ -1010,46 +728,8 @@
             file.unlink()
         except OSError:
             _LOGGER.warning(f'Failed to delete previous {file} file.')
->>>>>>> e71c858f
-
-    dirname = _find_next_workistory_dir_name(rpars, prerun)
-    subfolder = workhistory / dirname
-    try:
-        subfolder.mkdir()
-    except OSError:
-        logger.error(f'Error creating {subfolder}: ', exc_info=True)
-        raise
-    return subfolder
-
-<<<<<<< HEAD
-
-def cleanup(manifest, rpars=None):
-    """Finalize a viperleed.calc execution.
-
-    After a call to this function:
-    - Files in the current directory and all domain work directories
-      are organized into SUPP, OUT, Tensors, and Deltas folders
-    - The manifest file is written in the current directory. It
-      contains information about which files should be moved back
-      to the original folder where calc was started.
-    - Final messages are written to the log, including information
-      about duration of the overall calculation, the segments that
-      were executed, and the final R factors. Warnings concerning
-      the bookkeeper and a checklist of items for user are also
-      logged.
-
-    The logging module is fully shut down after this function
-    is executed, and should not be used any longer.
-
-    Parameters
-    ----------
-    manifest : set of str
-        The files and directories that should be preserved from
-        the work folder.
-    rpars : Rparams, optional
-        The run parameters. If None, it is assumed that the run
-        crashed before an Rparams object existed.
-=======
+
+
 def _organize_all_work_directories(rpars):
     """Collect files from the current directory and all domain ones.
 
@@ -1061,163 +741,10 @@
     ----------
     rpars : Rparams
         The run parameters of the main calculation.
->>>>>>> e71c858f
 
     Returns
     -------
     None.
-<<<<<<< HEAD
-    """
-    logger.info('\nStarting cleanup...')
-    if rpars is None:  # Make a dummy, essentially empty one
-        rpars = Rparams()
-        rpars.manifest = manifest
-        rpars.timer = None  # To print the correct final message
-
-    _organize_all_work_directories(rpars)
-    _write_manifest_file(manifest)
-    _write_final_log_messages(rpars)
-
-    # Shut down logger
-    close_all_handlers(logger)
-    logging.shutdown()
-
-
-def preserve_original_inputs(rpars):
-    """Create the original_inputs directory and copy input files there.
-
-    The original_inputs directory is created in the current directory
-    if it does not exist yet. Input files are also taken from the
-    current directory. Notice that all potentially relevant input
-    files are stored, irrespective of whether they are used in the
-    calculation or not.
-
-    Parameters
-    ----------
-    rpars : Rparams
-        The current run parameters. Used only for error reporting.
-
-    Raises
-    ------
-    OSError
-        If creating the directory fails.
-    """
-    orig_inputs = Path(ORIGINAL_INPUTS_DIR_NAME).resolve()
-    try:
-        orig_inputs.mkdir(parents=True, exist_ok=True)
-    except OSError as exc:
-        raise OSError(f'Could not create directory {orig_inputs}. '
-                      'Check disk permissions.') from exc
-
-    # We will copy all files that have potentially been used as
-    # inputs. Make sure the correct version of EXPBEAMS is stored
-    files_to_preserve = ALL_INPUT_FILES - set(EXPBEAMS_NAMES)
-    try:
-        files_to_preserve.add(
-            next(f for f in EXPBEAMS_NAMES if Path(f).is_file())
-            )
-    except StopIteration:  # No EXPBEAMS
-        pass
-
-    for filename in files_to_preserve:
-        file = Path(filename)
-        if not file.is_file() and filename in OPTIONAL_INPUT_FILES:
-            continue
-        if not file.is_file():
-            logger.warning(f'Could not find file {file}. It will not '
-                           f'be stored in {ORIGINAL_INPUTS_DIR_NAME}.')
-            rpars.setHaltingLevel(1)
-            continue
-        try:
-            shutil.copy2(file, orig_inputs)
-        except OSError:
-            logger.warning(f'Could not copy file {file} to '
-                           f'{ORIGINAL_INPUTS_DIR_NAME}.')
-            rpars.setHaltingLevel(1)
-
-
-def _delete_old_executables():
-    """Remove compiled executables from the current directory."""
-    executables = (  # They have a timestamp.
-        'refcalc',
-        'rfactor',
-        'search',
-        'superpos',
-        )
-    for file_name in executables:
-        pattern = re.compile(file_name + r'-\d{6}-\d{6}')
-        for file in Path().glob(f'{file_name}-*'):
-            if not file.is_file() or not pattern.fullmatch(file.stem):
-                continue
-            try:
-                file.unlink()
-            except OSError:
-                logger.debug(f'Failed to delete file {file}')
-
-
-def _delete_old_root_directories():
-    """Remove calc-created directories from the current directory."""
-    directories = (
-        DEFAULT_WORK_HISTORY,
-        DEFAULT_SUPP,
-        DEFAULT_OUT,
-        )
-    for directory in directories:
-        try:
-            shutil.rmtree(directory)
-        except FileNotFoundError:
-            pass
-        except OSError:
-            logger.warning(f'Failed to clear {directory} folder.')
-
-
-def _delete_out_suffixed_files():
-    """Remove all files containing '_OUT' from the current directory."""
-    for file in Path().glob('*_OUT*'):
-        try:
-            file.unlink()
-        except OSError:
-            logger.warning(f'Failed to delete previous {file} file.')
-
-
-def _organize_all_work_directories(rpars):
-    """Collect files from the current directory and all domain ones.
-
-    After calling this function, files in both the current directory
-    and those in the work directories of all subdomains are collected
-    into their respective SUPP, OUT, Tensors, and Deltas folders.
-
-    Parameters
-    ----------
-    rpars : Rparams
-        The run parameters of the main calculation.
-
-    Returns
-    -------
-    None.
-    """
-    rpars.closePdfReportFigs()
-    to_sort = [{'tensors': DEFAULT_TENSORS in rpars.manifest,
-                'deltas': DEFAULT_DELTAS in rpars.manifest,
-                'rpars': rpars,
-                'path': ''}]
-    to_sort.extend(
-        {'tensors': DEFAULT_TENSORS in dp.rp.manifest,
-         'deltas': DEFAULT_DELTAS in dp.rp.manifest,
-         'rpars': dp.rp,
-         'path': dp.workdir}
-        for dp in rpars.domainParams
-        )
-    for kwargs in to_sort:
-        organize_workdir(delete_unzipped=True, **kwargs)
-
-
-def _silently_remove_files(*files):
-    """Delete files from this directory without complaining for errors."""
-    for file in files:
-        file = Path(file)
-        try:
-=======
     """
     rpars.closePdfReportFigs()
     to_sort = [{'tensors': DEFAULT_TENSORS in rpars.manifest,
@@ -1240,7 +767,6 @@
     for file in files:
         file = Path(file)
         try:
->>>>>>> e71c858f
             file.unlink()
         except OSError:
             pass
@@ -1250,24 +776,15 @@
     """Emit the last logging messages concerning the calculation."""
     elapsed = ('unknown' if not rpars.timer
                else rpars.timer.how_long(as_string=True))
-<<<<<<< HEAD
-    logger.info(f'\nFinishing execution at {DateTimeFormat.LOG_CONTENTS.now()}'
-                f'\nTotal elapsed time: {elapsed}\n')
-=======
     _LOGGER.info(
         f'\nFinishing execution at {DateTimeFormat.LOG_CONTENTS.now()}'
         f'\nTotal elapsed time: {elapsed}\n'
         )
->>>>>>> e71c858f
 
     # Write information about executed sections
     if rpars.runHistory:
         segments = ' '.join(str(s) for s in rpars.runHistory)
-<<<<<<< HEAD
-        logger.info(f'Executed segments: {segments}')
-=======
         _LOGGER.info(f'Executed segments: {segments}')
->>>>>>> e71c858f
 
     # Write the final R factors, if any, including integer/fractional
     for section, r_factors in rpars.stored_R.items():
@@ -1277,15 +794,6 @@
         msg = f'Final R ({section}): {overall:.4f}'
         if integer > 0 and fractional > 0:
             msg += f' ({integer:.4f} / {fractional:.4f})'
-<<<<<<< HEAD
-        logger.info(msg)
-
-    # Warn about manually running bookkeeper for domain calculations
-    if rpars.domainParams:
-        logger.info(
-            'Domain calculations have been run. Note that the bookkeeper will '
-            'only run automatically in the top level calculation directory. '
-=======
         _LOGGER.info(msg)
 
     # Warn about manually running bookkeeper for domain calculations
@@ -1293,34 +801,12 @@
         _LOGGER.info(
             'Domain calculations have been run. Note that the bookkeeper will '
             'only run automatically in the top-level calculation directory. '
->>>>>>> e71c858f
             'To preserve optimizations for individual domains, please run '
             'bookkeeper manually in the respective domain directories. '
             'The command is: viperleed bookkeeper --archive.\n'
             )
 
     if rpars.checklist:
-<<<<<<< HEAD
-        logger.info('')
-        logger.info('# The following issues should be '
-                    'checked before starting again:')
-        for item in rpars.checklist:
-            logger.info(f'- {item}')
-    logger.info('')
-
-
-def _write_manifest_file(manifest_contents):
-    """Write items in manifest_contents to file 'manifest'."""
-    manifest_contents = set(manifest_contents)
-    manifest = Path('manifest')
-    try:
-        manifest.write_text('\n'.join(manifest_contents) + '\n',
-                            encoding='utf-8')
-    except OSError:
-        logger.error(f'Failed to write {manifest} file.')
-    else:
-        logger.info(f'Wrote {manifest} file successfully.')
-=======
         _LOGGER.info('')
         _LOGGER.info('# The following issues should be '
                      'checked before starting again:')
@@ -1339,5 +825,4 @@
     except OSError:
         _LOGGER.error(f'Failed to write {manifest.name} file.')
     else:
-        _LOGGER.info(f'Wrote {manifest.name} file successfully.')
->>>>>>> e71c858f
+        _LOGGER.info(f'Wrote {manifest.name} file successfully.')