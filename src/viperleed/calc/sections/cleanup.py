"""Module cleanup of viperleed.calc.sections.

Defines clean-up functions, to be used between
sections or before/after execution.
"""

__authors__ = (
    'Florian Kraushofer (@fkraushofer)',
    'Alexander M. Imre (@amimre)',
    'Michele Riva (@michele-riva)',
    )
__copyright__ = 'Copyright (c) 2019-2025 ViPErLEED developers'
__created__ = '2021-06-04'
__license__ = 'GPLv3+'

from functools import wraps
import logging
from pathlib import Path
import re
import shutil
<<<<<<< HEAD
from zipfile import ZIP_DEFLATED
from zipfile import ZipFile

from viperleed.calc.classes.rparams.rparams import Rparams
from viperleed.calc.constants import DEFAULT_DELTAS
from viperleed.calc.constants import DEFAULT_OUT
from viperleed.calc.constants import DEFAULT_SUPP
from viperleed.calc.constants import DEFAULT_TENSORS
from viperleed.calc.constants import DEFAULT_WORK_HISTORY
from viperleed.calc.constants import LOG_PREFIX
from viperleed.calc.constants import ORIGINAL_INPUTS_DIR_NAME
from viperleed.calc.constants import SKIP_IN_DOMAIN_MAIN
from viperleed.calc.lib import fs_util
from viperleed.calc.lib.context import execute_in_dir
=======
from zipfile import ZIP_DEFLATED, ZipFile

from viperleed.calc import DEFAULT_WORK_HISTORY
from viperleed.calc import LOG_PREFIX
from viperleed.calc import ORIGINAL_INPUTS_DIR_NAME
from viperleed.calc.lib import fs_utils
from viperleed.calc.lib.log_utils import close_all_handlers
>>>>>>> 36a260e0
from viperleed.calc.lib.time_utils import DateTimeFormat
from viperleed.calc.sections.calc_section import ALL_INPUT_FILES
from viperleed.calc.sections.calc_section import EXPBEAMS_NAMES


# Files to go in SUPP
_SUPP_FILES = (
    'AUXBEAMS',
    'AUXEXPBEAMS',
    'AUXGEO',
    'AUXLATGEO',
    'AUXNONSTRUCT',
    'BEAMLIST',
    'delta-input',
    'EEASISSS-input.txt',
    'eeasisss-input',
    'EEASISSS-log.txt',
    'muftin.f',
    'Phaseshifts_plots.pdf',
    'POSCAR_bulk_appended',
    'POSCAR_bulk',
    'POSCAR_mincell',
    'POSCAR_oricell',
    'POSCAR_vacuum_corrected',
    'refcalc-FIN',
    'refcalc-PARAM',
    'restrict.f',
    'rfactor-PARAM',
    'rfactor-WEXPEL',
    'search-PARAM',
    'search-rf.info',
    'search.steu',
    'searchpars.info',
    'superpos-CONTRIN',
    'superpos-PARAM',
    'VIBROCC_generated',
    )

_SUPP_DIRS = (
    ORIGINAL_INPUTS_DIR_NAME,
    'compile_logs',
    )

# Files that may be generated automatically and do not need
# storage into original_inputs.
OPTIONAL_INPUT_FILES = (
    'BEAMLIST',
    )

# Files to go in OUT
_OUT_FILES = (
    'Complex_amplitudes_imag.csv',
    'Complex_amplitudes_real.csv',
    'control.chem',
    'Errors_summary.csv',
    'Errors.pdf',
    'Errors.zip',
    'FD_Optimization_beams.pdf',
    'FD_Optimization.csv',
    'FD_Optimization.pdf',
    'FITBEAMS_norm.csv',
    'FITBEAMS.csv',
    'PatternInfo.tlm',
    'refcalc-amp.out',
    'Rfactor_analysis_refcalc.pdf',
    'Rfactor_analysis_superpos.pdf',
    'Rfactor_plots_refcalc.pdf',
    'Rfactor_plots_superpos.pdf',
    'SD.TL',
    'refcalc-fd.out',
    'Search-progress.csv',
    'Search-progress.pdf',
    'Search-report.pdf',
    'superpos-spec.out',
    'THEOBEAMS_norm.csv',
    'THEOBEAMS.csv',
    'THEOBEAMS.pdf',
    )

# Label given to workhistory folders when cleaning up stray remains
# from previous viperleed.calc executions from the work directory
PREVIOUS_LABEL = 'previous'

# Output files that may be inputs in future runs - keep during prerun
_IOFILES = (
    'control.chem',
    'refcalc-fd.out',
    'superpos-spec.out',
    )

_LOGGER = logging.getLogger(__name__)


def _propagate_to_domains(func):
    """Decorate `func` to call it on all nested domains.

    Parameters
    ----------
    func : callable
        The function to be decorated. Its first argument should
        be an Rparams object. It is used to determine whether
        recursive calls for each subdomain are needed.

    Returns
    -------
    callable
        A new version of `func` that recursively propagates the
        original `func` to all domains.
    """
    def _propagate(rpars, *args, **kwargs):
        for domain in rpars.domainParams:
            with execute_in_dir(domain.workdir):
                func(domain.rpars, *args, **kwargs)
            if domain.rpars.domainParams:
                _propagate(domain.rpars, *args, **kwargs)

    @wraps(func)
    def _wrapper(*args, **kwargs):
        func(*args, **kwargs)
        _propagate(*args, **kwargs)
    return _wrapper


@_propagate_to_domains
def prerun_clean(rpars, logname=''):
    """Clean up the current directory before viperleed.calc starts.

    Delete workhistory, old executables, and old logfiles.
    Call move_oldruns if required.

    Parameters
    ----------
    rpars : Rparams
        The run parameters, needed for move_oldruns.
    logname : str, optional
        Name of the current log file, to be excluded from cleanup.

    Returns
    -------
    None.
    """
    _delete_old_root_directories()  # workhistory, SUPP, OUT, ...
    _delete_out_suffixed_files()    # POSCAR_OUT, etc.
    _delete_old_executables()       # refcalc, etc.

    # If there are old log files, move inputs/outputs to workhistory
    old_logs = (f for f in Path().glob('*.log')
                if f.is_file() and f.name != logname)
    if any(old_logs):
        # Only handle the root directory here: decoration with
        # _propagate_to_domains takes care of each domain subfolder.
        # In order to force move_oldruns not to execute in domain
        # subfolders, temporarily clear the domainParams.
        domains_bak, rpars.domainParams = rpars.domainParams, []
        try:
            move_oldruns(rpars, prerun=True)
        except OSError:
            _LOGGER.warning('Exception while trying to clean up from previous '
                            'run. Program will proceed, but old files may be '
                            'lost.', exc_info=True)
        finally:
            rpars.domainParams = domains_bak

    # Get rid of other files that may be modified in place
    other_logs = (
        'fortran-compile.log',  # We append to this
        )
    _silently_remove_files(*other_logs)


def organize_workdir(rpars,
                     path,
                     delete_unzipped=False,
                     tensors=True,
                     deltas=True):
    """Reorganize files in path into SUPP, OUT, Tensors and Deltas.

    Tensors and Deltas folders are zipped and moved over. All other
    files are copied to appropriate locations in SUPP and OUT.

    Parameters
    ----------
    rpars : Rparams
        The run parameters associated with the calculation that
        is running in the directory to be cleaned up. Attributes
        accessed (read-only):
            TENSOR_INDEX:
                Picks the name of the Deltas_xxx folder.
            ZIP_COMPRESSION_LEVEL:
                Which compression level to use to create ZIP
                archives for Deltas/Tensors.
    path : pathlike
        The path to the work folder that contains the files to
        be reorganized.
    delete_unzipped : bool, optional
        Whether the original Delta- and Tensor-files should be
        deleted after making the archives. The default is False.
    tensors : bool, optional
        Whether the Tensor files contain new information and
        should be saved. The default is True.
    deltas : bool, optional
        Whether the Delta files contain new information and
        should be saved. The default is True.

    Returns
    -------
    None.
    """
    with execute_in_dir(path):
        _collect_delta_files(rpars.TENSOR_INDEX or 0)

        # Create ZIP files for Tensors and Deltas subfolders
        zip_args = delete_unzipped, rpars.ZIP_COMPRESSION_LEVEL
        if tensors or delete_unzipped:
            _zip_subfolders(DEFAULT_TENSORS, tensors, *zip_args)
        if deltas or delete_unzipped:
            _zip_subfolders(DEFAULT_DELTAS, deltas, *zip_args)

        _collect_supp_contents(rpars)
        _collect_out_contents(rpars)


def _collect_supp_contents(rpars):
    """Store relevant files/folder from the current directory to SUPP."""
    files_to_copy = set(Path(f) for f in _SUPP_FILES
                        if f not in rpars.files_to_out)
    directories_to_copy = (Path(d) for d in _SUPP_DIRS)

    # Also add log files into SUPP: skip calc logs (they go to
    # main dir), and compile logs (they go to compile_logs dir)
    logs_to_supp = (
        f for f in Path().glob('*.log')
        # pylint: disable-next=magic-value-comparison  # 'compile'
        if not f.name.startswith(LOG_PREFIX) and 'compile' not in f.name
        )
    files_to_copy.update(logs_to_supp)

    _copy_files_and_directories(files_to_copy,
                                directories_to_copy,
                                Path(DEFAULT_SUPP))


def _collect_out_contents(rpars):
    """Store relevant files/folder from the current directory to OUT."""
    out_path = Path(DEFAULT_OUT)
    out_files = set(Path(f) for f in _OUT_FILES)
    # Add R-factor output files
    out_files.update(Path().glob('R_*R=*'))
    # And POSCAR, PARAMETERS, VIBROCC files that we generated/edited.
    # They may be the ones created at initialization, or those from
    # an optimization.
    out_files.update(Path(f) for f in rpars.files_to_out)
    _copy_files_and_directories(out_files, (), out_path)


def _copy_files_and_directories(files, directories, target):
    """Copy files and directories to target, creating it if not existing."""
    try:
        target.mkdir(parents=True)
    except FileExistsError:
        pass
    except OSError:
        _LOGGER.error(f'Error creating {target.name} folder: ', exc_info=True)
        return

    for item in (*files, *directories):
        _copy = shutil.copy2 if item.is_file() else fs_util.copytree_exists_ok
        try:
            _copy(item, target/item.name)
        except FileNotFoundError:
            pass
        except OSError:
            which = 'file' if item.is_file() else 'directory'
            _LOGGER.error(f'Error moving {target.name} {which} {item.name}: ',
                          exc_info=True)


def _zip_subfolders(at_path, archive, delete_unzipped, compression_level):
    """Archive all numbered subfolders `at_path`.

    Parameters
    ----------
    at_path : Path
        The folder containing the subfolders to be archived into
        a ZIP file. Only subfolders whose names begin with
        '<at_path.name>_ddd' are packed.
    archive : bool
        Whether subfolders should be archived or only deleted.
    delete_unzipped : bool
        Whether subfolders should be deleted after they have been
        successfully archived.
    compression_level : int
        Compression level to be applied while archiving.

    Returns
    -------
    None.
    """
    at_path = Path(at_path)
    if not at_path.is_dir():
        return
    root_name = at_path.name
    rgx = re.compile(rf'{root_name}_[0-9]{{3,}}')
    subfolders = (p for p in at_path.glob('*') if p.is_dir())
    for subfolder in subfolders:
        if not rgx.fullmatch(subfolder.name):
            continue
        if archive:
            try:
                _zip_folder(subfolder, compression_level)
            except OSError:
                continue

        if delete_unzipped:
            try:
<<<<<<< HEAD
                shutil.rmtree(subfolder)
=======
                fs_utils.copytree_exists_ok(_dir, out_path / _dir.name)
>>>>>>> 36a260e0
            except OSError:
                _LOGGER.warning(
                    f'Error deleting unzipped {root_name} directory '
                    f'{subfolder}. This will increase the size of the '
                    'work folder, but not cause any problems.'
                    )


def _zip_folder(folder, compression_level):
    """Create a ZIP with the same name as folder.

    Parameters
    ----------
    folder : Path
        Path to the folder to be compressed. The archive will
        be saved in the parent of `folder`, with the same name.
        If the ZIP file already exists, the contents of `folder`
        are added to it.
    compression_level : int
        The level of compression to use when creating the ZIP.

    Raises
    ------
    OSError
        If creating the archive fails.
    """
    kwargs = {'compression': ZIP_DEFLATED, 'compresslevel': compression_level}
    arch_name = folder.with_suffix('.zip')
    _LOGGER.info(f'Packing {arch_name}...')
    # Don't pack the archive into itself
    to_pack = (f for f in folder.glob('*') if f != arch_name)
    try:  # pylint: disable=too-many-try-statements
        with ZipFile(arch_name, 'a', **kwargs) as archive:
            for item in to_pack:
                archive.write(item, item.relative_to(folder))
    except OSError:
        _LOGGER.error(f'Error packing {arch_name} file: ', exc_info=True)
        raise


def _collect_delta_files(tensor_index):
    """Move all 'DEL_' files in the current directory into a Deltas folder.

    Parameters
    ----------
    tensor_index : int
        The index of the Tensors that were used to generate these
        Deltas. Used to label the Deltas/Deltas_<index> folder.

    Returns
    -------
    None.
    """
    deltas = tuple(Path().glob('DEL_*'))
    if not deltas:
        return
    destination = Path(f'{DEFAULT_DELTAS}/{DEFAULT_DELTAS}_{tensor_index:03d}')
    try:
        destination.mkdir(parents=True)
    except FileExistsError:
        pass
    except OSError:
        _LOGGER.error(f'Failed to create {destination} folder: ',
                      exc_info=True)
        return
    errors = []
    for delta_file in deltas:
        try:
<<<<<<< HEAD
            delta_file.replace(destination/delta_file)
        except OSError as exc:
            errors.append(exc)
    if errors:
        _LOGGER.error(f'Error moving Delta files: {errors}')


@_propagate_to_domains
def move_oldruns(rpars, prerun=False):
=======
            destination.mkdir(parents=True)
        except FileExistsError:
            pass
        except OSError:
            logger.error(f"Failed to create {destination} folder: ",
                         exc_info=True)
        if destination.exists():
            errors = []
            for delta_file in deltalist:
                try:
                    fs_utils.move(delta_file, destination / delta_file.name)
                except OSError as err:
                    errors.append(err)
            if errors:
                logger.error(f"Error moving Delta files: {errors}")


def move_oldruns(rp, prerun=False):
>>>>>>> 36a260e0
    """Copy relevant files to a new 'workhistory' subfolder.

    Files are copied from SUPP, OUT, and those in rpars.manifest.
    The main log file is excluded.

    Parameters
    ----------
    rpars : Rparams
        The run parameters.
    prerun : bool, optional
        If True, instead of using the manifest, all potentially
        interesting files will be copied. The new subfolder is
        indexed as 0. Then, SUPP, OUT, and old SUPP/OUT files
        are cleared from the main directory.

    Raises
    ------
    OSError
        If creation of workhistory or its subfolder fails.
    """
    worhistory_subfolder = _make_new_workhistory_subfolder(rpars, prerun)
    if not prerun:
        rpars.manifest.add(DEFAULT_WORK_HISTORY)
        kwargs = {'delete_unzipped': False,
                  'tensors': False,
                  'deltas': False,
                  'path': ''}
        organize_workdir(rpars, **kwargs)
    _collect_worhistory_contents(rpars, prerun, worhistory_subfolder)


def _collect_worhistory_contents(rpars, prerun, to_path):
    """Copy or move files/directories to a workhistory subfolder."""
    files, directories = _find_next_workistory_contents(rpars, prerun)
    _copy = fs_util.move if prerun else shutil.copy2
    for file in files:
        _copyfile = shutil.copy2 if file in _IOFILES else _copy
        try:
            _copyfile(file, to_path)
        except OSError:
            _LOGGER.warning(f'Error copying {file} to {to_path}. '
                            'File may get overwritten.')
    _copy = fs_util.move if prerun else shutil.copytree
    for directory in directories:
        try:
            _copy(directory, to_path / directory)
        except OSError:
            _LOGGER.warning(f'Error copying {directory} to {to_path}. '
                            'Files in directory may get overwritten.')


def _find_next_workistory_contents(rpars, prerun):
    """Return files/folders for a fresh workhistory directory."""
    all_dirs = (f.name for f in Path().iterdir() if f.is_dir())
    all_files = (f.name for f in Path().iterdir() if f.is_file())
    if prerun:
        # Skip manifest, generated, and IO files. Take all logs, as
        # well as SUPP and OUT directories. Also take root files that
        # may have already been copied to SUPP/OUT: the sole purpose
        # is **removing them** from the root directory (via
        # fs_util.move in _collect_worhistory_contents).
        files = [
            f for f in all_files
            if f not in rpars.manifest
            and f not in rpars.files_to_out
            and f not in _IOFILES
            and (f.endswith('.log') or f in _OUT_FILES or f in _SUPP_FILES)
            ]
        directories = [d for d in all_dirs if d in (DEFAULT_SUPP, DEFAULT_OUT)]
    else:
        # Take only files from manifest, and all directories
        # that are not potentially used in subsequent runs
        _calc_log = re.compile(rf'{LOG_PREFIX}.*\.log')
        _skip_dirs = {DEFAULT_TENSORS, DEFAULT_DELTAS, DEFAULT_WORK_HISTORY}
        files = [f for f in all_files
                 if f in rpars.manifest and not _calc_log.fullmatch(f)]
        directories = [d for d in all_dirs
                       if d in rpars.manifest and d not in _skip_dirs]
    return files, directories


def _find_next_workistory_dir_name(rpars, prerun):
    """Return the name of a fresh workhistory subfolder."""
    run_number = _find_next_workistory_run_number(rpars, prerun)
    dirname_prefix = f't{rpars.TENSOR_INDEX:03d}.r{run_number:03d}'
    if prerun:
        try:
            most_recent_log = max(
                f.name
                for f in Path().glob(f'{LOG_PREFIX}*.log')
                if f.is_file() and f.name not in rpars.manifest
                )
        except ValueError:  # No relevant log files
            old_timestamp = f'moved-{rpars.timestamp}'
        else:
            old_timestamp = most_recent_log[-17:-4]
        return f'{dirname_prefix}_{PREVIOUS_LABEL}_{old_timestamp}'

    sectionabbrv = {1: 'R', 2: 'D', 3: 'S'}
    # NB: when executed in a domain subfolder, rpars.runHistory is
    # actually the main history of segments, as domain.rpars.runHistory
    # is the same object as main_rpars.runHistory. This is set up in
    # run_sections.
    new_segments = rpars.runHistory[len(rpars.lastOldruns):]
    abbreviations = ''.join(sectionabbrv.get(index, '')
                            for index in new_segments)
    if abbreviations:
        abbreviations = '_' + abbreviations
    rpars.lastOldruns = rpars.runHistory[:]
    return f'{dirname_prefix}{abbreviations}_{rpars.timestamp}'


def _find_next_workistory_run_number(rpars, prerun):
    """Return a numeric identifier for a fresh workhistory subfolder."""
    workhistory = Path(DEFAULT_WORK_HISTORY)
    try:
        subfolders = tuple(d.name for d in workhistory.iterdir() if d.is_dir())
    except FileNotFoundError:
        subfolders = ()
    # Keep only the subfolders for the specific TENSOR_INDEX
    rgx = re.compile(rf't{rpars.TENSOR_INDEX:03d}.r(?P<run>[0-9]{{3,}})_')
    matches = (rgx.match(f) for f in subfolders)
    run_numbers = (int(m['run']) for m in matches if m)
    try:
        return max(run_numbers) + 1
    except ValueError:  # No matching subfolder
        return 0 if prerun else 1


def _make_new_workhistory_subfolder(rpars, prerun):
    """Create a fresh subfolder of workhistory for storing previous results."""
    workhistory = Path(DEFAULT_WORK_HISTORY)
    try:
        workhistory.mkdir(exist_ok=True)
    except OSError:
        _LOGGER.error(f'Error creating {workhistory} folder: ', exc_info=True)
        raise

    dirname = _find_next_workistory_dir_name(rpars, prerun)
    subfolder = workhistory / dirname
    try:
        subfolder.mkdir()
    except OSError:
        _LOGGER.error(f'Error creating {subfolder}: ', exc_info=True)
        raise
    return subfolder


def cleanup(rpars_or_manifest):
    """Finalize a viperleed.calc execution.

    After a call to this function:
    - Files in the current directory and all domain work directories
      are organized into SUPP, OUT, Tensors, and Deltas folders
    - The manifest file is written in the current directory. It
      contains information about which files should be moved back
      to the original folder where calc was started.
    - Final messages are written to the log, including information
      about duration of the overall calculation, the segments that
      were executed, and the final R factors. Warnings concerning
      the bookkeeper and a checklist of items for user are also
      logged.

    Parameters
    ----------
    rpars_or_manifest : Rparams or ManifestFile
        The run parameters, or information about the files and
        directories that should be preserved from the work folder.
        If a ManifestFile, it is assumed that the run
        crashed before an Rparams object existed.

    Returns
    -------
    None.
    """
    _LOGGER.info('\nStarting cleanup...')
    try:
        rpars_or_manifest.add_manifest
    except AttributeError:      # Not a ManifestFile
        try:
            rpars_or_manifest.BULK_REPEAT
        except AttributeError:  # Also not an Rparams
            raise TypeError(
                'Expected Rparams or ManifestFile, got '
                f'{type(rpars_or_manifest).__name__!r} instead.'
                ) from None
        rpars = rpars_or_manifest
    else:
        # Make a dummy, essentially empty Rparams
        rpars = Rparams()
        rpars.manifest = rpars_or_manifest
        rpars.timer = None  # To print the correct final message

    _organize_all_work_directories(rpars)
    _write_manifest_file(rpars)
    _write_final_log_messages(rpars)


def preserve_original_inputs(rpars):
    """Create the original_inputs directory and copy input files there.

    The original_inputs directory is created in the current directory
    if it does not exist yet. Input files are also taken from the
    current directory. Notice that all potentially relevant input
    files are stored, irrespective of whether they are used in the
    calculation or not.

    Parameters
    ----------
    rpars : Rparams
        The current run parameters. Used only for error reporting.

    Raises
    ------
    OSError
        If creating the directory fails.
    """
    orig_inputs = Path(ORIGINAL_INPUTS_DIR_NAME).resolve()
    try:
        orig_inputs.mkdir(parents=True, exist_ok=True)
    except OSError as exc:
        raise OSError(f'Could not create directory {orig_inputs}. '
                      'Check disk permissions.') from exc

    # We will copy all files that have potentially been used as
    # inputs. Make sure the correct version of EXPBEAMS is stored
    files_to_preserve = ALL_INPUT_FILES - set(EXPBEAMS_NAMES)
    try:
        files_to_preserve.add(
            next(f for f in EXPBEAMS_NAMES if Path(f).is_file())
            )
    except StopIteration:  # No EXPBEAMS
        pass

    # Remember which missing files we should not complain about
    dont_complain = set(OPTIONAL_INPUT_FILES)
    if 'DOMAIN' in rpars.readParams:
        dont_complain.update(SKIP_IN_DOMAIN_MAIN)

    for file in files_to_preserve:
        try:
            _preserve_one_file(file, orig_inputs, dont_complain)
        except OSError:
            rpars.setHaltingLevel(1)


def _preserve_one_file(file, to_path, dont_complain):
    """Copy `file` `to_path`."""
    try:
        shutil.copy2(file, to_path)
    except FileNotFoundError:
        if file in dont_complain:
            return
        _LOGGER.warning(f'Could not find file {file}. It will not '
                        f'be stored in {to_path.name}.')
        raise
    except OSError:
        _LOGGER.warning(f'Could not copy file {file} to {to_path.name}.')
        raise


def _delete_old_executables():
    """Remove compiled executables from the current directory."""
    executables = (  # They have a timestamp.
        'refcalc',
        'rfactor',
        'search',
        'superpos',
        )
    for file_name in executables:
        pattern = re.compile(file_name + r'-\d{6}-\d{6}')
        for file in Path().glob(f'{file_name}-*'):
            if not file.is_file() or not pattern.fullmatch(file.stem):
                continue
            try:
                file.unlink()
            except OSError:
                _LOGGER.debug(f'Failed to delete file {file}')


def _delete_old_root_directories():
    """Remove calc-created directories from the current directory."""
    directories = (
        DEFAULT_WORK_HISTORY,
        DEFAULT_SUPP,
        DEFAULT_OUT,
        )
    for directory in directories:
        try:
<<<<<<< HEAD
            shutil.rmtree(directory)
        except FileNotFoundError:
            pass
        except OSError:
            _LOGGER.warning(f'Failed to clear {directory} folder.')


def _delete_out_suffixed_files():
    """Remove all files containing '_OUT' from the current directory."""
    for file in Path().glob('*_OUT*'):
        try:
            file.unlink()
        except OSError:
            _LOGGER.warning(f'Failed to delete previous {file} file.')
=======
            if not prerun or f in iofiles:
                shutil.copy2(f, work_hist_path / f)
            else:
                fs_utils.move(f, work_hist_path / f)
        except Exception:
            logger.warning(f"Error copying {f} to {work_hist_path / f}."
                           " File may get overwritten.")
    for d in dirlist:
        try:
            if not prerun:
                shutil.copytree(d, work_hist_path / d)
            else:
                fs_utils.move(d, work_hist_path / d)
        except Exception:
            logger.warning(f"Error copying {d} to {work_hist_path / d}."
                           " Files in directory may get overwritten.")
    return
>>>>>>> 36a260e0


def _organize_all_work_directories(rpars):
    """Collect files from the current directory and all domain ones.

    After calling this function, files in both the current directory
    and those in the work directories of all subdomains are collected
    into their respective SUPP, OUT, Tensors, and Deltas folders.

    Parameters
    ----------
    rpars : Rparams
        The run parameters of the main calculation.

    Returns
    -------
    None.
    """
    rpars.closePdfReportFigs()
    to_sort = [{'tensors': DEFAULT_TENSORS in rpars.manifest,
                'deltas': DEFAULT_DELTAS in rpars.manifest,
                'rpars': rpars,
                'path': ''}]
    to_sort.extend(
        {'tensors': DEFAULT_TENSORS in domain.rpars.manifest,
         'deltas': DEFAULT_DELTAS in domain.rpars.manifest,
         'rpars': domain.rpars,
         'path': domain.workdir}
        for domain in rpars.domainParams
        )
    for kwargs in to_sort:
        organize_workdir(delete_unzipped=True, **kwargs)


def _silently_remove_files(*files):
    """Delete files from this directory without complaining for errors."""
    for file in files:
        file = Path(file)
        try:
            file.unlink()
        except OSError:
            pass


def _write_final_log_messages(rpars):
    """Emit the last logging messages concerning the calculation."""
    elapsed = ('unknown' if not rpars.timer
               else rpars.timer.how_long(as_string=True))
    _LOGGER.info(
        f'\nFinishing execution at {DateTimeFormat.LOG_CONTENTS.now()}'
        f'\nTotal elapsed time: {elapsed}\n'
        )

    # Write information about executed sections
    if rpars.runHistory:
        segments = ' '.join(str(s) for s in rpars.runHistory)
        _LOGGER.info(f'Executed segments: {segments}')

    # Write the final R factors, if any, including integer/fractional
    for section, r_factors in rpars.stored_R.items():
        if r_factors is None:
            continue
        overall, integer, fractional = r_factors
        msg = f'Final R ({section}): {overall:.4f}'
        if integer > 0 and fractional > 0:
            msg += f' ({integer:.4f} / {fractional:.4f})'
        _LOGGER.info(msg)

    # Warn about manually running bookkeeper for domain calculations
    if rpars.domainParams:
        _LOGGER.info(
            'Domain calculations have been run. Note that the bookkeeper will '
            'only run automatically in the top level calculation directory. '
            'To preserve optimizations for individual domains, please run '
            'bookkeeper manually in the respective domain directories. '
            'The command is: viperleed bookkeeper --archive.\n'
            )

    if rpars.checklist:
        _LOGGER.info('')
        _LOGGER.info('# The following issues should be '
                     'checked before starting again:')
        for item in rpars.checklist:
            _LOGGER.info(f'- {item}')
    _LOGGER.info('')


def _write_manifest_file(rpars):
    """Write manifest to file 'manifest', collecting also domain files."""
    manifest = rpars.manifest
    for domain in rpars.domainParams:
        manifest.add_manifest(domain.rpars.manifest, label=str(domain))
    try:
        manifest.write()
    except OSError:
        _LOGGER.error(f'Failed to write {manifest.name} file.')
    else:
        _LOGGER.info(f'Wrote {manifest.name} file successfully.')<|MERGE_RESOLUTION|>--- conflicted
+++ resolved
@@ -18,7 +18,6 @@
 from pathlib import Path
 import re
 import shutil
-<<<<<<< HEAD
 from zipfile import ZIP_DEFLATED
 from zipfile import ZipFile
 
@@ -31,17 +30,8 @@
 from viperleed.calc.constants import LOG_PREFIX
 from viperleed.calc.constants import ORIGINAL_INPUTS_DIR_NAME
 from viperleed.calc.constants import SKIP_IN_DOMAIN_MAIN
-from viperleed.calc.lib import fs_util
+from viperleed.calc.lib import fs_utils
 from viperleed.calc.lib.context import execute_in_dir
-=======
-from zipfile import ZIP_DEFLATED, ZipFile
-
-from viperleed.calc import DEFAULT_WORK_HISTORY
-from viperleed.calc import LOG_PREFIX
-from viperleed.calc import ORIGINAL_INPUTS_DIR_NAME
-from viperleed.calc.lib import fs_utils
-from viperleed.calc.lib.log_utils import close_all_handlers
->>>>>>> 36a260e0
 from viperleed.calc.lib.time_utils import DateTimeFormat
 from viperleed.calc.sections.calc_section import ALL_INPUT_FILES
 from viperleed.calc.sections.calc_section import EXPBEAMS_NAMES
@@ -308,7 +298,7 @@
         return
 
     for item in (*files, *directories):
-        _copy = shutil.copy2 if item.is_file() else fs_util.copytree_exists_ok
+        _copy = shutil.copy2 if item.is_file() else fs_utils.copytree_exists_ok
         try:
             _copy(item, target/item.name)
         except FileNotFoundError:
@@ -357,11 +347,7 @@
 
         if delete_unzipped:
             try:
-<<<<<<< HEAD
                 shutil.rmtree(subfolder)
-=======
-                fs_utils.copytree_exists_ok(_dir, out_path / _dir.name)
->>>>>>> 36a260e0
             except OSError:
                 _LOGGER.warning(
                     f'Error deleting unzipped {root_name} directory '
@@ -430,7 +416,6 @@
     errors = []
     for delta_file in deltas:
         try:
-<<<<<<< HEAD
             delta_file.replace(destination/delta_file)
         except OSError as exc:
             errors.append(exc)
@@ -440,26 +425,6 @@
 
 @_propagate_to_domains
 def move_oldruns(rpars, prerun=False):
-=======
-            destination.mkdir(parents=True)
-        except FileExistsError:
-            pass
-        except OSError:
-            logger.error(f"Failed to create {destination} folder: ",
-                         exc_info=True)
-        if destination.exists():
-            errors = []
-            for delta_file in deltalist:
-                try:
-                    fs_utils.move(delta_file, destination / delta_file.name)
-                except OSError as err:
-                    errors.append(err)
-            if errors:
-                logger.error(f"Error moving Delta files: {errors}")
-
-
-def move_oldruns(rp, prerun=False):
->>>>>>> 36a260e0
     """Copy relevant files to a new 'workhistory' subfolder.
 
     Files are copied from SUPP, OUT, and those in rpars.manifest.
@@ -494,7 +459,7 @@
 def _collect_worhistory_contents(rpars, prerun, to_path):
     """Copy or move files/directories to a workhistory subfolder."""
     files, directories = _find_next_workistory_contents(rpars, prerun)
-    _copy = fs_util.move if prerun else shutil.copy2
+    _copy = fs_utils.move if prerun else shutil.copy2
     for file in files:
         _copyfile = shutil.copy2 if file in _IOFILES else _copy
         try:
@@ -502,7 +467,7 @@
         except OSError:
             _LOGGER.warning(f'Error copying {file} to {to_path}. '
                             'File may get overwritten.')
-    _copy = fs_util.move if prerun else shutil.copytree
+    _copy = fs_utils.move if prerun else shutil.copytree
     for directory in directories:
         try:
             _copy(directory, to_path / directory)
@@ -520,7 +485,7 @@
         # well as SUPP and OUT directories. Also take root files that
         # may have already been copied to SUPP/OUT: the sole purpose
         # is **removing them** from the root directory (via
-        # fs_util.move in _collect_worhistory_contents).
+        # fs_utils.move in _collect_worhistory_contents).
         files = [
             f for f in all_files
             if f not in rpars.manifest
@@ -749,7 +714,6 @@
         )
     for directory in directories:
         try:
-<<<<<<< HEAD
             shutil.rmtree(directory)
         except FileNotFoundError:
             pass
@@ -764,25 +728,6 @@
             file.unlink()
         except OSError:
             _LOGGER.warning(f'Failed to delete previous {file} file.')
-=======
-            if not prerun or f in iofiles:
-                shutil.copy2(f, work_hist_path / f)
-            else:
-                fs_utils.move(f, work_hist_path / f)
-        except Exception:
-            logger.warning(f"Error copying {f} to {work_hist_path / f}."
-                           " File may get overwritten.")
-    for d in dirlist:
-        try:
-            if not prerun:
-                shutil.copytree(d, work_hist_path / d)
-            else:
-                fs_utils.move(d, work_hist_path / d)
-        except Exception:
-            logger.warning(f"Error copying {d} to {work_hist_path / d}."
-                           " Files in directory may get overwritten.")
-    return
->>>>>>> 36a260e0
 
 
 def _organize_all_work_directories(rpars):
