"""Section Reference Calculation."""

__authors__ = (
    'Florian Kraushofer (@fkraushofer)',
    'Alexander M. Imre (@amimre)',
    'Michele Riva (@michele-riva)',
    )
__copyright__ = 'Copyright (c) 2019-2025 ViPErLEED developers'
__created__ = '2020-08-11'
__license__ = 'GPLv3+'

import copy
import logging
import os
from pathlib import Path
import shutil
import subprocess

import fortranformat as ff
import numpy as np

from viperleed.calc.constants import DEFAULT_TENSORS
from viperleed.calc.files import beams
from viperleed.calc.files import iorefcalc
from viperleed.calc.files.ivplot import plot_iv
from viperleed.calc.lib import fs_utils
from viperleed.calc.lib import leedbase
from viperleed.calc.lib import parallelization
from viperleed.calc.lib.checksums import validate_multiple_files
from viperleed.calc.lib.context import execute_in_dir
from viperleed.calc.lib.version import Version

logger = logging.getLogger(__name__)
_TENSOR_INPUT_FILES = (
    # These are input/output files of the calculation that are stored
    # inside Tensors_XXX.zip files for purposes of reverting to the
    # same state without re-running a full reference calculation
    'IVBEAMS',
    'PARAMETERS',
    'PHASESHIFTS',
    'POSCAR',
    'VIBROCC',
    )

# TODO: we should have a parent class for compile tasks (issue #43)
# CompileTask subclasses would need a class-level list of
# glob patterns for retrieving source files. Probably allowing
# a special "{__sourcedir__}" format specifier to be formatted
# with .format(__sourcedir__=self.source_dir) before globbing.
# Similar considerations regarding the base names for foldername
# and exename.
# TODO: when implementing the compile task class, we should also
# refactor the tenserleed source class such that we can directly use
# zipped source directories
<<<<<<< HEAD
class RefcalcCompileTask():
=======
class RefcalcCompileTask:
>>>>>>> e71c858f
    """Information to compile a reference calculation executable.

    Attributes
    ----------
    exename : str
        File name of the executable that will be compiled.
    foldername : str
        Name of the folder in which `exename` can be found
        after successful compilation.
    fortran_comp : tuple
        Compiler and compilation flags.
    lmax : int
        The maximum angular momentum quantum number used
        for the reference calculation.
    param : str
        Contents of the PARAM file, defining array dimensions
        for compilation.
    source_dir : Path
        Path to the folder containing the static Fortran
        source files to be compiled.

    Notes
    -----
    It is important to create instances of this class while
    the current directory is the **main** work directory for
    the reference calculation to be compiled.
    """

    def __init__(self, param, lmax, fortran_comp, sourcedir):
        """Initialize instance.

        Parameters
        ----------
        param : str
            Contents of the PARAM file, defining array dimensions
            for compilation.
        lmax : int
            The maximum angular momentum quantum number used
            for the reference calculation. This value affects
            both the .foldername and the .exename attributes.
        fortran_comp : tuple
            Compiler and compilation flags.
        sourcedir : Path
            Path to the folder containing the static Fortran
            source files to be compiled.

        Returns
        -------
        None.
        """
        self.exename = f'refcalc-{lmax}'
        self.foldername = f'refcalc-compile_LMAX{lmax}'
        self.fortran_comp = fortran_comp
        self.lmax = lmax
        self.param = param
        self.source_dir = Path(sourcedir).resolve()  # where the fortran files are

        if os.name == 'nt':
            self.exename += '.exe'

        self._basedir = Path.cwd()  # The main work folder

    def __str__(self):
        """Return a string representation of this RefcalcCompileTask."""
        return f'{type(self).__name__} {self.foldername}'

    @property
    def logfile(self):
        """Return the (relative) path to the compilation log file."""
        return Path(self.foldername) / 'fortran-compile.log'

    @property
    def compile_log_name(self):
        """Name of the log file as it should appear in compile_logs."""
        return self.foldername

    def get_source_files(self):
        """Return a tuple of source files needed for running a refcalc."""
        sourcedir = Path(self.source_dir).resolve()
        libpath = sourcedir / 'lib'
        srcpath = sourcedir / 'src'
        lib_tleed = next(libpath.glob('lib.tleed*'), None)
        srcname = next(srcpath.glob('ref-calc*'), None)
        globalname = srcpath / "GLOBAL"
        _muftin = self._basedir / "muftin.f"
        muftinname =_muftin if _muftin.is_file() else None
        if any(f is None for f in (srcname, lib_tleed)):
            raise RuntimeError(f"Source files missing in {sourcedir}")          # TODO: use a more appropriate custom exception in CompileTask (e.g., MissingSourceFileError)
        return lib_tleed, srcname, globalname, muftinname

    def copy_source_files_to_local(self):
        """Copy ref-calc files to current directory."""
        for filepath in self.get_source_files():
            if filepath:
                shutil.copy2(filepath, filepath.name)


# TODO: similar to RefcalcCompileTask, also RefcalcRunTask could
# profit from some refactoring to collect portions of code similar
# to those in deltas.DeltaRunTask (to be done in #43).
<<<<<<< HEAD
class RefcalcRunTask():
    """Stores information for a worker to create a subfolder, copy input there,
    compile and run a reference calculation, and copy results back."""

    def __init__(self, fin, energy, comptask, logname,
                 collect_at="", single_threaded=False, tl_version=0.):
=======
class RefcalcRunTask:
    """Information for executing a reference calculation.

    Attributes
    ----------
    collect_at : Pathlike
        Folder to which the results of the calculation should be
        moved after completion. Only used if not `single_threaded`.
    comptask : RefcalcCompileTask
        The task that was used to create an executable for this
        calculation.
    energy : float
        The electron energy (in electronvolts) for this reference
        calculation. Only used if not `single_threaded`.
    fin : str
        Contents of the input piped to the reference-calculation
        executable. It is edited at runtime if not `single_threaded`.
    foldername : str
        Name of the temporary directory in which calculations
        should be executed. Only used if not `single_threaded`.
    logname : str
        Name of the log file to which runtime information is
        collected. Only used if not `single_threaded`.
    single_threaded : bool
        Whether this reference calculation uses one thread or
        it is a part of a larger calculation that is split over
        multiple threads.
    tl_version : Version
        The TensErLEED version used to compile the executable.
    """

    def __init__(self, fin, energy, comptask, logname,
                 collect_at='', single_threaded=False, tl_version=0.):
        """Initialize instance.

        Parameters
        ----------
        fin : str
            Contents of the input piped to the reference-calculation
            executable. It is edited at runtime if not `single_threaded`.
        energy : float
            The electron energy (in electronvolts) for this reference
            calculation. Only used if not `single_threaded`.
        comptask : RefcalcCompileTask
            The task that was used to create an executable for this
            calculation.
        logname : str
            Name of the log file to which runtime information is
            collected. Only used if not `single_threaded`.
        collect_at : Pathlike, optional
            Folder to which the results of the calculation should be
            moved after completion. Only used if not `single_threaded`.
            Default is the directory in which this RefcalcRunTask
            is executed.
        single_threaded : bool, optional
            Whether this reference calculation uses one thread or
            it is a part of a larger calculation that is split over
            multiple threads. Default is False.
        tl_version : float or Version, optional
            The TensErLEED version used to compile the executable.
            Default is 0.
        """
>>>>>>> e71c858f
        self.collect_at = collect_at
        self.comptask = comptask
        self.energy = energy
        self.fin = fin
        self.foldername = f'refcalc-part_{energy:.2f}eV'
        self.logname = logname
        self.single_threaded = single_threaded
        self.tl_version = tl_version

    @property
    def name(self):
        """Return a name for this task."""
        return '(single-threaded)' if self.single_threaded else self.foldername

    def __str__(self):
        """Return a string representation of this RefcalcRunTask."""
        return f'{type(self).__name__} {self.name}'
<<<<<<< HEAD


=======


>>>>>>> e71c858f
# TODO: this is largely overlapping with deltas.compile_delta. It could
# become a method of RefcalcCompileTask (or, better, its ABC once we
# do #43.
def compile_refcalc(comptask):
    """Compile a reference calculation executable.

    Compilation is performed in the comptask.foldername
    subfolder of the current directory. This function may
    be executed by parallelized workers.

    Parameters
    ----------
    comptask : RefcalcCompileTask
        Information about the compilation to be performed.

    Returns
    -------
    error_info : str
        Description of any error that occurred while compiling.
    """
    workfolder = Path(comptask.foldername).resolve()
    # Make compilation subfolder and go there
    try:
        workfolder.mkdir()
    except FileExistsError:
        logger.warning(f'Folder {workfolder.name} already exists. '
                       'Contents may get overwritten.')
    with execute_in_dir(workfolder):
        # write PARAM:
        try:
            Path('PARAM').write_text(comptask.param, encoding='utf-8')
        except OSError:
            logger.error('Error writing PARAM file: ', exc_info=True)
            return (f'Error encountered by {comptask} '
                    'while trying to write PARAM file.')
        try:
            comptask.copy_source_files_to_local()
        except OSError:
            logger.error('Error getting TensErLEED files for refcalc: ',
                         exc_info=True)
            return (f'Error encountered by {comptask} while '
                    'trying to fetch fortran source files')

        # TODO: we could skip this, if we implemented
        # a general CompileTask (Issue #43)
        (libname, srcname, _, muftinname) = (
             str(fname.name) if fname is not None else None
             for fname in comptask.get_source_files()
             )

        # compile
        compiler = comptask.fortran_comp
        compile_list = [
            (srcname, 'main.o'),
            (libname, 'lib.tleed.o'),
            ]
        if muftinname:
            compile_list.append((muftinname, 'muftin.o'))
        ctasks = [(f'{compiler[0]} -o {oname} -c', fname, compiler[1])
                  for fname, oname in compile_list]
        _, object_files = zip(*compile_list)
        ctasks.append(
            (f'{compiler[0]} -o {comptask.exename}',
             ' '.join(object_files),
             compiler[1])
            )
        try:
            leedbase.fortran_compile_batch(ctasks)
        except Exception as exc:
            logger.error(f'Error compiling fortran files: {exc}')
            return f'Fortran compile error in {comptask}'
    return ''


# TODO: there is some repeated code here and in deltas.run_delta.
# This function could become a concrete method of RefcalcRunTask
# when we solve #43
def run_refcalc(runtask):
    """Run (a part of) the reference calculation.

    The calculation is executed in the current working directory
    (if in single-threaded mode) or a temporary subfolder (if only
    a subset of energies should be calculated). The subfolder is
    created when needed, and removed upon successful execution.

    Parameters
    ----------
    runtask : RefcalcRunTask
        The worker that contains information about the (part of
        the) reference calculation to execute.

    Returns
    -------
    error_info : str
        A message with information about errors occurred during
        execution of `runtask`.
    """
    base = Path.cwd()
    workfolder = base if runtask.single_threaded else base/runtask.foldername
    if not runtask.single_threaded:
        try:
            workfolder.mkdir()
        except FileExistsError:
            logger.warning(f'Folder {workfolder.name} already '
                           'exists. Contents may get overwritten.')

    with execute_in_dir(workfolder):
        if runtask.single_threaded:
            log_file = Path(runtask.logname)
            fin = runtask.fin
        else:
            log_file = Path('refcalc.log')
            fin = edit_fin_energy_lmax(runtask)
            try:
                Path('refcalc-FIN').write_text(fin, encoding='utf-8')
            except OSError:
                pass  # local FIN is just for information...

        # get executable
        exename = runtask.comptask.exename
        try:
            shutil.copy2(base/runtask.comptask.foldername/exename, workfolder)
        except OSError:
            logger.error('Error getting refcalc executable: ', exc_info=True)
            return (f'Error encountered by {runtask}: '
                    'Failed to get refcalc executable.')
        # run execution
        with log_file.open('w', encoding='utf-8') as log:
            try:
                subprocess.run(str(workfolder/exename),
                               input=fin,
                               encoding='ascii',
                               stdout=log,
                               stderr=log,
                               check=False)
            except Exception:
                logger.error('Error while executing reference calculation '
                             f'{runtask.name}. Also check refcalc log file.',
                             exc_info=True)
                return (f'Error encountered by {runtask}: '
                        'Error during refcalc execution.')

        if runtask.single_threaded:
            return ''

        # move/copy files out
        targetpath = (Path(runtask.collect_at).resolve() if runtask.collect_at
                      else base)
        energy = f'_{runtask.energy:.2f}eV'
        tensorfiles = (f for f in Path().glob('T_*') if f.is_file())
        for tensor in tensorfiles:
            try:   # move instead of copy to not duplicate the large files
<<<<<<< HEAD
                shutil.move(tensor, targetpath/f'{tensor.name}{energy}')
=======
                fs_utils.move(tensor, targetpath/f'{tensor.name}{energy}')
>>>>>>> e71c858f
            except OSError:
                logger.error('Failed to copy refcalc output file '
                             f'{tensor} to main folder.', exc_info=True)
                return (f'Error encountered by {runtask}: '
                        'Failed to copy Tensor file out.')
        try:
            shutil.copy2('fd.out', targetpath/f'fd{energy}.out')
        except OSError:
            logger.error('Failed to copy refcalc output file fd.out '
                         'to main folder.', exc_info=True)
            return (f'Error encountered by {runtask}: '
                    'Failed to copy fd.out file out.')
        try:
            shutil.copy2('amp.out', targetpath/f'amp{energy}.out')
        except FileNotFoundError:
            if runtask.tl_version >= Version('1.7.3'):
                logger.warning('Refcalc output file amp.out not found.')
        except OSError as exc:      # warn but continue
            logger.warning('Failed to copy refcalc output file '
                           f'amp.out to main folder: {exc}')
        # append log
        log = ''
        try:
            log = log_file.read_text(encoding='utf-8')
        except OSError:
            logger.warning(f'Could not read local refcalc log {log_file}')
        if log:
            global_log_path = base / runtask.logname
            try:  # pylint: disable=too-many-try-statements
                with global_log_path.open('a', encoding='utf-8') as global_log:
                    global_log.write(
                        f'\n\n### STARTING LOG FOR {runtask.name} ###\n\n{log}'
                        )
            except OSError:
                logger.warning('Error writing refcalc log part '
                               f'{runtask.name}: ', exc_info=True)
    # clean up
    try:
        shutil.rmtree(workfolder)
    except OSError:
        logger.warning(f'Error deleting folder {runtask.foldername}')
    return ''


def edit_fin_energy_lmax(runtask):
    """modify FIN: replace the energy range (second line)"""
    comment, _, rest = runtask.fin.split("\n", maxsplit=2)
    if runtask.tl_version < Version('1.7.0'):
        eformatter = ff.FortranRecordWriter('3F7.2')
        lj = 24
    else:
        eformatter = ff.FortranRecordWriter('3F9.2')
        lj = 30
    energy = (eformatter.write([runtask.energy, runtask.energy + 0.01, 1.0])
              .ljust(lj) + 'EI,EF,DE')
    # now replace LMAX - now makes sure LMAX can be part of directory name
    # this works because even if the directory were to be named LMAX, there is
    #   a timestap after it rather than a \n
    before_LMAX, after_LMAX = rest.split("   LMAX", maxsplit=1)
    before_LMAX, *_ = before_LMAX.rsplit('\n', maxsplit=1)
    after_LMAX = (str(runtask.comptask.lmax).rjust(3).ljust(45)
                  + "LMAX" + after_LMAX)
    # fin = finparts[0] + "\n" + nl + finparts[1]
    fin = "\n".join((comment, energy, before_LMAX, after_LMAX))
    return fin


def refcalc(sl, rp, subdomain=False, parent_dir=Path()):
    """Main function to execute the reference calculation segment."""
    if rp.domainParams:
        refcalc_domains(rp)
        return
    sl.update_cartesian_from_fractional(update_origin=True)
    sl.update_layer_coordinates()
    # delete old refcalc-fd.out if present - not earlier because can be input
    #   for r-factor calculation if no refcalc is executed
    try:
        os.remove("refcalc-fd.out")
    except FileNotFoundError:
        pass
    try:
        iorefcalc.writeAUXLATGEO(sl, rp)
    except Exception:
        logger.error("Exception during writeAUXLATGEO: ")
        raise
    try:
        iorefcalc.writeAUXNONSTRUCT(sl, rp)
    except Exception:
        logger.error("Exception during writeAUXNONSTRUCT: ")
        raise
    if rp.TL_VERSION < Version('1.7.3'):
        try:
            beams.writeAUXBEAMS(ivbeams=rp.ivbeams, beamlist=rp.beamlist)
        except Exception:
            logger.error("Exception during writeAUXBEAMS: ")
            raise
    try:
        iorefcalc.writeAUXGEO(sl, rp)
    except Exception:
        logger.error("Exception during writeAUXGEO: ")
        raise
    try:
        fin = iorefcalc.collectFIN(version=rp.TL_VERSION)
    except Exception:
        logger.error("Exception while trying to collect input for "
                     "refcalc FIN: ")
        raise
    try:
        with open("refcalc-FIN", "w") as wf:
            wf.write(fin)
        logger.debug("Wrote input for refcalc as file refcalc-FIN.")
    except Exception:
        logger.error(
            "Exception while trying to write refcalc-FIN file. "
            "Execution will proceed. The exception was: ",
            exc_info=True
            )
    if rp.TL_VERSION < Version('1.7.0'):   # muftin.f deprecated in version 1.7
        try:
            iorefcalc.writeMuftin(rp)
        except Exception:
            logger.error("Exception during writeMuftin: ")
            raise
    if rp.SUPPRESS_EXECUTION:
        logger.warning("SUPPRESS_EXECUTION parameter is on. Reference "
                       "calculation will not proceed. Stopping...")
        rp.setHaltingLevel(3)
        return

    energies = np.arange(rp.THEO_ENERGIES.start, rp.THEO_ENERGIES.stop+0.01,         # TODO: use better arange
                         rp.THEO_ENERGIES.step)
    tl_source = rp.get_tenserleed_directory()
    tl_path = tl_source.path
    rp.updateCores()
    single_threaded = (rp.N_CORES <= 1)
    if rp.FORTRAN_COMP[0] == "":
        try:
            rp.getFortranComp()
        except Exception:
            logger.error("No fortran compiler found, cancelling...")
            raise RuntimeError("Fortran compile error")

    # first, figure out for which LMAX to compile:
    uses_one_lmax = (
        single_threaded
        or rp.LMAX.has_single_value
        or rp.TL_VERSION <= Version('1.6')
        )
    if uses_one_lmax:
        which_lmax = {rp.LMAX.max,}
    else:    # find appropriate LMAX per energy
        ps_en = [(i, ps[0]*leedbase.HARTREE_TO_EV)
                 for (i, ps) in enumerate(rp.phaseshifts)]
        lmax = {}  # lmax as a function of energy
        warn_small = True
        warn_large = True
        _, _max = rp.get_limits("LMAX")
        for en in energies:
            try:
                ps_ind = [pe[0] for pe in ps_en if pe[1] >= en][0]
            except IndexError:
                if ps_en[-1][1] > en and ps_en[-1][1] - en > 1.:
                    logger.warning(
                        "No approriate phaseshifts found for {:.2f} eV. Will "
                        "try highest available phaseshift energy {:.2f} eV "
                        "instead.".format(en, ps_en[-1][1]))
                ps_ind = len(rp.phaseshifts) - 1
            lmax_cands = [1]
            for site_ps in rp.phaseshifts[ps_ind][1]:
                try:
                    lmax_cands.append(max(
                        [site_ps.index(v) for v in site_ps
                         if abs(v) > rp.PHASESHIFT_EPS]) + 1)
                except (IndexError, ValueError):
                    pass
            lmax[en] = min(max((rp.LMAX.min, *lmax_cands)), rp.LMAX.max)
            if lmax[en] < 6 and warn_small:
                warn_small = False
                logger.debug("Found small LMAX value based on PHASESHIFT_EPS "
                             f"parameter (LMAX = {lmax[en]}, E = {en:.2f} eV)")
            if lmax[en] > _max:
                lmax[en] = _max
                if warn_large:
                    warn_large = False
                    logger.info("The LMAX found based on the PHASESHIFT_EPS "
                                f"parameter is greater than {_max}, which is "
                                "currently not supported. LMAX was set to "
                                f"{_max}.")
        which_lmax = set(lmax.values())

    # collect compile tasks
    comp_tasks = []
    collect_param = ""
    for lm in which_lmax:
        try:
            param = iorefcalc.writePARAM(sl, rp, lmax=lm)
        except Exception:
            logger.error("Exception during writePARAM: ",
                         exc_info=rp.is_debug_mode)
            raise
        comp_tasks.append(
            RefcalcCompileTask(param, lm, rp.FORTRAN_COMP, tl_path)
            )
        collect_param += f"### PARAM file for LMAX = {lm} ###\n\n{param}\n\n"
    try:
        with open("refcalc-PARAM", "w") as wf:
            wf.write(collect_param)
    except Exception:
        # just for information, can continue
        logger.warning("Error writing refcalc-PARAM file: ", exc_info=True)

    # set up log
    logname = "refcalc-"+rp.timestamp+".log"
    if not single_threaded:
        try:
            with open(logname, "w") as wf:
                wf.write(
                    "Logs from multiple reference calculations are "
                    "collected  here. Their order may not be preserved.\n")
        except Exception:
            logger.warning("Error creating refcalc log file. This will not "
                           "affect execution, proceeding...")
    # set up collection directory
    if not single_threaded:
        collection_dir = Path("refcalc-out").resolve()
        if collection_dir.is_dir():
            try:
                shutil.rmtree(collection_dir)
            except Exception:
                logger.warning(
                    "Failed to delete existing folder "
                    + os.path.basename(collection_dir) + ". This may cause "
                    f"old data to end up in the final {DEFAULT_TENSORS}, "
                    "check results!"
                    )
        collection_dir.mkdir(parents=True, exist_ok=True)
    # collect run tasks
    ref_tasks = []
    if not single_threaded:
        for en in sorted(energies, reverse=True):
            if len(which_lmax) == 1:
                ct = comp_tasks[0]
            else:
                ct = next(ct for ct in comp_tasks if ct.lmax == lmax[en])
            ref_tasks.append(RefcalcRunTask(fin, en, ct, logname,
                                            collect_at=collection_dir,
                                            single_threaded=False,
                                            tl_version=rp.TL_VERSION))
    else:
        ct = comp_tasks[0]
        ref_tasks.append(RefcalcRunTask(fin, -1, ct, logname,
                                        single_threaded=True,
                                        tl_version=rp.TL_VERSION))

    # Validate TensErLEED checksums
    if not rp.TL_IGNORE_CHECKSUM:
        # @issue #43: this could be a class method
        files_to_check = (file for file in comp_tasks[0].get_source_files()
                          if file and 'muftin' not in file.name.lower())
        validate_multiple_files(files_to_check,
                                logger, "reference calculation",
                                rp.TL_VERSION)

    if single_threaded:
        logger.info("Compiling fortran files...")
        try:
            r = compile_refcalc(comp_tasks[0])
        except Exception:
            # if something goes wrong copy log file to compile logs
            leedbase.copy_compile_log(rp, comp_tasks[0].logfile,
                                      comp_tasks[0].compile_log_name)
            raise
        if r:
            logger.error(r)
            raise RuntimeError("Error compiling fortran files.")
        logger.info("Starting reference calculation...\n"
                    "Refcalc log will be written to file "+logname)
        logger.info("Reference calculation running without parallelization. "
                    "Set the N_CORES parameter to speed it up.")
        r = run_refcalc(ref_tasks[0])
        if r:
            logger.error(r)
            raise RuntimeError("Error in reference calculation.")
        logger.info("Reference calculation finished. Processing files...")
    else:
        # compile files
        logger.info("Compiling fortran files...")
        poolsize = min(len(comp_tasks), rp.N_CORES)
        try:
            parallelization.monitoredPool(rp, poolsize,
                                          compile_refcalc,
                                          comp_tasks,
                                          update_from=parent_dir)
        except Exception:
            # save log files in case of error:
            for ct in comp_tasks:
                leedbase.copy_compile_log(rp, ct.logfile, ct.compile_log_name)
            raise
        if rp.STOP:
            return
        # run executions
        logger.info("Running reference calculations...")
        poolsize = min(len(ref_tasks), rp.N_CORES)
        parallelization.monitoredPool(rp, poolsize, run_refcalc, ref_tasks,
                                      update_from=parent_dir)
        if rp.STOP:
            return
        logger.info("Reference calculations finished. Processing files...")

    # clean up compile folders - AMI: move logs first to compile_logs !
    for ct in comp_tasks:
        leedbase.copy_compile_log(rp, ct.logfile, ct.compile_log_name)
        try:
            shutil.rmtree(ct.foldername)
        except Exception:
            logger.warning("Error deleting refcalc compile folder "
                           + ct.foldername)

    if not single_threaded:
        iorefcalc.combine_fdout(oripath=collection_dir)
        if 1 in rp.TENSOR_OUTPUT:
            iorefcalc.combine_tensors(oripath=collection_dir)
        try:
            shutil.rmtree(collection_dir)
        except Exception:
            logger.warning("Failed to delete empty directory "
                           + os.path.basename(collection_dir))

    try:
        rp.theobeams["refcalc"], rp.refcalc_fdout = iorefcalc.readFdOut()
    except FileNotFoundError:
        logger.error("fd.out not found after reference calculation. "
                     "Check settings and refcalc log.")
        raise
    except Exception:
        logger.error("Error reading fd.out after reference calculation. "
                     "Check settings and refcalc log.")
        raise
    if rp.theobeams["refcalc"] is None:
        logger.error("No data found in fd.out. Check if file is empty.")
        raise RuntimeError                                                      # TODO: better exception
    # clear oriState for atoms and sites, current state will be new origin
    for at in sl:
        at.oriState = None
    for site in sl.sitelist:
        site.oriState = None
    # compare beam sets:
    eq = True
    eps = 1e-3
    if len(rp.ivbeams) != len(rp.theobeams["refcalc"]):
        eq = False
        message = "Number of beams is inconsitent."
    else:
        eq = all([rp.ivbeams[i].isEqual(rp.theobeams["refcalc"][i], eps=eps)
                  for i in range(0, len(rp.ivbeams))])
        message = "Beam labels are inconsistent."
    if not eq:
        logger.error("The list of beams read from IVBEAMS is not "
                     "equivalent to the list of beams in the fd.out file "
                     "produced by the reference calculation! " + message)
        rp.setHaltingLevel(2)
    # check for beams with very low values
    if not subdomain:
        small_intensities = []
        for b in [b for b in rp.theobeams["refcalc"]
                  if max(b.intens.values()) < 1e-10]:
            small_intensities.append(b.label)
        if small_intensities:
            logger.warning(
                "Some calculated beams only contain very small intensities. "
                "This may indicate that the beams do not exist for this "
                "structure. Consider removing them from IVBEAMS: "
                + ", ".join(small_intensities))
    try:
        beams.writeOUTBEAMS(rp.theobeams["refcalc"], filename="THEOBEAMS.csv")
        theobeams_norm = copy.deepcopy(rp.theobeams["refcalc"])
        for b in theobeams_norm:
            b.normMax()
        beams.writeOUTBEAMS(theobeams_norm, filename="THEOBEAMS_norm.csv")
    except Exception:
        logger.error("Error writing THEOBEAMS after reference "
                     "calculation: ", exc_info=True)
        rp.setHaltingLevel(2)
    if len(rp.theobeams["refcalc"][0].complex_amplitude) != 0:
        try:
            beams.writeOUTBEAMS(rp.theobeams["refcalc"],
                                filename="Complex_amplitudes_real.csv",
                                which="amp_real")
            beams.writeOUTBEAMS(rp.theobeams["refcalc"],
                                filename="Complex_amplitudes_imag.csv",
                                which="amp_imag")
        except Exception:
            logger.error("Error writing complex amplitudes after reference "
                         "calculation.", exc_info=rp.is_debug_mode)
    try:
        plot_iv(theobeams_norm, "THEOBEAMS.pdf", formatting=rp.PLOT_IV)
    except Exception:
        logger.warning("Error writing THEOBEAMS.pdf after reference "
                       "calculation.")

    try:
        os.rename('fd.out', 'refcalc-fd.out')
    except Exception:
        logger.warning("Failed to rename refcalc output file fd.out to "
                       "refcalc-fd.out")
    try:
        os.rename('amp.out', 'refcalc-amp.out')
    except FileNotFoundError:
        pass
    except Exception:
        logger.warning("Failed to rename refcalc output file amp.out to "
                       "refcalc-amp.out")
    if 1 not in rp.TENSOR_OUTPUT:
        return

    # Move and zip tensor files
    rp.TENSOR_INDEX = leedbase.getMaxTensorIndex() + 1
    rp.manifest.add(DEFAULT_TENSORS)
    tensor_folder = Path(DEFAULT_TENSORS)
    tensor_folder /= f'{DEFAULT_TENSORS}_{rp.TENSOR_INDEX:03d}'
    tensor_folder.mkdir(parents=True, exist_ok=True)
    for tensor_file in Path().glob('T_*'):
        try:
            tensor_file.replace(tensor_folder / tensor_file.name)
        except OSError:
            logger.error('Error moving Tensor files: ')
            raise
    for input_file in _TENSOR_INPUT_FILES:
        try:
            shutil.copy2(input_file, tensor_folder)
        except FileNotFoundError:
            continue
        except OSError:
            logger.warning(f'Failed to add input file {input_file} to '
                           f'{DEFAULT_TENSORS} folder {tensor_folder.name}.')
    try:
        shutil.copy2('refcalc-fd.out', tensor_folder / 'refcalc-fd.out')
    except Exception:
        logger.warning('Failed to copy refcalc-fd.out '
                       f'to {DEFAULT_TENSORS} folder.')

    # remove references to Deltas from old tensors
    _reinitialize_deltas(sl)


def _reinitialize_deltas(slab):
    """Remove references to deltas from previous tensors.

    Delete old delta files in main work folder, if necessary
    (there should not be any, unless there was an error). Also,
    empty all atom.known_deltas because they would refer to
    previous tensors.

    Parameters
    ----------
    slab : Slab
    """
    # delete old delta files in main work folder, if necessary
    deltas_to_remove = (f for f in Path().glob('DEL_*') if f.is_file())
    for delta_file in deltas_to_remove:
        try:
            delta_file.unlink()
        except Exception:
            logger.warning(
                "Error deleting old Delta file in work directory. This may "
                "cause the delta file to incorrectly be labelled as belonging "
                "with the new set of tensors.")

    # empty atom.known_deltas
    for at in slab:
        at.known_deltas = []


def run_refcalc_for_one_domain(domain):
    """Run the reference calculation for a single domain.

    Parameters
    ----------
    domain : DomainParameters
        Information about the domain for which the reference
        calculation should be executed.

    Raises
    ------
    Exception
        Should the reference calculation for `domain` fail.
    """
    with execute_in_dir(domain.workdir):
        try:
<<<<<<< HEAD
            refcalc(domain.sl, domain.rp, subdomain=True)
        except Exception:
            logger.error('Exception during reference calculation '
                         f'for domain {domain.name}: ', exc_info=True)
=======
            refcalc(domain.slab, domain.rpars, subdomain=True)
        except Exception:
            logger.error('Exception during reference calculation '
                         f'for {domain}: ', exc_info=True)
>>>>>>> e71c858f
            raise


def refcalc_domains(rp):
    """Runs reference calculations for the domains that require them."""
    rr = [dp for dp in rp.domainParams if dp.refcalc_required]
    if not rr:
        logger.info("Found no domain which requires a reference calculation.")
        return
    # make sure there's a compiler ready, and we know the number of cores:
    if rp.FORTRAN_COMP[0] == "":
        try:
            rp.getFortranComp()
        except Exception:
            logger.error("No fortran compiler found, cancelling...")
            raise
    for dp in rp.domainParams:
        dp.rpars.FORTRAN_COMP = rp.FORTRAN_COMP
    rp.updateCores()  # if number of cores is not defined, try to find it
    rr = [dp for dp in rp.domainParams if dp.refcalc_required]
    logger.info("Running reference calculations in subfolders for domains: "
                + ", ".join([d.name for d in rr]))

    for dp in rr:
<<<<<<< HEAD
        logger.info("Starting reference calculation for domain {}"
                    .format(dp.name))
=======
        logger.info(f'Starting reference calculation for {dp}')
>>>>>>> e71c858f
        run_refcalc_for_one_domain(dp)
    logger.info("Domain reference calculations finished.")

    if len(rr) < len(rp.domainParams):
        return
    # if refcalcs were done for all domains, get averaged beams
    if 3 in rp.runHistory and rp.searchResultConfig:
        weights = [rp.searchResultConfig[0][i][0]
                   for i in range(0, len(rp.domainParams))]
        logger.info(
            "Reference calculations were done for all domains. Getting "
            "weighted average over domain beams, using weights from last "
            "search result...")
    else:
        weights = None
        logger.info(
            "Reference calculations were done for all domains, but no "
            "area weights for the different domains are available yet. "
            "Getting unweighted average over domain beams...")
    rp.theobeams["refcalc"] = beams.averageBeams([dp.rpars.theobeams["refcalc"]
                                                  for dp in rp.domainParams],
                                                 weights=weights)
    try:
        beams.writeOUTBEAMS(rp.theobeams["refcalc"], filename="THEOBEAMS.csv")
        theobeams_norm = copy.deepcopy(rp.theobeams["refcalc"])
        for b in theobeams_norm:
            b.normMax()
        beams.writeOUTBEAMS(theobeams_norm, filename="THEOBEAMS_norm.csv")
    except Exception:
        logger.error("Error writing THEOBEAMS after reference calculation.",
                     exc_info=rp.is_debug_mode)
    try:
        rp.superpos_specout = beams.writeFdOut(rp.theobeams["refcalc"],
                                               rp.beamlist,
                                               filename="refcalc-fd.out",
                                               header=rp.systemName)
    except Exception:
        logger.error("Error writing averaged refcalc-fd.out for R-factor "
                     "calculation.", exc_info=rp.is_debug_mode)<|MERGE_RESOLUTION|>--- conflicted
+++ resolved
@@ -52,11 +52,7 @@
 # TODO: when implementing the compile task class, we should also
 # refactor the tenserleed source class such that we can directly use
 # zipped source directories
-<<<<<<< HEAD
-class RefcalcCompileTask():
-=======
 class RefcalcCompileTask:
->>>>>>> e71c858f
     """Information to compile a reference calculation executable.
 
     Attributes
@@ -157,14 +153,6 @@
 # TODO: similar to RefcalcCompileTask, also RefcalcRunTask could
 # profit from some refactoring to collect portions of code similar
 # to those in deltas.DeltaRunTask (to be done in #43).
-<<<<<<< HEAD
-class RefcalcRunTask():
-    """Stores information for a worker to create a subfolder, copy input there,
-    compile and run a reference calculation, and copy results back."""
-
-    def __init__(self, fin, energy, comptask, logname,
-                 collect_at="", single_threaded=False, tl_version=0.):
-=======
 class RefcalcRunTask:
     """Information for executing a reference calculation.
 
@@ -227,7 +215,6 @@
             The TensErLEED version used to compile the executable.
             Default is 0.
         """
->>>>>>> e71c858f
         self.collect_at = collect_at
         self.comptask = comptask
         self.energy = energy
@@ -245,13 +232,8 @@
     def __str__(self):
         """Return a string representation of this RefcalcRunTask."""
         return f'{type(self).__name__} {self.name}'
-<<<<<<< HEAD
-
-
-=======
-
-
->>>>>>> e71c858f
+
+
 # TODO: this is largely overlapping with deltas.compile_delta. It could
 # become a method of RefcalcCompileTask (or, better, its ABC once we
 # do #43.
@@ -404,11 +386,7 @@
         tensorfiles = (f for f in Path().glob('T_*') if f.is_file())
         for tensor in tensorfiles:
             try:   # move instead of copy to not duplicate the large files
-<<<<<<< HEAD
-                shutil.move(tensor, targetpath/f'{tensor.name}{energy}')
-=======
                 fs_utils.move(tensor, targetpath/f'{tensor.name}{energy}')
->>>>>>> e71c858f
             except OSError:
                 logger.error('Failed to copy refcalc output file '
                              f'{tensor} to main folder.', exc_info=True)
@@ -898,17 +876,10 @@
     """
     with execute_in_dir(domain.workdir):
         try:
-<<<<<<< HEAD
-            refcalc(domain.sl, domain.rp, subdomain=True)
-        except Exception:
-            logger.error('Exception during reference calculation '
-                         f'for domain {domain.name}: ', exc_info=True)
-=======
             refcalc(domain.slab, domain.rpars, subdomain=True)
         except Exception:
             logger.error('Exception during reference calculation '
                          f'for {domain}: ', exc_info=True)
->>>>>>> e71c858f
             raise
 
 
@@ -933,12 +904,7 @@
                 + ", ".join([d.name for d in rr]))
 
     for dp in rr:
-<<<<<<< HEAD
-        logger.info("Starting reference calculation for domain {}"
-                    .format(dp.name))
-=======
         logger.info(f'Starting reference calculation for {dp}')
->>>>>>> e71c858f
         run_refcalc_for_one_domain(dp)
     logger.info("Domain reference calculations finished.")
 
