--- conflicted
+++ resolved
@@ -153,13 +153,9 @@
                         "VIBROCC file was modified with automatically "
                         "generated vibration amplitudes."
                         )
-<<<<<<< HEAD
-                writeVIBROCC(sl, rp, "VIBROCC")
-=======
                 writeVIBROCC(sl, 'VIBROCC')
                 rp.files_to_out.add('VIBROCC')
                 shutil.copy2('VIBROCC', 'VIBROCC_generated')
->>>>>>> 82363d74
             if rp.T_EXPERIMENT is not None:
                 parameters.comment_out(rp, "T_EXPERIMENT")
             if rp.T_DEBYE is not None:
