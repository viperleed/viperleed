--- conflicted
+++ resolved
@@ -142,12 +142,8 @@
                 logger.error("Failed to copy POSCAR to POSCAR_user. Stopping "
                              "execution...")
                 cleanup(tmp_manifest)
-<<<<<<< HEAD
-                return 2
-=======
                 return 2, None
             tmp_manifest.append("POSCAR_user")
->>>>>>> 6d2cbb04
     try:
         # interpret the PARAMETERS file
         parameters.interpret(rp, slab=slab, silent=False)
