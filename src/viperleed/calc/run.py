"""Module run of viperleed.calc.

Defines the main functionality for running a
viperleed calculation from a set of input files.
"""

__authors__ = (
    'Florian Kraushofer (@fkraushofer)',
    'Alexander M. Imre (@amimre)',
    'Michele Riva (@michele-riva)',
    )
__copyright__ = 'Copyright (c) 2019-2025 ViPErLEED developers'
__created__ = '2019-11-12'  # Was originally tleedm.py
__license__ = 'GPLv3+'

import logging
import os
from pathlib import Path
import shutil

from viperleed import __version__
<<<<<<< HEAD
from viperleed.calc import LOGGER as logger
from viperleed.calc.classes import rparams
from viperleed.calc.constants import DEFAULT_OUT
from viperleed.calc.constants import DEFAULT_SUPP
from viperleed.calc.constants import LOG_PREFIX
from viperleed.calc.files import parameters, poscar
=======
from viperleed.calc.classes.rparams.rparams import Rparams
from viperleed.calc.constants import DEFAULT_OUT
from viperleed.calc.constants import DEFAULT_SUPP
from viperleed.calc.constants import LOG_PREFIX
from viperleed.calc.files import parameters
from viperleed.calc.files import poscar
from viperleed.calc.files.manifest import ManifestFile
>>>>>>> e71c858f
from viperleed.calc.files.tenserleed import get_tensorleed_path
from viperleed.calc.lib.log_utils import close_all_handlers
from viperleed.calc.lib.log_utils import prepare_calc_logger
from viperleed.calc.lib.time_utils import DateTimeFormat
from viperleed.calc.sections.cleanup import cleanup
from viperleed.calc.sections.cleanup import prerun_clean
from viperleed.calc.sections.cleanup import preserve_original_inputs
from viperleed.calc.sections.initialization import (
    warn_if_slab_has_atoms_in_multiple_c_cells
    )
from viperleed.calc.sections.run_sections import section_loop


LOGGER = logging.getLogger(__name__)


def run_calc(
    system_name=None,
    console_output=True,
    slab=None,
    preset_params=None,
    source=None,
    home=None,
    ):
    """Run a ViPErLEED calculation in the current directory.

    By default, a PARAMETERS and a POSCAR file are expected, but can be
    replaced by passing the `slab` and/or `preset_params` kwargs.

    Parameters
    ----------
    system_name : str, optional
        Used as a comment in some output-file headers. If not
        specified, the name of the parent directory is used
        instead. Default is None.
    console_output : bool, optional
        If False, will not add a logging.StreamHandler. Output
        will only be printed to the log file. Default is True.
    slab : Slab, optional
        Start from a pre-existing slab, instead of reading from
        POSCAR. Default is None.
    preset_params : dict, optional
        Parameters to add to the Rparams object after a PARAMETERS file
        has been read. Keys should be attributes of Rparams. Values in
        `preset_params` will overwrite values read from the PARAMETERS
        file, if present in both. If no PARAMETERS file is read,
        parameters will be read exclusively from `preset_params`.
        Default is None.
    source : pathlike, optional
        Path where the tensor-LEED directory can be found, which
        contains all the TensErLEED source code. If not given
        or None, try taking it from the environment variable
        VIPERLEED_TENSORLEED. As a last resort, use the current
        directory. Default is None.
    home : pathlike, optional
        Path to the folder in which viperleed.calc was originally
        executed, i.e., before moving to the work directory. If
        not given or None, take the parent of the current directory.
        Default is None.

    Returns
    -------
    exit_code : int
        0: exit without errors.
        1: clean exit through KeyboardInterrupt
        2: exit due to Exception before entering main loop
        3: exit due to Exception during main loop
    state_recorder : CalcStateRecorder or None
        A collection of the intermediate states of the Slab and Rparams
        objects at the end of each executed section. None if the run
        terminates before any section is executed.
    """
    os.umask(0)

    # Start logger, write to file:
    timestamp = DateTimeFormat.FILE_SUFFIX.now()
    log_name = f'{LOG_PREFIX}-{timestamp}.log'
    prepare_calc_logger(LOGGER,
                        file_name=log_name,
                        with_console=console_output)
    LOGGER.info(f'Starting new log: {log_name}\nTime of execution: '
                + DateTimeFormat.LOG_CONTENTS.now())
    LOGGER.info(f'This is ViPErLEED version {__version__}\n')

<<<<<<< HEAD
    tmp_manifest = {DEFAULT_SUPP, DEFAULT_OUT, log_name}
=======
    manifest = ManifestFile(DEFAULT_SUPP, DEFAULT_OUT, log_name)
>>>>>>> e71c858f
    try:
        # Read input files and load user arguments
        rpars, slab = _make_rpars_and_slab(manifest, preset_params, slab, home)
    except Exception:
        _finalize_on_early_exit(manifest)
        return 2, None

    # Load runtime information in rpars
    rpars.timestamp = timestamp
    rpars.manifest = manifest
    _set_tensorleed_source(rpars, source)
    _set_system_name(rpars, system_name)

    # Check if halting condition is already in effect
    if rpars.halt >= rpars.HALTING:
        LOGGER.info('Halting execution...')
        _finalize_on_early_exit(rpars)
        return 0, None

    rpars.updateDerivedParams()
    LOGGER.info(f'ViPErLEED is using TensErLEED version {rpars.TL_VERSION}.')

    prerun_clean(rpars, log_name)
    preserve_original_inputs(rpars)  # Store inputs BEFORE any edit!
    exit_code, state_recorder = section_loop(rpars, slab)

    # Prevent other sub-loggers from producing more
    # messages for the main log file of viperleed calc.
    close_all_handlers(LOGGER)
    return exit_code, state_recorder


def _finalize_on_early_exit(rpars_or_manifest):
    """Finish a calc execution before entering the `section_loop`."""
    cleanup(rpars_or_manifest)
    # Prevent other sub-loggers from producing more
    # messages for the main log file of viperleed calc.
    close_all_handlers(LOGGER)


def _make_rpars_and_slab(manifest, preset_params, slab, home):
    """Return an Rparams and a slab for the calculation.

    Parameters
    ----------
    manifest : ManifestFile
        The manifest file for this calculation.
    preset_params : dict or None
        Values of PARAMETERS to replace those read from file.
    slab : SurfaceSlab or None
        A user-given slab. If not None, no POSCAR file is read
        from the current directory.
    home : pathlike or None
        Path to the folder in which viperleed.calc was originally
        executed, i.e., before moving to the work directory. If
        not given or None, take the parent of the current directory.

    Returns
    -------
    rpars : Rparams
        The run parameters for this calculation, loaded with
        `preset_params` and ready to be used.
    slab : SurfaceSlab or None
        The slab for this calculation. None for a multi-domain
        calculation, otherwise a SurfaceSlab read from POSCAR
        (if None was given as the `slab` argument), updated
        with the contents of `rpars`.

    Raises
    ------
    Exception
        If reading PARAMETERS or, for a single-domain calculation,
        POSCAR fails.
    FileNotFoundError
        If PARAMETERS is not found in the current directory.
    FileNotFoundError
        If POSCAR is not found in the current directory for a
        single-domain calculation.
    OSError
        If duplicating POSCAR to POSCAR_user fails.
    ParameterError
        If interpreting PARAMETERS fails.
    TypeError
        If a non-None `slab` is given in a multi-domain calculation.
    """
    rpars = _read_parameters_file(preset_params)

    # Check if this is going to be a domain search
    domains = 'DOMAIN' in rpars.readParams
    if not domains and slab is None:
        slab = _read_poscar_file(manifest)
    elif domains and slab is not None:
        # no POSCAR in main folder for domain searches
        raise TypeError('Cannot give slab argument '
                        'for a multi-domain calculation.')

    # Store the directory in which the calculation originally started.
    # Must be done before interpreting PARAMETERS, as it is needed
    # for DOMAIN.
    if home is None:
        home = Path.cwd().parent
<<<<<<< HEAD
    rp.paths.home = Path(home)

    # check if this is going to be a domain search
    domains = False
    if "DOMAIN" in rp.readParams:
        domains = True

    if domains:  # no POSCAR in main folder for domain searches
        slab = None
    elif slab is None:
        poscar_file = Path("POSCAR")
        if not poscar_file.is_file():
            logger.error("POSCAR not found. Stopping execution...")
            cleanup(tmp_manifest)
            return 2, None

        logger.info("Reading structure from file POSCAR")
        try:
            slab = poscar.read(filename=poscar_file)
        except Exception:
            logger.error("Exception while reading POSCAR", exc_info=True)
            cleanup(tmp_manifest)
            return 2, None

        if not slab.preprocessed:
            logger.info("The POSCAR file will be processed and overwritten. "
                        "Copying the original POSCAR to POSCAR_user...")
            try:
                shutil.copy2(poscar_file, "POSCAR_user")
            except OSError:
                logger.error("Failed to copy POSCAR to POSCAR_user. Stopping "
                             "execution...")
                cleanup(tmp_manifest)
                return 2, None
            tmp_manifest.add('POSCAR_user')
=======
    rpars.paths.home = Path(home)

    # Interpret the PARAMETERS file and load presets
    _interpret_parameters(rpars, slab, preset_params or {})

    if not domains:
        warn_if_slab_has_atoms_in_multiple_c_cells(slab, rpars)
        slab.full_update(rpars)   # gets PARAMETERS data into slab
        rpars.fileLoaded['POSCAR'] = True
    return rpars, slab


def _interpret_parameters(rpars, slab, preset_params):
    """Interpret PARAMETERS read from file and apply presets."""
>>>>>>> e71c858f
    try:
        # interpret the PARAMETERS file
        parameters.interpret(rpars, slab=slab, silent=False)
    except (parameters.errors.ParameterNeedsSlabError,
            parameters.errors.SuperfluousParameterError):
        # Domains calculation is the only case in which slab is None
        LOGGER.error('Main PARAMETERS file contains an invalid parameter '
                     'for a multi-domain calculation.', exc_info=True)
        raise
    except parameters.errors.ParameterError:
        LOGGER.error('Exception while reading PARAMETERS file.', exc_info=True)
        raise

    # Load parameter presets, overriding those in PARAMETERS
    try:
        rpars.update(preset_params)
    except (ValueError, TypeError):
        LOGGER.warning('Error applying preset parameters: ', exc_info=True)

    _set_log_level(rpars, preset_params)
    LOGGER.debug('PARAMETERS file was read successfully.')


def _read_parameters_file(preset_params):
    """Return an Rparams read from PARAMETERS in the current directory."""
    try:
        return parameters.read()
    except FileNotFoundError:
        if preset_params:
            return Rparams()
        LOGGER.error('No PARAMETERS file found, and no preset parameters '
                     'passed. Execution will stop.')
        raise
    except Exception:
        LOGGER.error('Exception while reading PARAMETERS file', exc_info=True)
        raise


def _read_poscar_file(manifest):
    """Return a SurfaceSlab read from POSCAR in the current directory.

    If the POSCAR file in the current directory has not been used
    for a viperleed.calc execution before, it is duplicated as
    POSCAR_user.

    Parameters
    ----------
    manifest : ManifestFile
        The manifest file used for this calculation. Used to retain
        information on whether POSCAR_user was created.

    Returns
    -------
    slab : SurfaceSlab
        Slab read from POSCAR.

<<<<<<< HEAD
    prerun_clean(rp, log_name)
    preserve_original_inputs(rp)  # Store input files BEFORE any edit!
    exit_code, state_recorder = section_loop(rp, slab)
=======
    Raises
    ------
    FileNotFoundError
        If no POSCAR file is found in the current directory.
    OSError
        If duplicating POSCAR to POSCAR_user fails.
    Exception
        If reading POSCAR fails.
    """
    poscar_file = Path('POSCAR')
    LOGGER.info('Reading structure from file POSCAR')
    try:
        slab = poscar.read(filename=poscar_file)
    except FileNotFoundError:
        LOGGER.error('POSCAR not found. Stopping execution...')
        raise
    except Exception:
        LOGGER.error('Exception while reading POSCAR.', exc_info=True)
        raise
>>>>>>> e71c858f

    if not slab.preprocessed:
        LOGGER.info('The POSCAR file will be processed and overwritten. '
                    'Copying the original POSCAR to POSCAR_user...')
        try:
            shutil.copy2(poscar_file, 'POSCAR_user')
        except OSError:
            LOGGER.error('Failed to copy POSCAR to POSCAR_user. Stopping '
                         'execution...')
            raise
        manifest.add('POSCAR_user')
    return slab


def _set_log_level(rpars, preset_params):
    """Assign a (user-defined) log level to the current logger."""
    # pylint: disable-next=magic-value-comparison
    if 'LOG_LEVEL' in preset_params:
        LOGGER.info(f'Overriding log level to {rpars.LOG_LEVEL}.')
    LOGGER.setLevel(rpars.LOG_LEVEL)


def _set_tensorleed_source(rpars, source):
    """Set `source` as the directory for tensor-LEED files/executables."""
    try:
        tensorleed = get_tensorleed_path(source).resolve()
    except (ValueError, FileNotFoundError) as exc:
        LOGGER.warning(f'{exc} This may cause errors.')
        tensorleed = Path(source or '').resolve()
    rpars.paths.tensorleed = tensorleed


def _set_system_name(rpars, system_name):
    """Assign a system name to `rpars` from `system_name` or the CWD."""
    if system_name is None:
        system_name = Path.cwd().parent.name
        LOGGER.info('No system name specified. Using name of'
                    f'the parent directory: {system_name}.')
    rpars.systemName = system_name<|MERGE_RESOLUTION|>--- conflicted
+++ resolved
@@ -19,14 +19,6 @@
 import shutil
 
 from viperleed import __version__
-<<<<<<< HEAD
-from viperleed.calc import LOGGER as logger
-from viperleed.calc.classes import rparams
-from viperleed.calc.constants import DEFAULT_OUT
-from viperleed.calc.constants import DEFAULT_SUPP
-from viperleed.calc.constants import LOG_PREFIX
-from viperleed.calc.files import parameters, poscar
-=======
 from viperleed.calc.classes.rparams.rparams import Rparams
 from viperleed.calc.constants import DEFAULT_OUT
 from viperleed.calc.constants import DEFAULT_SUPP
@@ -34,7 +26,6 @@
 from viperleed.calc.files import parameters
 from viperleed.calc.files import poscar
 from viperleed.calc.files.manifest import ManifestFile
->>>>>>> e71c858f
 from viperleed.calc.files.tenserleed import get_tensorleed_path
 from viperleed.calc.lib.log_utils import close_all_handlers
 from viperleed.calc.lib.log_utils import prepare_calc_logger
@@ -119,11 +110,7 @@
                 + DateTimeFormat.LOG_CONTENTS.now())
     LOGGER.info(f'This is ViPErLEED version {__version__}\n')
 
-<<<<<<< HEAD
-    tmp_manifest = {DEFAULT_SUPP, DEFAULT_OUT, log_name}
-=======
     manifest = ManifestFile(DEFAULT_SUPP, DEFAULT_OUT, log_name)
->>>>>>> e71c858f
     try:
         # Read input files and load user arguments
         rpars, slab = _make_rpars_and_slab(manifest, preset_params, slab, home)
@@ -225,43 +212,6 @@
     # for DOMAIN.
     if home is None:
         home = Path.cwd().parent
-<<<<<<< HEAD
-    rp.paths.home = Path(home)
-
-    # check if this is going to be a domain search
-    domains = False
-    if "DOMAIN" in rp.readParams:
-        domains = True
-
-    if domains:  # no POSCAR in main folder for domain searches
-        slab = None
-    elif slab is None:
-        poscar_file = Path("POSCAR")
-        if not poscar_file.is_file():
-            logger.error("POSCAR not found. Stopping execution...")
-            cleanup(tmp_manifest)
-            return 2, None
-
-        logger.info("Reading structure from file POSCAR")
-        try:
-            slab = poscar.read(filename=poscar_file)
-        except Exception:
-            logger.error("Exception while reading POSCAR", exc_info=True)
-            cleanup(tmp_manifest)
-            return 2, None
-
-        if not slab.preprocessed:
-            logger.info("The POSCAR file will be processed and overwritten. "
-                        "Copying the original POSCAR to POSCAR_user...")
-            try:
-                shutil.copy2(poscar_file, "POSCAR_user")
-            except OSError:
-                logger.error("Failed to copy POSCAR to POSCAR_user. Stopping "
-                             "execution...")
-                cleanup(tmp_manifest)
-                return 2, None
-            tmp_manifest.add('POSCAR_user')
-=======
     rpars.paths.home = Path(home)
 
     # Interpret the PARAMETERS file and load presets
@@ -276,7 +226,6 @@
 
 def _interpret_parameters(rpars, slab, preset_params):
     """Interpret PARAMETERS read from file and apply presets."""
->>>>>>> e71c858f
     try:
         # interpret the PARAMETERS file
         parameters.interpret(rpars, slab=slab, silent=False)
@@ -333,11 +282,6 @@
     slab : SurfaceSlab
         Slab read from POSCAR.
 
-<<<<<<< HEAD
-    prerun_clean(rp, log_name)
-    preserve_original_inputs(rp)  # Store input files BEFORE any edit!
-    exit_code, state_recorder = section_loop(rp, slab)
-=======
     Raises
     ------
     FileNotFoundError
@@ -357,7 +301,6 @@
     except Exception:
         LOGGER.error('Exception while reading POSCAR.', exc_info=True)
         raise
->>>>>>> e71c858f
 
     if not slab.preprocessed:
         LOGGER.info('The POSCAR file will be processed and overwritten. '
