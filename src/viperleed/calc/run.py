--- conflicted
+++ resolved
@@ -107,11 +107,7 @@
                 + DateTimeFormat.LOG_CONTENTS.now())
     logger.info(f"This is ViPErLEED version {__version__}\n")
 
-<<<<<<< HEAD
-    tmp_manifest = [DEFAULT_SUPP, DEFAULT_OUT, log_name]
-=======
     tmp_manifest = {DEFAULT_SUPP, DEFAULT_OUT, log_name}
->>>>>>> 82363d74
     try:
         rp = parameters.read()
     except FileNotFoundError:
