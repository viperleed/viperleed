--- conflicted
+++ resolved
@@ -34,17 +34,10 @@
 
 class DomainParameters:
     """Information about one structural domain."""
-<<<<<<< HEAD
 
     def __init__(self, workdir, name):
         """Initialize instance.
 
-=======
-
-    def __init__(self, workdir, name):
-        """Initialize instance.
-
->>>>>>> e71c858f
         Parameters
         ----------
         workdir : pathlike
@@ -56,12 +49,6 @@
         """
         self.workdir = Path(workdir).resolve()
         self.name = name
-<<<<<<< HEAD
-        self.sl = None
-        self.rp = None
-        self.refcalcRequired = False
-        self.tensorDir = None
-=======
         self.slab = None
         self.rpars = None
         self.refcalc_required = False
@@ -163,5 +150,4 @@
     def _collect_inputs_from_tensor_folder(self, tensor_dir):
         """Fetch input files from an unpacked `tensor_dir`."""
         for file in (_DOMAIN_INPUT_FILES + ('IVBEAMS',)):
-            shutil.copy2(tensor_dir / file, self.workdir)
->>>>>>> e71c858f
+            shutil.copy2(tensor_dir / file, self.workdir)