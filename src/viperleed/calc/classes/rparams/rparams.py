"""Module rparams of viperleed.calc.classes.rparams.

This is the module defining the core class of this package, i.e.,
Rparams. The class contains parameters read from the PARAMETERS
file, and some parameters defined at runtime. The attributes that
represent not-so-obvious user parameters are instances of classes
defined as part of the special sub-package of rparams. Refactored
on 2023-10-23 by @michele-riva.
"""

__authors__ = (
    'Florian Kraushofer (@fkraushofer)',
    'Michele Riva (@michele-riva)',
    )
__copyright__ = 'Copyright (c) 2019-2024 ViPErLEED developers'
__created__ = '2019-06-13'
__license__ = 'GPLv3+'

from collections import defaultdict
import copy
from dataclasses import dataclass
import logging
import os
from pathlib import Path
import random
import shutil

import numpy as np

from viperleed.calc.classes.searchpar import SearchPar
<<<<<<< HEAD
=======
from viperleed.calc.constants import COMPILE_LOGS_DIRNAME
>>>>>>> 82363d74
from viperleed.calc.constants import DEFAULT_OUT
from viperleed.calc.constants import DEFAULT_SUPP
from viperleed.calc.files import beams as iobeams
from viperleed.calc.files.iodeltas import checkDelta
from viperleed.calc.files.tenserleed import get_tenserleed_sources
from viperleed.calc.lib import fortran_utils
from viperleed.calc.lib import leedbase
from viperleed.calc.lib.base import available_cpu_count
from viperleed.calc.lib.checksums import KNOWN_TL_VERSIONS
from viperleed.calc.lib.checksums import UnknownTensErLEEDVersionError
from viperleed.calc.lib.context import execute_in_dir
from viperleed.calc.lib.matplotlib_utils import CAN_PLOT
from viperleed.calc.lib.matplotlib_utils import close_figures
from viperleed.calc.lib.matplotlib_utils import skip_without_matplotlib
from viperleed.calc.lib.matplotlib_utils import use_calc_style
from viperleed.calc.lib.string_utils import parent_name
from viperleed.calc.lib.time_utils import ExecutionTimer
from viperleed.calc.lib.version import Version
from viperleed.calc.sections.calc_section import EXPBEAMS_NAMES

from .defaults import DEFAULTS, NO_VALUE, TENSERLEED_FOLDER_NAME
from .limits import PARAM_LIMITS
from .special.base import NotASpecialParameterError
from .special.base import SpecialParameter


_LOGGER = logging.getLogger(parent_name(__name__))
if CAN_PLOT:
    from matplotlib import pyplot as plt
    use_calc_style()


@dataclass
class _RunPaths:
    """A container for paths to directories relevant for execution.

    All paths are assumed to be absolute.

    Attributes
    ----------
    home : Path
        The directory in which viperleed.calc was originally called.
    tensorleed : Path
        The directory in which the TensErLEED and EEASiSSS code can
        be found.

    Read-only attributes
    --------------------
    compile_logs : Path
        Where log files generated during compilation of the Fortran
        code are stored.
    """

    # !!! Add new attributes in ALPHABETIC ORDER !!!
    home: Path = None
    tensorleed: Path = None

    @property
    def compile_logs(self):
        """Return the path where Fortran-compilation log files are saved."""
        return Path(COMPILE_LOGS_DIRNAME).resolve()


class Rparams:
    """Stores the parameters found in a PARAMETERS file (default values in
    __init__), as well as some parameters defined at runtime."""

    def __init__(self):
        self.readParams = defaultdict(list)  # Raw PARAMETERS from file

        # FROM PARAMETERS FILE
        self.ATTENUATION_EPS = 0.001
        self.AVERAGE_BEAMS = None
        self.BULKDOUBLING_EPS = 0.001
        self.BULKDOUBLING_MAX = 10
        self.BULK_LIKE_BELOW = 0.
        self.BULK_REPEAT = None
        self.DOMAINS = {}         # {name: path_to_tensors_zip_or_dir}
        self.DOMAIN_STEP = 1      # area step in percent for domain search
        self.ELEMENT_MIX = {}     # {element_name: splitlist}
        self.ELEMENT_RENAME = {}  # {element_name: chemical_element}
        self.FILAMENT_WF = DEFAULTS['FILAMENT_WF']['lab6']   # work function of emitting cathode
        self.FORTRAN_COMP = ['', '']      # before files, after files
        self.FORTRAN_COMP_MPI = ['', '']  # before files, after files
        self.GAUSSIAN_WIDTH = DEFAULTS['GAUSSIAN_WIDTH']
        self.GAUSSIAN_WIDTH_SCALING = DEFAULTS['GAUSSIAN_WIDTH_SCALING']
        self.HALTING = 2    # 2: major concerns, 1: minor warnings, 0: always
        self.INTPOL_DEG = 3 # Degree of interpolation spline used in R-factor calculation
        self.IV_SHIFT_RANGE = self.get_default('IV_SHIFT_RANGE')
        self.LAYER_CUTS = self.get_default('LAYER_CUTS')
        self.LAYER_STACK_VERTICAL = True
        self.LMAX = self.get_default('LMAX')
        self.LOG_LEVEL = DEFAULTS['LOG_LEVEL'][NO_VALUE]
        self.LOG_SEARCH = True
        self.N_BULK_LAYERS = 1           # number of bulk layers
        self.N_CORES = 0                 # number of cores
        # OPTIMIZE: settings for fd optimization
        self.OPTIMIZE = self.get_default('OPTIMIZE')
        self.PARABOLA_FIT = {'type': 'none', 'alpha': 1e-2, 'mincurv': 5e-3,
                             'localize': 0}
        self.PHASESHIFT_EPS = DEFAULTS['PHASESHIFT_EPS']['d'] # changed in updateDerivedParams
        self.PHASESHIFTS_CALC_OLD = True # use old EEASiSSS version # TODO: once established, set to False or remove
        self.PHASESHIFTS_OUT_OLD = True  # output old PHASESHIFTS file # TODO: once established, set to False or remove
        self.PHI = DEFAULTS['PHI']           # from BEAM_INCIDENCE
        self.PLOT_IV = {'plot': True, 'axes': 'all', 'colors': [],
                        'font_size': 10, 'legend': 'all', 'line_width': 1,
                        'overbar': False, 'perpage': 2,
                        }
        self.RUN = self.get_default('RUN')        # what segments should be run
        self.R_FACTOR_LEGACY = True # use old runtime-compiled R-factor calculation
        self.R_FACTOR_TYPE = 1  # 1: Pendry, 2: R2, 3: Zanazzi-Jona
        self.R_FACTOR_SMOOTH = 0
        self.S_OVL = 0.3 # Muffin tin overlap parameter after Rundgren 2021, default is 0.3 - set or optimize in FD
        self.SCREEN_APERTURE = 110.
        self.SEARCH_BEAMS = 0   # 0: average, 1: integer, 2: fractional
        # SEARCH_CULL: fraction of population, or absolute nr. if >1
        # SEARCH_CULL.type_: clone, genetic, random
        self.SEARCH_CULL = self.get_default('SEARCH_CULL')
        self.SEARCH_MAX_GEN = 100000  # maximum number of generations in search
        self.SEARCH_MAX_DGEN = self.get_default('SEARCH_MAX_DGEN')
        # maximum number of generations without change before search
        #   is stopped. All: all configs, best: only 1, dec: best 10%
        #    0: don't use parameter
        self.SEARCH_MAX_DGEN_SCALING = {'all': None, 'best': None, 'dec': None}
        # will be defined in updateDerivedParams
        self.SEARCH_LOOP = False
        self.SEARCH_POPULATION = 0  # trial structures in search
        self.SEARCH_START = 'crandom'
        self.SITE_DEF = {}   # {element_name: {sitename, [atom.num]}}
        self.STOP = False
        self.SUPERLATTICE = np.identity(2, dtype=float)
        self.SUPPRESS_EXECUTION = False
        self.SYMMETRIZE_INPUT = True
        self.SYMMETRY_CELL_TRANSFORM = np.identity(2, dtype=float)
        self.SYMMETRY_EPS = self.get_default('SYMMETRY_EPS')
        self.SYMMETRY_FIND_ORI = True
        self.SYMMETRY_FIX = self.get_default('SYMMETRY_FIX')
        self.SYMMETRY_BULK = {}   # keys: group, rotation, mirror
        self.TENSOR_INDEX = None  # default: pick highest in Tensors folder
        self.TENSOR_OUTPUT = []  # per layer: write Tensor output? (0/1)
        # THEO_ENERGIES: the default values without experimental
        # beams is set in section INIT via self.initTheoEnergies
        self.THEO_ENERGIES = self.get_default('THEO_ENERGIES')
        self.THETA = DEFAULTS['THETA']        # from BEAM_INCIDENCE
        self.TL_IGNORE_CHECKSUM = False
        self.TL_VERSION = self.get_default('TL_VERSION')
        self.T_EXPERIMENT = None
        self.T_DEBYE = None
        self.V0_IMAG = 4.5
        self.V0_REAL = 'default'   # 'default' will read from PHASESHIFTS
        self.V0_Z_ONSET = 1.0
        self.VIBR_AMP_SCALE = []   # read as list of strings, interpret later
        self.ZIP_COMPRESSION_LEVEL = DEFAULTS['ZIP_COMPRESSION_LEVEL']

        # RUN VARIABLES
        self.timer = ExecutionTimer()
        self.paths = _RunPaths()
        self.searchConvInit = {
            'gaussian': None, 'dgen': {'all': None, 'best': None, 'dec': None}}
        self.searchEvalTime = DEFAULTS['SEARCH_EVAL_TIME']  # time interval for reading SD.TL
        self.output_interval = None # changed in updateDerivedParams
        self.searchMaxGenInit = self.SEARCH_MAX_GEN
        self.searchStartInit = None

        # script progress tracking
        self.halt = 0
        self.systemName = ''
        self.timestamp = ''
<<<<<<< HEAD
        self.manifest = [DEFAULT_SUPP, DEFAULT_OUT]
=======
        self.manifest = {DEFAULT_SUPP, DEFAULT_OUT}
        self.files_to_out = set()  # Edited or generated, for OUT
>>>>>>> 82363d74
        self.fileLoaded = {
            'PARAMETERS': True, 'POSCAR': False,
            'IVBEAMS': False, 'VIBROCC': False, 'PHASESHIFTS': False,
            'DISPLACEMENTS': False, 'BEAMLIST': False, 'EXPBEAMS': False
            }
        self.runHistory = []   # sections that have been executed before
        self.lastOldruns = []
        # copy of runHistory when last oldruns folder was created
        self.superlattice_defined = False
        self.ivbeams_sorted = False
        self.last_R = None
        self.stored_R = {'refcalc': None, 'superpos': None}
        self.checklist = []  # output strings of things to check at program end

        # domains
        self.domainParams = []
        self.pseudoSlab = None

        # data from files
        self.beamlist = []  # lines as strings from BEAMLIST
        self.ivbeams = []   # uses Beam class; list of beams only
        self.expbeams = []  # uses Beam class; contains intensities
        self.theobeams = {  # uses Beam class; contains intensities
            'refcalc': None,
            'superpos': None
            }
        self.expbeams_file_name = ''     # EXPBEAMS or EXPBEAMS.csv?
        self.phaseshifts = []
        self.phaseshifts_firstline = ''  # contains parameters for MUFTIN
        self.refcalc_fdout = ''
        self.superpos_specout = ''
        self.best_v0r = None     # best value for v0r from previous R-factor
        self.disp_blocks = []    # tuples (lines, name) in DISPLACEMENTS file
        self.disp_block_read = False  # current displacements block read?
        self.disp_loops = []          # list of tuples (loopStart, loopEnd)
        self.controlChemBackup = None

        # search parameters
        self.searchpars = []
        self.searchResultConfig = None
        self.search_atlist = []    # atoms that are relevant for the search
        self.search_maxfiles = 0   # maximum number of delta files for one atom
        self.search_maxconc = 1    # maximum number of concentration steps
        self.indyPars = 0          # number of independent parameters
        self.mncstep = 0    # max. steps (geo. times therm.) for one atom
        self.search_index = 0      # which DISPLACEMENTS block is being done

        # plotting data
        self.rfacscatter_all = []   # tuples (gen, r, size, color)
        self.rfacscatter = []       # same, but thinned out along gens
        self.parScatter = [[]]
        # tuples (gen, mean scatter, max scatter) per search
        self.searchplots = [('', [], [], [], [])]
        # (name, gens, min, max, mean) for each search
        self.lastParScatterFigs = {}
        # complete figures for each search, with search names as keys

    @property
    def is_debug_mode(self):
        return self.LOG_LEVEL < logging.INFO

    @property
    def no_value(self):
        return NO_VALUE

    def try_loading_expbeams_file(self):
        """Read an EXPBEAMS file if not already available."""
        if self.fileLoaded['EXPBEAMS']:
            return

        exp_files_provided = (f for f in EXPBEAMS_NAMES if Path(f).is_file())
        try:
            self.expbeams_file_name = next(exp_files_provided)
        except StopIteration:  # Nothing to load
            self.expbeams_file_name = ''
            return

        # Warn if multiple experimental input files were provided
        if next(exp_files_provided, False):
            self.setHaltingLevel(1)
            _LOGGER.warning(
                'Multiple files with experimental I(V) curves were provided. '
                'Check if the root directory contains the correct files. '
                f'Using file {self.expbeams_file_name!r}.'
                )
        err_msg = f'Error while reading file {self.expbeams_file_name}'
        enrange = self.THEO_ENERGIES.as_floats()[:2]
        try:
            self.expbeams = iobeams.readOUTBEAMS(self.expbeams_file_name,
                                                 enrange=enrange)
        except OSError:
            _LOGGER.error(f'{err_msg}.', exc_info=True)
            return

        if self.expbeams:
            self.fileLoaded['EXPBEAMS'] = True
        else:
            _LOGGER.error(f'{err_msg}: No data was read.')

    @classmethod
    def get_default(cls, param):
        """Return the default value of param."""
        try:
            value = DEFAULTS[param]
        except KeyError as err:
            raise ValueError(f'No default found for parameter {param}') from err
        if isinstance(value, tuple):
            value = list(value)
        elif isinstance(value, dict):
            value = copy.deepcopy(value)

        # See if param is a special one
        return cls._to_simple_or_special_param(param, value)

    @staticmethod
    def _to_simple_or_special_param(param, value):
        """Return the value of a standard or special parameter."""
        try:
            special = SpecialParameter.get_subclass(param)
        except NotASpecialParameterError:
            return value
        return special.from_value(value)

    def reset_default(self, param):
        """Reset param to its default value."""
        default = self.get_default(param)
        setattr(self, param, default)

    @staticmethod
    def get_limits(param):
        """Return the smallest and largest acceptable values of param."""
        try:
            return PARAM_LIMITS[param]
        except KeyError as err:
            raise ValueError(f'No limits found for parameter {param}') from err

    def update(self, presets):
        """Load presets into this Rparams object."""
        for param_name, param_value in presets.items():
            param_name = param_name.upper()
            getattr(self, param_name)  # Raise AttributeError if wrong
            value = self._to_simple_or_special_param(param_name, param_value)
            setattr(self, param_name, value)

    def inherit_from(self, other, *attributes, override=False):
        """Copy attributes from another Rparams.

        Parameters
        ----------
        other : Rparams
            The instance from which attributes should be copied.
        *attributes : str
            Names of attributes to be deep-copied from `other`.
        override : bool, optional
            Whether the copy should be unconditional, irrespective
            of whether the user gave some values for any attribute.

        Raises
        ------
        TypeError
            If `other` is not an Rparams.
        """
        if not isinstance(other, Rparams):
            raise TypeError(f'{type(self).__name__}.inherit_from requires an '
                            f'Rparams object. Found {type(other).__name__!r}.')
        for attr in attributes:
            if attr in self.readParams and not override:
                continue
            setattr(self, attr, copy.deepcopy(getattr(other, attr)))

    def total_energy_range(self):
        """Return the total overlapping energy range of experiment and
        theory. Note that this may change if experimental beams are dropped."""
        if not self.expbeams:
            return 0.
        totalrange = 0.
        for b in self.expbeams:
            totalrange += (min(max(b.intens), self.THEO_ENERGIES.max)
                           - max(min(b.intens), self.THEO_ENERGIES.min))
        return totalrange

    def storeRfacScatter(self, x, y, s, c):
        """
        Adds a list of points for r-factor scatter plots to
        self.rfacscatter

        Parameters
        ----------
        x, y, s, c : lists of floats
            coordinates, size and color of points.

        Returns
        -------
        None.
        """
        spacing = x[-1]/50
        pg = x[-1]
        self.rfacscatter_all.extend(list(zip(x, y, s, c)))
        self.rfacscatter = []
        for p in self.rfacscatter_all[::-1]:
            if p[0] <= pg - spacing or p[0] == pg:
                self.rfacscatter.append(p)
                pg = p[0]

    def get_tenserleed_directory(self, wanted_version=None):                    # TODO: replace the default for TL_VERSION with Version('unknown')
        """Return the Path to a TensErLEED directory.

        The directory is looked up in Rparams.paths.tensorleed.

        Parameters
        ----------
        version : Version, str, optional
            Which specific version of TensErLEED should be looked
            up. If not given or None, `Rparams.TL_VERSION` is used.
            If `version == 0`, the highest version is returned.
            Default is None.

        Returns
        -------
        tenserleed_path : Path
            Path to the desired 'TensErLEED' directory or zip archive.

        Raises
        ------
        RuntimeError
            If this method is called before `Rparams.paths.tensorleed`
            is set
        FileNotFoundError
            If `Rparams.paths.tensorleed` has no 'TensErLEED'
            subdirectories
        FileNotFoundError
            If `version` is given, but the corresponding directory
            was not found
        """
        if not self.paths.tensorleed:
            raise RuntimeError(
                f'{type(self).__name__}.get_tenserleed_directory: '
                'TensErLEED source directory is not set'
                )
        source_tree = self.paths.tensorleed
        wanted_version = (Version(wanted_version) if wanted_version
                          else self.TL_VERSION)
        sources = get_tenserleed_sources(source_tree)
        # sort sources by .version attribute
        sources = sorted(sources, key=lambda x: x.version)

        if wanted_version is None:
            # return highest version
            return max(sources, key=lambda x: x.version)

        # otherwise look for the wanted version
        for source in sources:
            if source.version == wanted_version:
                return source
        raise FileNotFoundError(
            f'Could not find TensErLEED version={wanted_version} in '
            f'{source_tree}.'
            )

    def updateDerivedParams(self):
        """
        Checks which derivative parameters (which cannot be calculated at
        initialization) can be calculated now

        Returns
        -------
        None.
        """
        # TENSOR_INDEX:
        if self.TENSOR_INDEX is None:
            self.TENSOR_INDEX = leedbase.getMaxTensorIndex()
        # TL_VERSION:
        if self.paths.tensorleed is None:
            raise RuntimeError('Cannot determine highest TensErLEED version '
                               'without specifying a source directory')
        if self.TL_VERSION is None:

            # Fetch most recent TensErLEED version
            tl_source = self.get_tenserleed_directory()
            self.TL_VERSION = tl_source.version
            _LOGGER.debug(f'Detected TensErLEED version {str(self.TL_VERSION)}')

        # SEARCH_CONVERGENCE:
        if self.searchConvInit['gaussian'] is None:
            self.searchConvInit['gaussian'] = self.GAUSSIAN_WIDTH
        for k in ['all', 'best', 'dec']:
            if self.SEARCH_MAX_DGEN_SCALING[k] is None:
                self.SEARCH_MAX_DGEN_SCALING[k] = 1 / self.GAUSSIAN_WIDTH_SCALING
            if self.searchConvInit['dgen'][k] is None:
                self.searchConvInit['dgen'][k] = self.SEARCH_MAX_DGEN[k]
        if self.output_interval is None:
            # set output interval to SEARCH_CONVERGENCE dgen, but cap at 1000
            use_dgen = min(dgen for dgen in self.searchConvInit['dgen'].values() if dgen > 0) or 1000
            self.output_interval = int(min(use_dgen or 1000, 1000))  # default to 1000 if all dgen are 0 (default)
        if self.searchStartInit is None:
            self.searchStartInit = self.SEARCH_START
        # Phaseshifts-based:
        if self.fileLoaded['PHASESHIFTS']:
            # get highest required energy index
            hi = len(self.phaseshifts)-1
            if self.THEO_ENERGIES.max is not NO_VALUE:
                for i in range(0, len(self.phaseshifts)):
                    if (self.phaseshifts[i][0]*leedbase.HARTREE_TO_EV
                            > self.THEO_ENERGIES.max):
                        hi = i
                        break
            # LMAX
            if self.PHASESHIFT_EPS == 0:
                self.PHASESHIFT_EPS = DEFAULTS['PHASESHIFT_EPS']['f']
            min_set = self.LMAX.has_min
            if not min_set:
                self.LMAX.min = 6
            if not self.LMAX.has_max:  # determine value from PHASESHIFT_EPS
                lmax = 1
                for el in self.phaseshifts[hi][1]:  # only check highest energy
                    for i, val in enumerate(el):
                        if abs(val) > self.PHASESHIFT_EPS and (i+1) > lmax:
                            lmax = i+1
                if lmax < 8 and not min_set:
                    _LOGGER.debug('Found small LMAX value based on '
                                  f'PHASESHIFT_EPS parameter (LMAX={lmax})')
                if lmax > 18:
                    lmax = 18
                    _LOGGER.info(
                        'The LMAX found based on the PHASESHIFT_EPS '
                        'parameter is greater than 18, which is currently '
                        'not supported. LMAX was set to 18.'
                        )
                self.LMAX.max = lmax
            else:       # sanity check: are large values ignored?
                warn = False
                highval = 0
                for el in self.phaseshifts[hi][1]:   # highest energy
                    for i, val in enumerate(el):
                        if abs(val) > 0.1 and (i+1) > self.LMAX.max:
                            warn = True
                            highval = max(highval, abs(val))
                if warn:
                    _LOGGER.warning(
                        'The LMAX value defined in the PARAMETERS '
                        'file leads to large phaseshift values being ignored '
                        f'(highest value: {highval}). Consider using a higher '
                        'LMAX, or defining LMAX indirectly via PHASESHIFT_EPS.'
                        )
                    self.setHaltingLevel(1)
            # V0_REAL
            if self.V0_REAL == 'default':
                llist = self.phaseshifts_firstline.split()
                c = []
                try:
                    for i in range(0, 4):
                        c.append(float(llist[i + 1]))
                except ValueError:
                    _LOGGER.error('Could not read Muftin parameters from '
                                  'PHASESHIFTS file.')
                    raise
                self.V0_REAL = c

    def updateCores(self):
        """
        If self.N_CORES is undefined, tries to find it

        Raises
        ------
        RuntimeError
            If unable to detect number of cores.

        Returns
        -------
        None
        """
        if self.N_CORES:
            return
        try:
            self.N_CORES = available_cpu_count()
        except Exception:
            _LOGGER.error('Failed to detect number of cores.')
            raise

        _LOGGER.info('Automatically detected number '
                     f'of available CPUs: {self.N_CORES}')
        if not self.N_CORES:
            _LOGGER.error('Failed to detect number of cores.')
            raise RuntimeError('N_CORES undefined, automatic detection failed')

    def resetSearchConv(self):
        """
        Resets the search convergence and tracking parameters to their
        initial values.

        Returns
        -------
        None.
        """
        self.controlChemBackup = None
        self.disp_block_read = False
        self.rfacscatter_all = []
        self.searchplots.append(('', [], [], [], []))
        self.parScatter.append([])
        self.SEARCH_MAX_GEN = self.searchMaxGenInit
        if self.searchConvInit['gaussian'] is not None:
            self.GAUSSIAN_WIDTH = self.searchConvInit['gaussian']
        if self.searchStartInit is not None:
            self.SEARCH_START = self.searchStartInit
        if self.SEARCH_START == 'control':
            self.SEARCH_START = 'crandom'
        for k in ['best', 'all', 'dec']:
            if self.searchConvInit['dgen'][k] is not None:
                self.SEARCH_MAX_DGEN[k] = self.searchConvInit['dgen'][k]

    def setHaltingLevel(self, set_to):
        """
        Sets the halting level self.halt to value set_to, if that value is
        higher than the current halting level. Outputs debug message.

        Parameters
        ----------
        set_to : int
            New value for self.halt

        Returns
        -------
        None.
        """
        if set_to > self.halt:
            _LOGGER.debug(f'Raising halting level to {set_to}')
            self.halt = set_to

    def initTheoEnergies(self):
        """
        Initializes values for the THEO_ENERGIES parameter either to default,
        or if experimental beams were loaded to values corresponding to the
        experimental energy range.

        Returns
        -------
        None.
        """
        energies = self.THEO_ENERGIES
        if energies.defined:
            return
        info = self.fileLoaded['EXPBEAMS'] and not energies.has_bounds
        if self.fileLoaded['EXPBEAMS']:
            minen = min(en for beam in self.expbeams for en in beam.intens)
            maxen = max(en for beam in self.expbeams for en in beam.intens)
            values = [minen - 3, maxen + 3, 3]
        else:
            values = self.get_default('THEO_ENERGIES - no experiments')

        energies.set_undefined_values(values)
        if info:
            _LOGGER.debug('Initialized energy range from experimental '
                          f'beams file: {energies.start:.2f} to '
                          f'{energies.stop:.2f} eV')

    # TODO: eventually, these default values should be moved to some constant or other file
    def getFortranComp(self, comp='auto'):                                      # TODO: combine with FortranCompMPI from below; lots of repeated code
        """
        Checks whether ifort or gfortran are present, and sets FORTRAN_COMP
        accordingly.

        Parameters
        ----------
        comp : str, optional
            'auto' (default): will check ifort first, then gfortran.
            'ifort' or 'gfortran': only that compiler will be checked.

        Raises
        ------
        ValueError
            If the given compiler is not supported
        FileNotFoundError
            If the desired compiler was not found
        """
        # supported compilers, in order of priority
        supported = ['ifort', 'gfortran']
        found = ''
        if comp == 'auto':
            check = supported
        elif comp in supported:
            check = [comp]
        else:
            _LOGGER.error('Rparams.getFortranComp: requested compiler is not '
                          'supported.')
            raise ValueError('Fortran compiler not supported')
        for c in check:
            if shutil.which(c, os.X_OK) is not None:
                found = c
                break
        if found == '':
            if comp == 'auto':
                _LOGGER.error('Rparams.getFortranComp: No fortran compiler '
                              'found.')
            else:
                _LOGGER.error('Rparams.getFortranComp: Requested fortran '
                              'compiler not found.')
            raise FileNotFoundError('Fortran compiler not found')
        if found == 'ifort':
            self.FORTRAN_COMP = [
                'ifort -O2 -I/opt/intel/mkl/include',
                '-L/opt/intel/mkl/lib/intel64 -lmkl_intel_lp64 '
                '-lmkl_intel_thread -lmkl_core -liomp5 -lpthread -lm -ldl '
                '-traceback']  # backtrace should not affect performance
            _LOGGER.debug('Using fortran compiler: ifort')
        elif found == 'gfortran':
            self.FORTRAN_COMP = ['gfortran -O2', '-llapack -lpthread -lblas '
                                 '-fbacktrace']  # should not affect performance
            _LOGGER.debug('Using fortran compiler: gfortran')

    def getFortranMpiComp(self, comp='auto'):
        """
        Checks whether mpiifort or mpifort are present, and sets FORTRAN_COMP
        mpi accordingly.

        Parameters
        ----------
        comp : str, optional
            'auto' (default): will check mpiifort first, then mpifort.
            'mpiifort' or 'mpifort': only that compiler will be checked.

        Raises
        ------
        ValueError
            If the given compiler is not supported
        FileNotFoundError
            If the desired compiler was not found
        """
        # supported compilers, in order of priority
        supported = ['mpiifort', 'mpifort']
        found = ''
        if comp == 'auto':
            check = supported
        elif comp in supported:
            check = [comp]
        else:
            _LOGGER.error('Rparams.getFortranMpiComp: requested compiler is '
                          'not supported.')
            raise ValueError('Fortran MPI compiler not supported')
        for c in check:
            if shutil.which(c, os.X_OK) is not None:
                found = c
                break
        if found == '':
            if comp == 'auto':
                _LOGGER.error('Rparams.getFortranMpiComp: No fortran compiler '
                              'found.')
            else:
                _LOGGER.error('Rparams.getFortranMpiComp: Requested fortran '
                              'compiler not found.')
            raise FileNotFoundError('Fortran MPI compiler not found')
        if found == 'mpiifort':
            self.FORTRAN_COMP_MPI = ['mpiifort -Ofast', '']
            _LOGGER.debug('Using fortran compiler: mpiifort')
        elif found == 'mpifort':
            # check for the mpifort version
            mpifort_call = 'mpifort -Ofast'
            try:  # Add version-dependent CLI args
                mpifort_version = fortran_utils.get_mpifort_version()
            except fortran_utils.FortranCompilerError:
                _LOGGER.warning(
                    'mpifort version could not be determined automatically. '
                    'mpifort versions >= 10.0 may need the '
                    '"-fallow-argument-mismatch" or "-std=legacy" flags to '
                    'compile the TenseErLEED structure-search code. '
                    'If an error occurs, please check the mpifort version and '
                    'adapt the FORTRAN_COMP parameter as required.'
                    )
            else:
                mpifort_call += ('' if mpifort_version < '10.0'
                                 else ' -fallow-argument-mismatch')
            self.FORTRAN_COMP_MPI = [mpifort_call, '']
            _LOGGER.debug('Using fortran compiler: mpifort')

    def renormalizeDomainParams(self, config):
        """Takes a list of parameter indices as produced by e.g.
        getRandomConfig, and checks it for domain parameters. If the domain
        parameters can be multiplied by an integer value and still be in
        range, returns the list with multiplied values; else, returns the
        unchanged list."""
        domain_indices = [i for (i, sp) in enumerate(self.searchpars)
                          if sp.mode == 'dom']
        if not domain_indices or all(config[i] == 1 for i in domain_indices):
            return config
        mult = 1
        domain_steps = self.searchpars[domain_indices[0]].steps
        while (sum(config[i]-1 for i in domain_indices) * (mult + 1)
               <= domain_steps-1):
            mult += 1
        for i in domain_indices:
            config[i] = ((config[i] - 1) * mult) + 1
        return config

    def getCenteredConfig(self):
        """Returns a list of 'centered' parameter indices, i.e. all as close
        to 'no displacement' as possible."""
        return [sp.center for sp in self.searchpars]

    def getPredictConfig(self, best_config=None, curv_cutoff=1e-4):
        """
        Outputs a parameter configuration as list of integers that is as close
        to the result of the parabola fit as possible. For parameters with no
        valid parabola fit result, or curvatures below the cutoff, the value
        from the best known configuration will be used instead. If the best
        known configuration is not passed, these parameters will instead
        assume the value in the center of their displacement range.

        Parameters
        ----------
        best_config : list of int, optional
            The current best configuration, to be used for parameters that
            do not have usable parabola fit results. If not passed, centered
            values will be used instead.
        curv_cutoff : float, optional
            The minimum curvature that a parameter parabola needs to have in
            order to use the parabola minimum. The default is 1e-4.

        Returns
        -------
        list of int
            Parameter values for a new configuration.
        """
        out = []
        for (i, sp) in enumerate(self.searchpars):
            if (sp.parabolaFit['min'] is not None and
                    not np.isnan(sp.parabolaFit['err_co']) and
                    not np.isnan(sp.parabolaFit['err_unco'])):
                # sp.parabolaFit['curv'] is not None and
                # sp.parabolaFit['curv'] > curv_cutoff):
                out.append(int(round(sp.parabolaFit['min'])))
            else:
                if best_config is not None:
                    out.append(best_config[i])
                else:
                    out.append(int((sp.steps + 1)/2))
        return self.renormalizeDomainParams(out)

    def getRandomConfig(self):
        """
        Outputs a new random parameter configuration. Linked parameters are
        guaranteed to have the same value.

        Returns
        -------
        list of int
            Parameter values for a new configuration.
        """
        out = [-1] * len(self.searchpars)
        for i, sp in enumerate(self.searchpars):
            out[i] = random.randint(1, sp.steps)
        for i, sp in enumerate(self.searchpars):
            if sp.linkedTo is not None:
                out[i] = out[self.searchpars.index(sp.linkedTo)]
            elif sp.restrictTo is not None:
                if type(sp.restrictTo) == int:
                    out[i] = sp.restrictTo
                else:
                    out[i] = out[self.searchpars.index(sp.restrictTo)]
        if -1 in out:
            _LOGGER.error(f'Rparams.getRandomConfig failed: {out}')
            return []
        return self.renormalizeDomainParams(out)

    def getOffspringConfig(self, parents):
        """
        Returns a list of parameter indices generated as a random mix of
        the parameters from two of the configurations passed as 'parents',
        picked at random if there are more than two. If possible, the parents
        will be picked such that they are not identical, but the offspring may
        nevertheless be identical with one of the parents.

        Parameters
        ----------
        parents : list of list of int
            List of surviving configurations.

        Returns
        -------
        list of int
            Parameter values for a new configuration.
        """
        if not parents:
            _LOGGER.warning('Rparams.getOffspringConfig: Cannot create '
                            'offspring configuration without parents. '
                            'Returning random configuration')
            return self.getRandomConfig()

        if len(parents) == 1:
            _LOGGER.warning('Rparams.getOffspringConfig: Only one parent '
                            'passed. Returning clone.')
            return parents[0]

        parents = parents[:]
        i = random.randint(0, len(parents)-1)
        p2 = [parents.pop(i)]
        while len(p2) == 1:
            if len(parents) == 1:
                p2.append(parents[0])
                break
            i = random.randint(0, len(parents)-1)
            p = parents.pop(i)
            if p2[0] != p:
                p2.append(p)
        out = [-1] * len(self.searchpars)
        for i, sp in enumerate(self.searchpars):
            if sp.restrictTo is None and sp.linkedTo is None:
                out[i] = p2[random.randint(0, 1)][i]
        for i, sp in enumerate(self.searchpars):
            if sp.restrictTo is not None:
                if type(sp.restrictTo) == int:
                    out[i] = sp.restrictTo
                else:
                    out[i] = out[self.searchpars.index(sp.restrictTo)+1]
            elif sp.linkedTo is not None:
                out[i] = out[self.searchpars.index(sp.linkedTo)+1]
        if -1 in out:
            _LOGGER.error(f'Rparams.getOffspringConfig failed: {out}')
            return []
        return self.renormalizeDomainParams(out)

    @skip_without_matplotlib
    def closePdfReportFigs(self):
        """
        Closes the pdf figures from the Search-progress pdf files, which are
        kept in memory for the Search-report file during a run.

        Returns
        -------
        None.
        """
        for figures in self.lastParScatterFigs.values():
            # Pylint can't tell that we will not execute this,
            # as per decorator, if we fail to import matplotlib
            # pylint: disable-next=possibly-used-before-assignment
            close_figures(plt, *figures)

    def generateSearchPars(self, sl, subdomain=False):
        """
        Initializes a list of Searchpar objects, and assigns delta files to
        atoms if required. Also sets the self.indyPars parameter.

        Parameters
        ----------
        sl : Slab
            The Slab object containing atom information.
        subdomain : bool, optional
            Set True if executing for multiple domains, and this is not the
            highest-level Rprarams object.

        Raises
        ------
        ValueError
            If inconsistent values are found.
        RuntimeError
            If required files are missing.

        Returns
        -------
        None.
        """
        if self.domainParams:
            self.generateSearchPars_domains()
            return

        self.searchpars = []
        self.search_maxfiles = 0   # maximum number of delta files for one atom
        self.search_maxconc = 1
        self.indyPars = 0          # number of independent parameters
        self.mncstep = 0     # max. steps (geo. times therm.) for one atom
        # track which atoms are symmetry-linked to the ones already done to
        #   not double-count indyPars
        eqlist = []
        # get list of atoms that appear in the search
        if (2 in self.runHistory or 42 in self.runHistory
                or sl.deltas_initialized):
            # if delta has been run, information what deltas exist is stored
            atlist = [at for at in sl if not at.is_bulk and at.known_deltas]
        else:
            _LOGGER.debug('Delta-amplitudes were not calculated in current '
                          'run; looking for delta files by name.')
            # see what delta files are present
            filelist = [filename for filename in os.listdir('.') if
                        filename.startswith('DEL_')]
            delN = []
            for filename in filelist:
                try:
                    delN.append(int(filename.split('_')[1]))
                except ValueError:
                    filelist.remove(filename)
            atlist = [at for at in sl if not at.is_bulk and at.num in delN]
            for at in atlist:
                deltaCandidates = [fn for fn in filelist
                                   if int(fn.split('_')[1]) == at.num]
                checkEls = list(at.disp_occ.keys())
                # check for vacancy:
                occlists = []
                for k in at.disp_occ:
                    occlists.append(at.disp_occ[k])
                for i in range(0, len(occlists[0])):
                    totalocc = 0.
                    for ol in occlists:
                        if len(ol) <= i:
                            _LOGGER.error(
                                f'Inconsistent occupancy lists for {at}'
                                )
                            raise ValueError('Inconsistent input')
                        else:
                            totalocc += ol[i]
                    if totalocc < 1 - 1e-4:
                        checkEls.append('vac')
                        break
                # now check if all deltas are there:
                for el in checkEls:
                    found = False
                    for df in [f for f in deltaCandidates
                               if f.split('_')[2] == el]:
                        if checkDelta(df, at, el, self):
                            found = True
                            at.known_deltas.append(df)
                            break
                    if not found:
                        _LOGGER.error('No appropriate Delta file found '
                                      f'for {at}, element {el}')
                        raise RuntimeError('Missing Delta file')
            # sanity check: are displacements defined but deltas missing?
            for at in sl:
                # check whether at has non-trivial displacements:
                found = False
                for d in [at.disp_occ, at.disp_geo, at.disp_vib]:
                    for el in d:
                        if len(d[el]) > 1:
                            found = True
                            break
                if not found:
                    for el in at.disp_vib:
                        if at.disp_vib[el][0] != 0.0:
                            found = True
                            break
                if not found:
                    for el in at.disp_geo:
                        if np.linalg.norm(at.disp_geo[el][0]) >= 1e-4:
                            found = True
                            break
                if not found:
                    occlists = []
                    for k in at.disp_occ:
                        occlists.append(at.disp_occ[k])
                    for i in range(0, len(occlists[0])):
                        totalocc = 0.
                        for ol in occlists:
                            if len(ol) <= i:
                                break  # error - will pop up again later...
                            else:
                                totalocc += ol[i]
                        if totalocc < 1 - 1e-4:
                            found = True
                            break
                if found and at not in atlist:
                    _LOGGER.error(f'{at} has displacements defined, but no '
                                  'delta file was found! Run Delta-Amplitudes.')
                    raise RuntimeError('Delta file not found')
                elif not found and at in atlist:
                    # delta file is there, but no displacements
                    atlist.remove(at)
            sl.deltas_initialized = True
        # sort atlist by displists
        al2 = []
        for dl in sl.displists:
            al2.extend([a for a in atlist if a in dl])
        al2.extend([a for a in atlist if a not in al2])
        atlist = al2
        md = {'geo': 1, 'vib': 2, 'occ': 3}
        splToRestrict = []
        indep = []
        for at in atlist:
            if len(at.known_deltas) > self.search_maxfiles:
                self.search_maxfiles = len(at.known_deltas)
            for fn in at.known_deltas:
                el = fn.split('_')[2]
                if el == 'vac':
                    self.searchpars.append(SearchPar(at, 'geo', 'vac', fn))
                    continue
                mult = 1
                pars = 0
                for (mode, d) in [('vib', at.disp_vib),
                                  ('geo', at.disp_geo)]:
                    if el in d:
                        k = el
                    else:
                        k = 'all'
                    if len(d[k]) > 1 or (len(d[k]) == 1 and
                                         ((mode == 'geo'
                                          # and np.linalg.norm(d[k][0]) >= 1e-4
                                           )
                                          or (mode == 'vib' and
                                                      d[k][0] != 0.))):
                        pars += 1
                        sp = SearchPar(at, mode, el, fn)
                        self.searchpars.append(sp)
                        if el in at.constraints[md[mode]]:
                            k2 = el
                        else:
                            k2 = 'all'
                        if k2 in at.constraints[md[mode]]:
                            c = at.constraints[md[mode]][k2]
                            if type(c) == int:
                                sp.restrictTo = c + 1
                            else:
                                splToRestrict.append((sp, c))
                        elif len(d[k]) > 1 and at not in eqlist:
                            self.indyPars += 1
                            indep.append(sp)
                        if len(d[k]) > 1 and at in eqlist:
                            spl = [s for s in self.searchpars
                                   if at in s.atom.displist
                                   and s.mode == sp.mode
                                   and (s.el == el
                                        or el in ['', 'all'])]
                            if spl:
                                sp.linkedTo = spl[0]
                    mult *= len(d[k])
                if pars == 0:
                    self.searchpars.append(SearchPar(at, 'geo', el, fn))
                if mult > self.mncstep:
                    self.mncstep = mult
            sp = SearchPar(at, 'occ', '', fn)
            self.searchpars.append(sp)
            occsteps = len(next(iter(at.disp_occ.values())))
            if occsteps > 1:
                if occsteps > self.search_maxconc:
                    self.search_maxconc = occsteps
                if at.constraints[3]:
                    c = list(at.constraints[3].values())[0]
                    if type(c) == int:
                        sp.restrictTo = c + 1
                    else:
                        splToRestrict.append((sp, c))
                else:
                    if at not in eqlist:  # occupation will actually vary
                        self.indyPars += 1
                        indep.append(sp)
                if at in eqlist:
                    spl = [s for s in self.searchpars if at
                           in s.atom.displist and s.mode == 'occ']
                    if spl:
                        sp.linkedTo = spl[0]
            eqlist.extend(at.displist)  # do not consider for future indyPars
        splTargets = set()
        for (sp, (at, el)) in splToRestrict:
            # ind = self.searchpars.index(sp)
            spl = [s for s in self.searchpars if s != sp and s.atom == at and
                   s.mode == sp.mode and (s.el == el or
                                          el in ['', 'all'] or
                                          sp.mode == 'occ')]
            if spl:
                sp.restrictTo = spl[0]
                splTargets.add(spl[0])
                if spl[0] not in indep and spl[0].steps > 1:
                    self.indyPars += 1
                    indep.append(spl[0])
        for (sp, (at, el)) in [tup for tup in splToRestrict
                               if tup[0].restrictTo is None
                               and tup[0] not in splTargets]:
            _LOGGER.warning(
                f'Restricting search parameter for atom {sp.atom.num}, '
                f'element {sp.el}, mode {sp.mode} failed: Could not identify '
                f'target search parameter (atom {at.num}, element {el}).'
                )
            if sp not in indep and sp.steps > 1:
                self.indyPars += 1
                indep.append(sp)
        for (i, sp) in enumerate(self.searchpars):
            # restrict to lowest number index, resolve conflicts
            if sp.restrictTo not in self.searchpars:
                continue
            sp2 = None
            while sp2 != sp.restrictTo:
                sp2 = sp.restrictTo
                ind = self.searchpars.index(sp2)
                if (sp2.linkedTo in self.searchpars
                        and self.searchpars.index(sp2.linkedTo) < ind):
                    sp.restrictTo = sp2.linkedTo
                elif (sp2.restrictTo in self.searchpars
                      and self.searchpars.index(sp2.restrictTo) < ind):
                    sp.restrictTo = sp2.restrictTo
            if self.searchpars.index(sp.restrictTo) >= i:
                if sp.restrictTo.restrictTo is None:
                    sp.restrictTo.restrictTo = sp   # invert direction
                if type(sp.restrictTo.restrictTo) == int:
                    sp.restrictTo = sp.restrictTo.restrictTo
                else:
                    sp.restrictTo = None  # remove references to higher indices
        self.search_atlist = atlist
        if not subdomain:
            self.searchpars.append(SearchPar(None, 'dom', '', ''))
            self.searchpars[-1].steps = 2

    def generateSearchPars_domains(self):
        """Call generateSearchPars for every domain and collate results."""
        self.searchpars = []
        self.indyPars = len(self.domainParams) - 1
        for dp in self.domainParams:
            with execute_in_dir(dp.workdir):
                try:
                    dp.rp.generateSearchPars(dp.sl, subdomain=True)
                except Exception:
                    _LOGGER.error('Error while creating delta '
                                  f'input for domain {dp.name}')
                    raise
            for sp in dp.rp.searchpars:
                if not isinstance(sp.restrictTo, int):
                    continue
                sp.restrictTo += len(self.searchpars)
            self.searchpars.extend(dp.rp.searchpars)
            self.indyPars += dp.rp.indyPars
        for dp in self.domainParams:
            self.searchpars.append(SearchPar(None, 'dom', '', ''))
            self.searchpars[-1].steps = int(100 / self.DOMAIN_STEP) + 1
        self.search_maxfiles = max(dp.rp.search_maxfiles
                                   for dp in self.domainParams)
        self.search_maxconc = max(dp.rp.search_maxconc
                                  for dp in self.domainParams)
        self.mncstep = max(dp.rp.mncstep for dp in self.domainParams)<|MERGE_RESOLUTION|>--- conflicted
+++ resolved
@@ -28,10 +28,7 @@
 import numpy as np
 
 from viperleed.calc.classes.searchpar import SearchPar
-<<<<<<< HEAD
-=======
 from viperleed.calc.constants import COMPILE_LOGS_DIRNAME
->>>>>>> 82363d74
 from viperleed.calc.constants import DEFAULT_OUT
 from viperleed.calc.constants import DEFAULT_SUPP
 from viperleed.calc.files import beams as iobeams
@@ -200,12 +197,8 @@
         self.halt = 0
         self.systemName = ''
         self.timestamp = ''
-<<<<<<< HEAD
-        self.manifest = [DEFAULT_SUPP, DEFAULT_OUT]
-=======
         self.manifest = {DEFAULT_SUPP, DEFAULT_OUT}
         self.files_to_out = set()  # Edited or generated, for OUT
->>>>>>> 82363d74
         self.fileLoaded = {
             'PARAMETERS': True, 'POSCAR': False,
             'IVBEAMS': False, 'VIBROCC': False, 'PHASESHIFTS': False,
