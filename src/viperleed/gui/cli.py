"""Module cli of viperleed.gui.

Defines the ViPErLEEDGUICLI class, the main entry point for starting
the ViPErLEED Graphical User Interface.
"""

__authors__ = (
    'Michele Riva (@michele-riva)',
    )
__copyright__ = 'Copyright (c) 2019-2025 ViPErLEED developers'
__created__ = '2020-01-11'
__license__ = 'GPLv3+'

from importlib import import_module
from itertools import chain
from pathlib import Path
import signal
import sys

from viperleed.cli_base import ViPErLEEDCLI
from viperleed.gui.constants import LOGO
from viperleed.gui.detect_graphics import Qt5DependencyFinder
from viperleed.gui.detect_graphics import find_missing_qt_dependencies
from viperleed.gui.detect_graphics import has_graphics
from viperleed.gui.detect_graphics import has_pyqt
from viperleed.gui.detect_graphics import suppress_file_permission_warnings
from viperleed.gui.helpers import resources_path

<<<<<<< HEAD
if has_pyqt():
    from viperleed.gui.selectplugin import ViPErLEEDSelectPlugin
    from viperleed.gui.widgets.lib import catch_gui_crash
    from viperleed.gui.widgets.lib import raise_on_qt_messages

=======
>>>>>>> 08e24774

class ViPErLEEDGUICLI(ViPErLEEDCLI, cli_name='gui'):
    """Main entry point for GUI. Both command-line and graphical."""

    def __call__(self, args=None):
        """Call either the CLI or graphical versions of the GUI."""
        args = self.parse_cli_args(args)
        if args.nogui:
            return commandline_main()
        self.check_can_run_gui()
        return gui_main()

    def add_parser_arguments(self, parser):
        """Add CLI arguments for viperleed.gui to `parser`."""
        super().add_parser_arguments(parser)
        parser.add_argument(
            '--nogui',
            help=('run the ViPErLEED graphical user interface in '
                  'command-line mode, i.e., without any windows'),
            action='store_true',
            )

    def check_can_run_gui(self):
        """Raise SystemExit if the GUI cannot execute.

        Raises
        ------
        SystemExit
            If the GUI cannot execute because
            - PyQt5 is not installed,
            - PyQt5 misses any system dependencies,
            - the current machine has no graphics capability.
        """
        err_msg = (
            'Cannot execute the ViPErLEED graphical user interface because {}'
            )
        if not has_pyqt():
            self.parser.error(err_msg.format('PyQt5 is not installed.'))
        missing = tuple(chain.from_iterable(
            find_missing_qt_dependencies().values()
            ))
        if missing:
            sep = '\n    '
            fmt_missing = sep.join(missing)
            fmt_missing = sep + fmt_missing
            how_to_install = Qt5DependencyFinder.find_install_for_libs(missing)
            install_msg = 'Try again after installing them'
            install_msg += ('.' if not how_to_install
                            else f' via{sep}{how_to_install}')
            self.parser.error(err_msg.format(
                'the following PyQt5 dependencies are missing on your system:'
                f'{fmt_missing}\n{install_msg}'
                ))
        if not has_graphics():
            self.parser.error(err_msg.format(
                'the system appears to have no graphics capability (i.e., no '
                'monitor was detected). Try once more if this is the first '
                'time you execute the GUI, or have just updated viperleed.'
                ))


def commandline_main():
    """Body of the command-line version of the GUI."""
    print('Running in command line version...', flush=True, end='')
    print('Not implemented yet.', flush=True)
    return 0


def gui_main():
    """Body of the GUI when running with graphics capability.

    Body of the functionality that invokes the ViPErLEED
    Graphical User Interface.
    """
<<<<<<< HEAD
    log_path = Path(__file__).resolve().parent.parent / "_logs"
    if not log_path.exists():
        log_path.mkdir()

    # Ensure we always use "." as decimal separators 
    qtc.QLocale.setDefault(qtc.QLocale.c())
=======
    (qtc,
     qtg,
     qtw,
     plugin_selector) = import_graphics_modules()

    catch_gui_crash()
>>>>>>> 08e24774

    print('Loading GUI...', flush=True, end='')
    qtg.QGuiApplication.setAttribute(qtc.Qt.AA_EnableHighDpiScaling)
    qtg.QGuiApplication.setAttribute(qtc.Qt.AA_UseHighDpiPixmaps)
    suppress_file_permission_warnings()  # Next line emits the warnings
    app = qtw.QApplication(sys.argv)
    app.setWindowIcon(qtg.QIcon(LOGO))

    # About the disables: we never call gui_main if not has_pyqt()
    # pylint: disable-next=possibly-used-before-assignment
    catch_gui_crash(log_path)
    # pylint: disable-next=possibly-used-before-assignment
    raise_on_qt_messages()

    # Import some fonts from ./fonts folder
    font_path = resources_path('gui/fonts')
    # * Text: family =  'DejaVu Sans'
    qtg.QFontDatabase.addApplicationFont(
        str(Path(font_path, 'DejaVuSans.ttf').resolve())
        )
    # * Math: family =  'CMU Serif'
    qtg.QFontDatabase.addApplicationFont(
        str(Path(font_path, 'cmunrm.otf').resolve())
        )

<<<<<<< HEAD
    # pylint: disable-next=possibly-used-before-assignment
    plugin_selector_window = ViPErLEEDSelectPlugin()
    plugin_selector_window.show()
    print('Done', flush=True)

    # An awful hack to allow keyboard interrupts to be accepted also
    # while the next app.exec_ runs and the python interpreter is not
    # running. See https://stackoverflow.com/questions/4938723
    signal.signal(signal.SIGINT, signal.SIG_DFL)

    return app.exec_()
=======
    plugin_selector_window = plugin_selector()
    plugin_selector_window.show()
    print('Done', flush=True)
    return app.exec_()


def import_graphics_modules():
    """Dynamically import modules for graphical capability."""
    if not has_pyqt():
        raise ImportError('PyQt5 is not available.')
    gui_select = import_module('viperleed.gui.selectplugin')
    return (
        import_module('PyQt5.QtCore'),  # Not graphics per-se
        import_module('PyQt5.QtGui'),
        import_module('PyQt5.QtWidgets'),
        gui_select.ViPErLEEDSelectPlugin,
        )
>>>>>>> 08e24774
<|MERGE_RESOLUTION|>--- conflicted
+++ resolved
@@ -26,14 +26,6 @@
 from viperleed.gui.detect_graphics import suppress_file_permission_warnings
 from viperleed.gui.helpers import resources_path
 
-<<<<<<< HEAD
-if has_pyqt():
-    from viperleed.gui.selectplugin import ViPErLEEDSelectPlugin
-    from viperleed.gui.widgets.lib import catch_gui_crash
-    from viperleed.gui.widgets.lib import raise_on_qt_messages
-
-=======
->>>>>>> 08e24774
 
 class ViPErLEEDGUICLI(ViPErLEEDCLI, cli_name='gui'):
     """Main entry point for GUI. Both command-line and graphical."""
@@ -108,21 +100,18 @@
     Body of the functionality that invokes the ViPErLEED
     Graphical User Interface.
     """
-<<<<<<< HEAD
     log_path = Path(__file__).resolve().parent.parent / "_logs"
     if not log_path.exists():
         log_path.mkdir()
 
-    # Ensure we always use "." as decimal separators 
-    qtc.QLocale.setDefault(qtc.QLocale.c())
-=======
     (qtc,
      qtg,
      qtw,
+     widgets_lib,
      plugin_selector) = import_graphics_modules()
 
-    catch_gui_crash()
->>>>>>> 08e24774
+    # Ensure we always use "." as decimal separators
+    qtc.QLocale.setDefault(qtc.QLocale.c())
 
     print('Loading GUI...', flush=True, end='')
     qtg.QGuiApplication.setAttribute(qtc.Qt.AA_EnableHighDpiScaling)
@@ -132,10 +121,8 @@
     app.setWindowIcon(qtg.QIcon(LOGO))
 
     # About the disables: we never call gui_main if not has_pyqt()
-    # pylint: disable-next=possibly-used-before-assignment
-    catch_gui_crash(log_path)
-    # pylint: disable-next=possibly-used-before-assignment
-    raise_on_qt_messages()
+    widgets_lib.catch_gui_crash(log_path)
+    widgets_lib.raise_on_qt_messages()
 
     # Import some fonts from ./fonts folder
     font_path = resources_path('gui/fonts')
@@ -148,9 +135,7 @@
         str(Path(font_path, 'cmunrm.otf').resolve())
         )
 
-<<<<<<< HEAD
-    # pylint: disable-next=possibly-used-before-assignment
-    plugin_selector_window = ViPErLEEDSelectPlugin()
+    plugin_selector_window = plugin_selector()
     plugin_selector_window.show()
     print('Done', flush=True)
 
@@ -159,11 +144,6 @@
     # running. See https://stackoverflow.com/questions/4938723
     signal.signal(signal.SIGINT, signal.SIG_DFL)
 
-    return app.exec_()
-=======
-    plugin_selector_window = plugin_selector()
-    plugin_selector_window.show()
-    print('Done', flush=True)
     return app.exec_()
 
 
@@ -176,6 +156,6 @@
         import_module('PyQt5.QtCore'),  # Not graphics per-se
         import_module('PyQt5.QtGui'),
         import_module('PyQt5.QtWidgets'),
+        import_module('viperleed.gui.widgets.lib'),
         gui_select.ViPErLEEDSelectPlugin,
-        )
->>>>>>> 08e24774
+        )