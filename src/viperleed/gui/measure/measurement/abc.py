"""Module abc of viperleed.gui.measure.measurement.

This module contains the definition of the MeasurementABC class
which gives commands to the controller classes and its associated
ViPErLEEDErrorEnum class MeasurementErrors.
"""

__authors__ = (
    'Michele Riva (@michele-riva)',
    'Florian Dörr (@FlorianDoerr)',
    )
__copyright__ = 'Copyright (c) 2019-2025 ViPErLEED developers'
__created__ = '2021-07-19'
__license__ = 'GPLv3+'

from abc import abstractmethod
from collections.abc import Sequence
from inspect import isabstract
from pathlib import Path
from zipfile import ZipFile, ZIP_DEFLATED
import time

from PyQt5 import QtCore as qtc
from PyQt5 import QtWidgets as qtw

from viperleed.gui.measure import hardwarebase as base
from viperleed.gui.measure.classes.abc import QObjectSettingsErrors
from viperleed.gui.measure.classes.abc import QObjectWithSettingsABC
from viperleed.gui.measure.classes.datapoints import DataPoints
from viperleed.gui.measure.classes.datapoints import QuantityInfo
from viperleed.gui.measure.classes.settings import NoSettingsError
from viperleed.gui.measure.classes.settings import NotASequenceError
from viperleed.gui.measure.classes.settings import SystemSettings
from viperleed.gui.measure.classes.settings import ViPErLEEDSettings
from viperleed.gui.measure.controller.abc import MeasureControllerABC
from viperleed.gui.measure.dialogs.settingsdialog import (
    SettingsHandler,
    SettingsTag,
    )
from viperleed.gui.measure.measurement import _meassettings as _settings
from viperleed.gui.measure.widgets.spinboxes import CoercingDoubleSpinBox


_INVOKE = qtc.QMetaObject.invokeMethod
_QUEUED = qtc.Qt.QueuedConnection
_UNIQUE = qtc.Qt.UniqueConnection


class MeasurementErrors(base.ViPErLEEDErrorEnum):
    """Errors that might occur during a measurement cycle."""

    RUNTIME_ERROR = (300, 'Runtime error. Info: {}')
    WRONG_CONTROLLER_CLASS = (
        301,
        'The secondary controller at address {!r} is not a subclass '
        'of MeasureControllerABC. All secondary controllers need '
        'to be a subclass of MeasureControllerABC.'
        )
    MISSING_PRIMARY = (
        302,
        'No primary controller available to set the beam energy. Check '
        'both the measurement and the primary controller configuration '
        'files.'
        )
    MISSING_CAMERA = (
        303,
        'No camera available for the measurement. Check both the '
        'measurement and the camera configuration files.'
        )
    TOO_MUCH_DATA = (
        304,
        'The devices {} returned more data than expected.'
        )


class MeasurementException(Exception):
    """Base exception of instances of MeasurementABC."""


class MeasurementDevicesConnectedError(MeasurementException):
    """Raised if measurement devices are connected while setting settings."""


class MeasurementIsRunningError(MeasurementException):
    """The same MeasurementABC was started again before it finished."""


class MeasurementReusedError(MeasurementException):
    """Raised if a measurement instance is used more than once."""


# Progression:
# Entry: .start()
# * ._continue_preparation()
# * ._check_preparation_finished()
# * BEGIN MEASURING by auto-call to ._begin_next_energy_step()
# * END OF CURRENT STEP: _on_controller_data_ready/_on_camera_busy_changed,
#   which call ._ready_for_next_measurement(). This decides to call
# * ._begin_next_energy_step() or ._prepare_finalization()

# too-many-instance-attributes
class MeasurementABC(QObjectWithSettingsABC):                                   # TODO: doc about inner workings
    """Generic measurement class."""

    # The string with which this class is displayed to the user.
    # Has to be set in concrete subclasses.
    display_name = None

    # All cameras and controllers have been disconnected
    devices_disconnected = qtc.pyqtSignal()

    # Whole measurement is over
    finished = qtc.pyqtSignal()

    # New data can be processed
    new_data_available = qtc.pyqtSignal(dict)

    # Preparation is finished
    prepared = qtc.pyqtSignal()

    # Abort current tasks on all devices
    _request_stop_devices = qtc.pyqtSignal()                                    # TODO: Could use QMetaObject.invokeMethod

    # _preparation_started: emitted in ._begin_preparation right
    # before the first energy is set. Carries pairs of energies and
    # settle times, passed on to .primary_controller.set_energy()
    _preparation_started = qtc.pyqtSignal(tuple)                                # TODO: Could use QMetaObject.invokeMethod

    # _preparation_continued: emitted after all controllers have
    # completed the first segment of their preparation
    _preparation_continued = qtc.pyqtSignal()                                   # TODO: Could use QMetaObject.invokeMethod

    _mandatory_settings = (
        ('devices', 'primary_controller'),
        ('energies', 'start_energy'),
        ('energies', 'delta_energy'),
        ('energies', 'end_energy'),
        ('energies', 'step_profile'),
        )

    def __init__(self, settings):
        """Initialise measurement instance."""
        super().__init__(settings=settings)
        self._other_mandatory_settings = [('measurement_settings',
                                           'measurement_class',
                                           (self.__class__.__name__,))]
        self._current_energy = 0
        self._previous_energy = 0
        self._primary_controller = None
        self._secondary_controllers = []
        self._cameras = []
        self._aborted = False
        self._has_been_used_before = False  # Used to stop reuse of object.     # TODO: We may want to modify the measurement to allow this behaviour.
        self._temp_dir = None   # Directory for saving files

        # Keep track of which data of which controller was
        # stored in self.data_points at this energy step
        self._missing_data = {}

        self.threads = []
        self.running = False     # Used for aborting from outside
        self.data_points = DataPoints(parent=self)
        self.data_points.error_occurred.connect(self.error_occurred)

        self.error_occurred.connect(self._on_hardware_error, type=_QUEUED)

        self._camera_timer = qtc.QTimer(parent=self)
        self._camera_timer.setSingleShot(True)

        # _force_end_timer ensures that no-matter-what we will
        # wait at most 4.5 sec to clean up the measurement at its
        # end. Using a timer we can handle a loss (or timeout) of
        # the primary controller.
        self._force_end_timer = qtc.QTimer(parent=self)
        self._force_end_timer.setSingleShot(True)
        self._force_end_timer.setInterval(4500)
        self._force_end_timer.timeout.connect(self._cleanup_and_end)

        with self.errors_delayed():
            self.set_settings(self._settings_to_load)

    def __init_subclass__(cls, **kwargs):
        """Ensure display name is set."""
        if not isabstract(cls) and not cls.display_name:
            raise ValueError('Concrete measurement subclasses require a '
                             'display_name class attribute.')
        return super().__init_subclass__(**kwargs)

    @property
    def aborted(self):
        """Return whether the measurement was aborted."""
        return self._aborted

    @property
    def cameras(self):
        """Return the cameras used by this class."""
        return self._cameras

    @cameras.setter
    def cameras(self, new_cameras):
        """Set the cameras which should be used and handle signals.

        Parameters
        ----------
        new_cameras : list
            List of camera class objects.
        """
        self._disconnect_cameras()
        self._cameras = new_cameras
        self._connect_cameras()

    @property
    def controllers(self):
        """Return a tuple of all controllers."""
        if not self.primary_controller:
            return tuple()
        return (self.primary_controller, *self.secondary_controllers)

    @property
    def current_energy(self):
        """Return the current energy in electronvolts."""
        return self._current_energy

    @current_energy.setter
    def current_energy(self, new_energy):
        """Set a new value of the current_energy.

        Notice that this DOES NOT actually set the energy
        in the LEED electronics. Call set_leed_energy for
        that purpose.

        Parameters
        ----------
        new_energy : float
            The new current energy
        """
        self._previous_energy = self.current_energy
        self._current_energy = new_energy

    @property
    def current_step_nr(self):
        """Return an incremental number for the current energy step."""
        return len(self.data_points)

    @property
    def devices(self):
        """Return all controllers and cameras."""
        return (*self.controllers, *self.cameras)

    @property
    def hv_settle_time(self):
        """Return the time interval for the settling of energies."""
        if not self.primary_controller:
            raise RuntimeError("Cannot return a voltage-settling time "
                               "when no primary controller was set.")
        return self.primary_controller.hv_settle_time

    @property
    def primary_controller(self):
        """Return the primary controllers used by this class."""
        return self._primary_controller

    @primary_controller.setter
    def primary_controller(self, new_controller):
        """Set the primary controller.

        Parameters
        ----------
        new_controller : ControllerABC
            Controller that sets the energy.
        """
        self._disconnect_primary_controller()
        self._primary_controller = new_controller
        self._connect_primary_controller()

    @property
    def secondary_controllers(self):
        """Return the controllers used by this class."""
        return self._secondary_controllers

    @secondary_controllers.setter
    def secondary_controllers(self, new_controllers):
        """Set secondary controllers and move them to threads.

        Use the set_secondary_controllers method to set secondary
        controllers from another thread via a signal or via
        invokeMethod.

        Parameters
        ----------
        new_controllers : list
            List of MeasureControllerABC objects.
        """
        self.set_secondary_controllers(new_controllers)

    @qtc.pyqtSlot(object)
    def set_secondary_controllers(self, new_controllers):
        """Set the controllers which should be used and handle signals.

        Disconnect old secondary controllers and quit and clear their
        threads. After that, move new secondary controllers to newly
        created threads, start them and connect their signals.

        Parameters
        ----------
        new_controllers : Sequence of MeasureControllerABC
        """
        self._disconnect_secondary_controllers()
        self.stop_threads()
        qtw.qApp.processEvents()
        self.threads.clear()
        for controller in new_controllers:
            thread = qtc.QThread()
            controller.moveToThread(thread)
            self.threads.append(thread)
        for thread in self.threads:
            thread.start(priority=thread.TimeCriticalPriority)
        self._secondary_controllers = new_controllers
        self._connect_secondary_controllers()

    @property
    def start_energy(self):
        """Return the first energy for the energy ramp."""
        if not self.settings:
            return 0.0
        try:
            return self.settings.getfloat('energies', 'start_energy',
                                          fallback=0)
        except (TypeError, ValueError):
            # Not a float
            self.emit_error(QObjectSettingsErrors.INVALID_SETTINGS,
                            'energies/start_energy', '')
            return 0.0

    @property
    def step_profile(self):                                                     # TODO: probably move to generator class?
        """Return a list of energies and times for setting the next energy.

        The returned value excludes the very last step, i.e.,
        self.current_energy and the settling time for it.
        A typical call to set_leed_energy would be
            self.set_leed_energy(*self.step_profile,
                                 self.current_energy,
                                 last_settle_time,
                                 ...)

        Returns
        -------
        step_profile : tuple
            Sequence of energies and waiting intervals.
        """
        try:
            profile = self.settings.getsequence('energies', 'step_profile',
                                                fallback=("abrupt",))
        except NotASequenceError:
            profile = self.settings['energies']['step_profile']

        if isinstance(profile, str):
            profile = (profile,)

        # Now we have two acceptable cases:
        # (1) the sequence can be cast to (float, int, float, int...)
        # (2) the first entry is a known profile shape
        try:
            return self._step_profile_from_strings(profile)
        except (ValueError, TypeError):
            pass

        shape, *params = profile
        if shape.lower() == 'abrupt':
            values = tuple()
        elif shape.lower() == 'linear':
            values = self._get_linear_step(*params)
        else:
            self.emit_error(QObjectSettingsErrors.INVALID_SETTINGS,
                            'energies/step_profile',
                            f'Unknown profile shape {shape}')
            values = tuple()
        return values

    @abstractmethod
    @qtc.pyqtSlot()
    def abort(self):
        """Interrupt measurement, save partial data, set energy to zero.

        This function needs to be extended in subclasses.
        Implementation needs to reset all variables used in loop
        operation. Then call super().abort().

        Returns
        -------
        None.
        """
        if self._aborted:
            return
        self._aborted = True
        self._camera_timer.stop()
        if self.settings:
            self.settings.set('measurement_info', 'was_aborted', 'True')
        self._force_end_timer.start()
        # _force_end_timer performs a delayed call to _cleanup_and_end
        # which will stop all threads. The quitting of threads must be
        # delayed in case abort is called while secondary controllers
        # are still busy.
        if not self.running:
            return
        self._prepare_finalization()

    def are_runtime_settings_ok(self):
        """Return whether runtime settings are ok.

        This method is used to check if the runtime settings that result
        from the given settings are enough to run a measurement. The
        base implementation returns False if no primary controller
        exists.

        Returns
        -------
        settings_ok : bool
            True if the runtime settings are
            sufficient to start a measurement.

        Emits
        -----
        error_occurred
            If the primary controller is missing.
        """
        if not self.primary_controller:
            self.emit_error(MeasurementErrors.MISSING_PRIMARY)
            return False
        return True

    def are_settings_invalid(self, settings):
        """Check if there are any invalid settings.

        Parameters
        ----------
        settings : ViPErLEEDSettings
            The new settings.

        Returns
        -------
        invalid_settings : list of tuples
            Invalid _mandatory_settings of self as a list of tuples.
            The first entry in each tuple can be either '<section>',
            '<section>/<option>', or
            '<section>/<option> not one of <value1>, <value2>, ...'.
            Further optional entries may be added by subclasses. They
            specify additional information on what is wrong with each
            invalid setting.
        """
        invalid_settings = settings.misses_settings(
            *self._mandatory_settings,
            *self._other_mandatory_settings
            )
<<<<<<< HEAD
=======

        # Backwards compatibility fix                                           # TODO: #242
        if not settings.has_section('energies'):                                # TODO: Auto-generate new sections if necessary!
            settings.add_section('energies')
        for new_setting, old_setting in self._settings_synonyms:
            if '/'.join(new_setting) in invalid_settings:
                old_missing = settings.has_settings(old_setting)
                if not old_missing:
                    settings.set(*new_setting, settings.get(*old_setting))
                    settings.remove_option(*old_setting)
                    settings.update_file()
                    invalid_settings.remove('/'.join(new_setting))

        # Backwards compatibility fix                                           # TODO: #242
        if 'energies/step_profile' in invalid_settings:
            settings.set('energies', 'step_profile', "('abrupt',)")
            invalid_settings.remove('energies/step_profile')
>>>>>>> 2c0fb209
        return [(invalid,) for invalid in invalid_settings]

    def disconnect_devices_and_notify(self):
        """Disconnect devices and emit devices_disconnected."""
        for device in self.devices:
            base.safe_connect(device.connection_changed,
                              self._check_if_all_devices_disconnected,
                              type=_UNIQUE | qtc.Qt.QueuedConnection)
        self._disconnect_devices()
        if not any(device.connected for device in self.devices):
            self.devices_disconnected.emit()

    @abstractmethod
    def get_settings_handler(self):
        """Return a SettingsHandler object for displaying settings.

        This method should be extended in subclasses, i.e., do
        handler = super().get_settings_handler(), and then add
        appropriate sections and/or options to it using the
        handler.add_section, and handler.add_option methods.

        Use the QNoDefaultPushButton from the widgets.buttons
        module in order to prevent any button from being set
        as the default button of the dialog.

        The base-class implementation returns a handler that
        already contains the following settings:
            'energies'/'start_energy'
            'energies'/'delta_energy'
            'energies'/'end_energy'
            'energies'/'step_profile'

        Returns
        -------
        handler : SettingsHandler
            The handler used in a SettingsDialog to display the
            settings of this measurement to users.
        """
        # super().get_settings_handler() is only peformed to check
        # whether a settings handler can be created from the current
        # settings.
        super().get_settings_handler()
        handler = SettingsHandler(self.settings, show_path_to_config=True)

        handler.add_section('measurement_info', tags=SettingsTag.REGULAR)
        tip = ('<nobr>This string will be appended </nobr>'
               'to the file name of the data.')

        handler.add_option('measurement_info', 'suffix',
                           handler_widget=qtw.QLineEdit,
                           display_name='File suffix',
                           tooltip=tip)
        handler.add_option('measurement_info', 'comments',
                           handler_widget=qtw.QTextEdit,
                           display_name='Comments')

        handler.add_section('measurement_settings', tags=SettingsTag.REGULAR)
        type_display = qtw.QLabel(self.display_name)
        handler.add_static_option(
            'measurement_settings', 'measurement_class',
            type_display, display_name='Measurement type',
            )

        handler.add_section('energies', tags=SettingsTag.REGULAR)
        info = (
            ('start_energy', _settings.START_E_NAME,
             '<nobr>The energy at which the measurement starts.</nobr>'),
            ('delta_energy', _settings.DELTA_E_NAME,
             '<nobr>The energy difference between two measurement '
             'steps.</nobr>'),
            ('end_energy', _settings.END_E_NAME,
             '<nobr>The energy value at which </nobr>'
             'the measurement will finish.'),
            )
        for option_name, display_name, tip in info:
            widget = CoercingDoubleSpinBox(decimals=1, soft_range=(0, 1000),
                                           suffix=' eV')
            handler.add_option('energies', option_name, handler_widget=widget,
                               display_name=display_name, tooltip=tip)
        delta_energy = handler['energies']['delta_energy']
        delta_energy.handler_widget.soft_minimum = 0.1                          # TODO: allow negative values and catch zero once EnergyGenerator has been implemented
        delta_energy.handler_widget.setSingleStep(0.5)

        widget = _settings.StepProfileViewer()
        tip = '<nobr>How to move from </nobr>one energy to the next one.'
        handler.add_option('energies', 'step_profile', handler_widget=widget,
                           display_name='Step profile', tooltip=tip)
        return handler

    @classmethod
    def is_matching_default_settings(cls, obj_info, config, match_exactly):
        """Determine if the default `config` file is for a measurement.

        Parameters
        ----------
        obj_info : SettingsInfo or None
            The information that should be used to check `config`.
        config : ConfigParser
            The settings to check.
        match_exactly : bool
            Whether obj_info should be matched exactly.

        Returns
        -------
        sorting_info : tuple
            A tuple that can be used to sort the detected settings.
            Larger values in the tuple indicate a higher degree of
            conformity. The order of the items in the tuple is the
            order of their significance. This return value is used
            to determine the best-matching settings files when
            multiple files are found. An empty tuple signifies that
            `config` does not match the requirements.
        """
        return (1,)

    @classmethod
    def is_matching_user_settings(cls, obj_info, config, match_exactly):
        """Determine if the `config` file is for a measurement.

        Parameters
        ----------
        obj_info : SettingsInfo
            The information that should be used to check `config`.
        config : ConfigParser
            The settings to check.
        match_exactly : bool
            Whether obj_info should be matched exactly.

        Returns
        -------
        sorting_info : tuple
            A tuple that can be used to sort the detected settings.
            Larger values in the tuple indicate a higher degree of
            conformity. The order of the items in the tuple is the
            order of their significance. This return value is used
            to determine the best-matching settings files when
            multiple files are found. An empty tuple signifies that
            `config` does not match the requirements.
        """
        return (1,)

    @classmethod
    def is_settings_for_this_class(cls, config):
        """Determine if the `config` file is for this measurement.

        Parameters
        ----------
        config : ConfigParser
            The settings to check.

        Returns
        -------
        is_suitable : bool
            True if the settings file is for this measurement.
        """
        meas_class = config.get('measurement_settings', 'measurement_class',
                                fallback=None)
        return cls.__name__ == meas_class

    def moveToThread(self, thread):  # pylint: disable=invalid-name
        """Move self and primary controller to a new thread."""
        # Notice that this explicit extension is necessary as
        # relying on parent-child relationships is not enough.
        # In fact, child.moveToThread(thread) is not called,
        # as is any overridden version of the method.
        super().moveToThread(thread)
        if self.primary_controller:
            self.primary_controller.moveToThread(thread)

    def set_leed_energy(self, energy, settle_time, *more_steps,
                        trigger_meas=True):
        """Set the electron energy used for LEED.

        In order to achieve quicker settling times for the LEED
        electronics one can do quick steps after one another
        whose effects cancel each other out. E.g., a small energy
        overshoot quickly followed by a correction.

        Parameters
        ----------
        energy : float
            Nominal electron energy in electronvolts.
        settle_time : integer
            Interval in milliseconds that the controller will wait
            before deeming the LEED optics stable at set energy.
        *more_steps : Number
            If given, it should be an even number of elements.
            Odd elements are energies, even ones settle-time intervals.
            Multiple steps can be executed quickly after each other.
            The last step will be the final energy that is set and
            should ensure stabilization of the electronics.
        trigger_meas : bool, optional
            True if the controllers are supposed to take
            measurements after the energy has been set.
            Default is True.

        Returns
        -------
        None.
        """
        primary = self.primary_controller

        if trigger_meas and not primary.measures():
            # If the primary controller cannot measure we anyway need a
            # timestamp as a reference for all other measurements.
            primary.time_stamp = time.perf_counter()
            dummy_dict = {QuantityInfo.TIMESTAMPS: []}
            dummy_dict[QuantityInfo.TIMESTAMPS].append(primary.time_stamp)
            self.data_points.add_data(dummy_dict, primary)

        if self.current_energy != self._previous_energy:
            primary.set_energy(energy, settle_time, *more_steps,
                               trigger_meas=trigger_meas)
            return

        # When the energy did not change, we can avoid setting
        # it again and go straight to measuring, if desired
        if not trigger_meas:
            return

        try:
            primary.measure_now()
        except AttributeError:
            pass  # Controller cannot measure

        primary.about_to_trigger.emit()

    @qtc.pyqtSlot(object)
    def set_settings(self, new_settings):
        """Change settings of the measurement.

        Settings are loaded only if they are valid. Otherwise
        the previous settings stay in effect. If the settings
        have been accepted, controller and camera objects as
        specified in the settings will be instantiated, told
        what they will be measuring, moved to their respective
        properties and connected to all necessary signals.

        In order to prevent attempting to connect to already
        connected devices, it is only possible to set settings
        after all devices have been disconnected. This means
        disconnect_devices_and_notify has to be executed and the
        devices_disconnected signal has to be received before
        calling set_settings on a measurement object that was
        used before.

        Parameters
        ----------
        new_settings : dict or ConfigParser or str or Path or ViPErLEEDSettings
            Configuration of the measurement.

        Returns
        -------
        settings_valid : bool
            True if the new settings given were accepted.

        Raises
        ------
        MeasurementDevicesConnectedError
            If any devices are still connected while attempting to
            set new settings. Call disconnect_devices_and_notify
            and wait for emission of devices_disconnected to
            prevent this error.
        TypeError
            If new_settings has invalid type or if an element of the
            mandatory_settings is None or has a length greater than 3.

        Emits
        -----
        QObjectSettingsErrors.MISSING_SETTINGS
            If new_settings is missing.
        QObjectSettingsErrors.INVALID_SETTINGS
            If any element of the new_settings does not fit the
            mandatory_settings.

        Notes
        -----
        Calling this method will clear any previous data_points,
            irrespective of whether `new_settings` is acceptable.
        """
        if any(device.connected for device in self.devices):
            raise MeasurementDevicesConnectedError(
                'Setting settings is only allowed after all devices '
                'have been disconnected. Make sure to disconnect them '
                'before attempting to set new settings. See '
                'help(measurement.set_settings).'
                )

        self._aborted = False  # Set False in case of abort through settings

        # Notice that we clear data even if the settings are not accepted.
        # When the primary controller is set in the primary_controller
        # setter it is handed to self.data_points. This happens in
        # _make_primary_ctrl below.
        self.data_points = DataPoints(parent=self)
        self.data_points.error_occurred.connect(self.error_occurred)

        if not super().set_settings(new_settings):
            return False

        # Before creating new devices, clean up the old ones
        for device in self.devices:
            device_error = device.error_occurred
            base.safe_disconnect(device_error, self.error_occurred)
            base.safe_disconnect(device_error, self._on_hardware_error)

        if not self._make_primary_ctrl():
            # Something went wrong (already reported in _make_primary).
            # Clean up all the old devices.
            self.primary_controller = None
            self.secondary_controllers = ()
            self.cameras = ()
            return False
        self.data_points.primary_controller = self.primary_controller
        self._make_secondary_ctrls()
        self._make_cameras()
        self._make_tmp_directory_tree()

        self._missing_data = {c: 1
                              for c in self.controllers
                              if c.measures()}
        for camera in self.cameras:
            self._missing_data[camera] = 1
        return True

    @qtc.pyqtSlot()
    def start(self):
        """Check runtime settings and start measurement."""
        self._aborted = False
        if not self.are_runtime_settings_ok():
            return
        if self._has_been_used_before:
            raise MeasurementReusedError(
                'Cannot reuse measurements to run multiple cycles. '
                'Create a new instance instead.'
                )
        if self.running:
            raise MeasurementIsRunningError(
                'Attempted to start a new measurement on an instance '
                'that was already performing a measurement.'
                )

        self._has_been_used_before = True
        self.settings.set('measurement_info', 'was_aborted', 'False')
        self.settings.set('measurement_info', 'started',
                          time.strftime("%Y-%m-%d_%H-%M-%S", time.localtime()))
        self.running = True
        self._begin_preparation()

    def stop_threads(self):
        """Quit all threads immediately."""
        for thread in self.threads:
            thread.quit()

    @abstractmethod
    def _begin_next_energy_step(self):
        """Set next energy (if required) and measure.

        This method does not increment self.current_energy, as
        this is done as part of the end of the previous "step".

        This method should be extended in subclasses. The base
        implementation only prepares a new 'data point'.

        Reimplementations should set the new energy by calling
        self.set_leed_energy(..., self.current_energy, ...).

        Returns
        -------
        None.
        """
        self._missing_data = dict.fromkeys(self._missing_data.keys(), 1)
        self.data_points.new_data_point(self.current_energy, self.controllers,
                                        self.cameras)

        image_name = (f"{{__count__:0>{self._n_digits}}}_"
                      f"{self.current_energy:.1f}eV.tiff")
        for camera in self.cameras:
            camera.process_info.filename = image_name
            camera.process_info.energy = self.current_energy

    def _begin_preparation(self):
        """Start preparation for measurements.

        Prepare the controllers and cameras for a measurement.

        This method triggers the first part (i.e., everything that is
        done before the starting energy is set), then automatically
        moves on to the second part. Finally, the actual measurement
        loop is triggered. Users can detect when the whole preparation
        is over by connecting to the .prepared() signal.

        Emits
        -----
        _preparation_started
            Starts the measurement preparation and carries
            a tuple of energies and times with it.
        """
        self.current_energy = self.start_energy

        primary = self.primary_controller
        about_to_trigger = primary.about_to_trigger
        for ctrl in self.controllers:
            # Make sure no controller can be triggered for
            # measurement during the whole preparation
            try:
                base.safe_disconnect(about_to_trigger, ctrl.measure_now)
            except AttributeError:
                pass
            # Measurements that may still be delivered during
            # preparation should be discarded:
            base.safe_disconnect(ctrl.data_ready,
                                 self._on_controller_data_ready)

            # When controllers will turn "not busy" at the end of
            # this first preparation segment, go to second segment
            ctrl.busy_changed.connect(self._continue_preparation)

        # Disconnect the camera.busy_changed signal here, and reconnect
        # it later in ._check_preparation_finished(). This prevents
        # early calls to _on_camera_busy_changed.
        for camera in self.cameras:
            base.safe_disconnect(camera.busy_changed,
                                 self._on_camera_busy_changed)

        # Notice that we have to handle only controllers:
        # ._preparation_started is already connected to camera.start
        self._preparation_started.emit(
            (self.start_energy, primary.long_settle_time)
            )

    @qtc.pyqtSlot(bool)
    def _check_if_all_devices_disconnected(self, device_connected):
        """Check and notify when all devices are disconnected.

        Emits
        -----
        devices_disconnected
            After all devices have been disconnected.
        """
        device = self.sender()
        if device_connected or device.connected:
            return
        base.safe_disconnect(self.sender().connection_changed,
                             self._check_if_all_devices_disconnected)
        if any(device.connected for device in self.devices):
            return
        self.devices_disconnected.emit()

    @qtc.pyqtSlot(bool)
    def _check_preparation_finished(self, _):
        """Check if measurement preparation is done.

        Whenever a device is done with its preparation
        this function will be called. The busy attribute is
        used to check if all devices are done with their
        preparation. If this is True, the busy signal going to
        this function will be disconnected and the first
        measurement will immediately be started.

        Emits
        -------
        prepared
            After all devices are done with the preparation,
            and right before entering the measurement loop.
        """
        if any(device.busy for device in self.devices):
            return
        for device in self.devices:
            base.safe_disconnect(device.busy_changed,
                                 self._check_preparation_finished)

        # Finally, reconnect all devices to
        # be ready to actually take measurements
        self._connect_primary_controller()
        self._connect_secondary_controllers()
        self._connect_cameras()

        self.prepared.emit()           # Signal that we're done.
        self.current_energy = self.start_energy
        self._begin_next_energy_step()  # And start the measurement loop

    @qtc.pyqtSlot(bool)
    @qtc.pyqtSlot()
    def _cleanup_and_end(self, *__args):
        """Conclude measurement and clean up.

        Quit threads and emit finished().

        Emits
        -----
        finished
            Emitted right before this method returns. All
            operations are done when this happens.
        """
        self._disconnect_devices()
        self._force_end_timer.stop()
        self.stop_threads()
        self.running = False
        self.finished.emit()

    @qtc.pyqtSlot(bool)
    def _continue_preparation(self, _):
        """Continue preparation for measurements.

        Do nothing till all controllers are done with te first part
        of the preparation, then move on to the second segment (i.e.,
        everything that is done after the starting energy is set).
        Finally, move on to trigger the beginning of the measurement
        loop.

        Emits
        -----
        _preparation_continued
            Starts the second part of the measurement
            preparation.
        """
        if any(controller.busy for controller in self.controllers):
            return

        # Use the controller.busy_changed to move from this segment
        # of the preparation to the exit point of the preparation
        # that will later start the measurement loop.
        for ctrl in self.controllers:
            base.safe_disconnect(ctrl.busy_changed,
                                 self._continue_preparation)
        # The camera.busy_changed signals are connected only now, rather
        # than during _begin_preparation. This prevents early calls
        # to the _check_preparation_finished method, should cameras
        # be ready early.
        for device in self.devices:
            device.busy_changed.connect(self._check_preparation_finished,
                                        type=_UNIQUE)
        self._preparation_continued.emit()

    def _connect_cameras(self):
        """Connect necessary camera signals."""
        # It is not necessary to call .connect_(), as it is called
        # already in the settings setter of the camera. Not calling
        # it again saves some time, as loading camera settings can be
        # slow. We are thus supposing that the camera objects already
        # have the right settings.
        for camera in self.cameras:
            base.safe_connect(camera.busy_changed,
                              self._on_camera_busy_changed,
                              type=_UNIQUE | qtc.Qt.QueuedConnection)
            base.safe_connect(self._request_stop_devices, camera.stop,
                              type=_UNIQUE)
            base.safe_connect(self._camera_timer.timeout, camera.trigger_now,
                              type=_UNIQUE)
            base.safe_connect(self._preparation_started, camera.start,
                              type=_UNIQUE)
            base.safe_connect(camera.image_saved, self._on_image_saved,
                              type=_UNIQUE)

    def _connect_controller(self, ctrl):
        """Connect serial and signals of a controller."""
        with ctrl.errors_delayed():
            ctrl.connect_()
        base.safe_connect(ctrl.data_ready, self._on_controller_data_ready,
                          type=_UNIQUE)
        base.safe_connect(self._request_stop_devices, ctrl.stop, type=_UNIQUE)
        base.safe_connect(self._preparation_started, ctrl.begin_preparation,
                          type=_UNIQUE)
        base.safe_connect(self._preparation_continued,
                          ctrl.continue_preparation, type=_UNIQUE)

    def _connect_primary_controller(self):
        """Connect signals of the primary controller."""
        if not self.primary_controller:
            return
        self._connect_controller(self.primary_controller)

    def _connect_secondary_controllers(self):
        """Connect necessary controller signals."""
        about_to_trigger = getattr(self.primary_controller,
                                   'about_to_trigger',
                                   None)  # No primary yet
        for ctrl in self.secondary_controllers:
            if about_to_trigger:
                base.safe_connect(about_to_trigger, ctrl.measure_now,
                                  type=_UNIQUE)
            self._connect_controller(ctrl)

    def _disconnect_cameras(self):
        """Disconnect necessary camera signals."""
        disconnect = base.safe_disconnect
        for camera in self.cameras:
            disconnect(camera.busy_changed, self._on_camera_busy_changed)
            disconnect(self._camera_timer.timeout, camera.trigger_now)
            disconnect(self._preparation_started, camera.start)
            disconnect(camera.stopped, self._finalize)
            disconnect(camera.image_saved, self._on_image_saved)
            _INVOKE(camera, 'disconnect_')

    def _disconnect_controller(self, ctrl):
        """Disconnect a generic controller."""
        disconnect = base.safe_disconnect
        _INVOKE(ctrl, 'disconnect_')
        disconnect(ctrl.data_ready, self._on_controller_data_ready)
        disconnect(self._request_stop_devices, ctrl.stop)
        disconnect(self._preparation_started, ctrl.begin_preparation)
        disconnect(self._preparation_continued, ctrl.continue_preparation)
        busy_slots = (self._continue_preparation,
                      self._check_preparation_finished,
                      self._cleanup_and_end, self._finalize)
        for slot in busy_slots:
            disconnect(ctrl.busy_changed, slot)

    def _disconnect_devices(self):
        """Disconnect all connected devices but keep them alive."""
        self._disconnect_secondary_controllers()
        self._disconnect_cameras()
        self._disconnect_primary_controller()

    def _disconnect_primary_controller(self):
        """Disconnect serial and signals of the primary controller."""
        primary = self.primary_controller
        if primary is None:
            return
        about_to_trigger = primary.about_to_trigger
        for ctrl in self.secondary_controllers:
            base.safe_disconnect(about_to_trigger, ctrl.measure_now)
        self._disconnect_controller(primary)

    def _disconnect_secondary_controllers(self):
        """Disconnect serials and signals of the secondary controllers."""
        about_to_trigger = getattr(self.primary_controller,
                                   'about_to_trigger',
                                   None)  # No primary yet
        for ctrl in self.secondary_controllers:
            if about_to_trigger:
                base.safe_disconnect(about_to_trigger, ctrl.measure_now)
            self._disconnect_controller(ctrl)

    @qtc.pyqtSlot(bool)
    @qtc.pyqtSlot()
    def _finalize(self, *_):
        """Finish the measurement: save data, then set energy to zero.

        This is the slot connected to the busy_changed signal of
        all controllers, and to the .stopped signal of all cameras,
        after ._is_finished() returns True, or after .abort()ing the
        measurement. Signals are disconnected again once all devices
        turn "not busy".

        Returns
        -------
        None.
        """
        if any(device.busy for device in self.devices):
            return
        if any(camera.is_running for camera in self.cameras):
            # Not busy, but some images are still being processed
            return
        self._missing_data.clear()
        try:
            self._save_data()
        finally:
            # Disconnect all devices and their signals
            self._disconnect_devices()

            # Keep only the primary controller connected, so we can
            # set the LEED energy to zero (and detect it has been set)
            primary = self.primary_controller
            primary.connect_()
            primary.busy_changed.connect(self._cleanup_and_end, type=_UNIQUE)
            self.current_energy = 0
            self.set_leed_energy(self.current_energy, 50, trigger_meas=False)

    def _get_device_settings(self, configname):
        """Return a ViPErLEEDSettings for a device given its path.

        This method reads the correct settings, distinguishing
        the two cases in which self.settings was read from an
        actual file or from within an archive.

        Returns
        -------
        device_settings : ViPErLEEDSettings
            The loaded settings

        Raises
        ------
        ValueError
            In case any error occurs while loading the settings.
        """
        configname = configname.strip()
        device_cfg = ViPErLEEDSettings()

        # Treat now different cases:
        # (1) configname does not begin with './' --> read file
        if not configname.startswith('./'):
            try:
                device_cfg = device_cfg.from_settings(configname)
            except (ValueError, NoSettingsError):
                raise ValueError from None
            return device_cfg

        # (2) configname begins with './' --> has to be replaced
        configname = configname[2:]

        # (2.1) self.settings was read from an archive
        # --> attempt reading config from the same archive
        if self.settings.base_dir.endswith('.zip'):
            with ZipFile(self.settings.base_dir, 'r') as arch:
                try:
                    cfg_lines = arch.read(configname).decode()
                except KeyError:
                    raise ValueError(
                        f'No config file {configname!r} in '
                        f'archive {self.settings.base_dir}'
                        ) from None
            device_cfg.read_string(cfg_lines)
            device_cfg.base_dir = self.settings.base_dir
            return device_cfg

        # (2.2) self.settings was read from a folder
        # --> attempt reading config from the same folder
        configname = Path(self.settings.base_dir) / configname
        try:
            return device_cfg.from_settings(configname)
        except (ValueError, NoSettingsError):
            raise ValueError(f'No config file {configname!r} in '
                             f'archive {self.settings.base_dir}') from None

    def _get_linear_step(self, *params):
        """Return energies and times for a simple linear step."""
        if len(params) != 2:
            # Too many/too few
            self.emit_error(QObjectSettingsErrors.INVALID_SETTINGS,
                            'energies/step_profile',
                            'Too many/few parameters for linear profile. '
                            f'Expected 2, found {len(params)}')
            return tuple()

        try:
            n_steps, tot_time = (int(p) for p in params)
        except (TypeError, ValueError):
            self.emit_error(QObjectSettingsErrors.INVALID_SETTINGS,
                            'energies/step_profile',
                            'Could not convert to integer the '
                            'parameters for linear profile')
            return tuple()

        if n_steps <= 0 or tot_time < 0:
            self.emit_error(QObjectSettingsErrors.INVALID_SETTINGS,
                            'energies/step_profile',
                            'Linear-step parameters should be '
                            'positive integers')
            return tuple()

        delta_t = tot_time // n_steps
        delta_e = self.current_energy - self._previous_energy
        if not delta_t or abs(delta_e) < 1e-4:
            return tuple()

        # Make a line of the form f(t) = t/tot_time, with t == 0
        # the time at which self.current_energy is set, and choose
        # an (almost) equally-spaced time grid, with the first
        # interval compensating for non integer-divisibility
        times = [-tot_time,
                 *(-(i-1)*delta_t for i in range(n_steps, 0, -1))]
        intervals = (tj - ti for ti, tj in zip(times, times[1:]))

        # The best way to approximate a function with a piecewise
        # constant signal is to have values fk equal to the average
        # of f over the k-th interval. For our line, this means
        # f[k] = (t[k] + t[k+1]) / (2*tot_time)
        slope = delta_e / (2 * tot_time)
        energies = (slope*(ti + tj) + self.current_energy
                    for ti, tj in zip(times, times[1:]))

        # Finally interleave energies and times
        return tuple(v for tup in zip(energies, intervals) for v in tup)

    @abstractmethod
    def _is_finished(self):
        """Check if the full measurement cycle is done.

        This method must be overridden in subclasses. It should
        check if the measurement cycle is done via the settings.

        Returns
        -------
        finished : bool
            True when the measurement is finished.
        """
        return True

    def _make_camera(self, camera_settings):
        """Instantiate camera class object.

        Take camera settings and generate a camera object from it.

        Parameters
        ----------
        camera_settings : dict, ConfigParser, str, path
            Settings used for the instantiated camera.
            Has to contain the name of the camera class
            to be instantiated.

        Returns
        -------
        instance : camera class object
            The camera class used for the connected camera.

        Raises
        ------
        RuntimeError
            If anything goes wrong with instantiation.

        Emits
        -----
        QObjectSettingsErrors.INVALID_SETTINGS
            If the camera_settings given could not be found,
            or if failed to make a camera instance.
        """
        try:
            config = self._get_device_settings(camera_settings)
        except (RuntimeError, ValueError) as err:
            self.emit_error(QObjectSettingsErrors.INVALID_SETTINGS,
                            'devices/path to camera configuration', err)
            raise

        invalid = config.misses_settings(('camera_settings', 'class_name'))
        if invalid:
            self.emit_error(QObjectSettingsErrors.INVALID_SETTINGS,
                            'camera_settings/class_name',
                            f'No class_name in {config.last_file}')
            raise RuntimeError
        camera_cls_name = config.get('camera_settings', 'class_name')
        config.prepare_aliases(camera_cls_name)

        try:
            camera_class = base.class_from_name('camera', camera_cls_name)
        except ValueError:
            self.emit_error(QObjectSettingsErrors.INVALID_SETTINGS,
                            'camera_settings/class_name', '')
            raise RuntimeError from None

        camera = camera_class(settings=config)
        if camera.mode != 'triggered':
            # Force mode to be triggered
            camera.settings.set("camera_settings", "mode", "triggered")
            # self.emit_error(QObjectSettingsErrors.INVALID_SETTINGS,           # TODO: Should we make this a non-critical warning?
                            # 'camera_settings/mode', 'Camera {camera.name}: '
                            # 'Cannot measure in live mode.')
        return camera

    def _make_cameras(self):
        """Make cameras from self.settings."""
        try:
            cam_settings = self.settings.getsequence('devices', 'cameras',
                                                     fallback=())
        except NotASequenceError:                                               # TODO: probably report the error
            cam_settings = tuple()

        if isinstance(cam_settings, str):
            # Only one camera, without brackets, or missing comma
            cam_settings = (cam_settings,)

        cameras = []
        for settings in cam_settings:
            try:
                cam = self._make_camera(settings)
            except (RuntimeError, ValueError):
                continue
            # Connect device.error_occurred to self.error_occurred in
            # order to report errors that happen during creation of the
            # device object (which delays its own errors).
            cam.error_occurred.connect(self.error_occurred)
            # Ensure device errors also abort the measurement.
            cam.error_occurred.connect(self._on_hardware_error)
            cam.process_info.count = 1  # Image counter, start at 1
            cameras.append(cam)
        self.cameras = cameras

    def _make_controller(self, configname, measurements, is_primary=False):
        """Instantiate controller class object.

        Take controller settings and generate a controller object
        from it. This method is used exclusively in .set_settings
        to generate controllers.

        Parameters
        ----------
        configname : str or path
            Path to the file of the settings to be given to the
            returned controller. In addition to the mandatory
            settings required by the controller, the file pointed
            by this path must contain the name of the controller
            class to be instantiated.
        measurements : Sequence of str
            The quantities measured by this controller. Expected to
            be compatible with the argument of .set_measurements in
            MeasureControllerABC.
        is_primary : boolean
            True if the controller is the primary controller.

        Returns
        -------
        controller : ControllerABC
            The controller that is going to handle the hardware.
            May be a subclass of ControllerABC.

        Raises
        ------
        RuntimeError
            If anything goes wrong with the creation of the controller

        Emits
        -----
        MeasurementErrors.MISSING_CLASS_NAME
            If the controller class name is missing.
        QObjectSettingsErrors.INVALID_SETTINGS
            If the controller could not be instantiated
            from the given name.
        """
        try:
            config = self._get_device_settings(configname)
        except (RuntimeError, ValueError) as err:
            self.emit_error(QObjectSettingsErrors.INVALID_SETTINGS,
                            'devices/path to controller configuration', err)
            raise

        invalid = config.misses_settings(('controller', 'controller_class'))
        if invalid:
            self.emit_error(QObjectSettingsErrors.INVALID_SETTINGS,
                            'controller/controller_class',
                            f'No controller_class in {config.last_file}')
            raise RuntimeError
        cls_name = config.get('controller', 'controller_class')
        config.prepare_aliases(cls_name)

        # For now, check that the address is in the settings.                   # TODO: add getting address from device list
        # Later on, this check will only happen if the unique name
        # of the controller in the settings file that was passed
        # is not found in the device list.
        try:
            address = config.get('controller', 'address')
        except (config.NoSectionError, config.NoOptionError):
            self.emit_error(QObjectSettingsErrors.INVALID_SETTINGS,
                            'controller/address',
                            f'No address in {config.last_file}')
            raise RuntimeError

        try:
            cls = base.class_from_name('controller', cls_name)
        except ValueError:
            self.emit_error(QObjectSettingsErrors.INVALID_SETTINGS,
                            'controller/controller_class',
                            f'Unknown class {cls_name} in {config.last_file}')
            raise RuntimeError from None

        if isinstance(measurements, str):
            # Only one quantity, with no brackets or no comma
            measurements = (measurements,)

        if not isinstance(measurements, Sequence):
            section = ('primary_controller' if is_primary
                       else 'secondary_controllers')
            self.emit_error(QObjectSettingsErrors.INVALID_SETTINGS,
                            f"devices/{section}",
                            "Measured quantities is not a sequence "
                            f"in {self.settings.last_file}")

        controller = cls(settings=config, address=address,
                         sets_energy=is_primary)
        # Connect device.error_occurred to self.error_occurred in order
        # to report errors that happen during creation of the device
        # object (which delays its own errors).
        controller.error_occurred.connect(self.error_occurred)
        # Ensure device errors also abort the measurement.
        controller.error_occurred.connect(self._on_hardware_error)
        controller.set_measurements(measurements)
        return controller

    def _make_primary_ctrl(self):
        """Make primary controller from self.settings."""
        try:
            info = self.settings.getsequence('devices', 'primary_controller')
        except NotASequenceError:
            info = ()

        if len(info) != 2:
            self.emit_error(QObjectSettingsErrors.INVALID_SETTINGS,
                            'devices/primary_controller', '')
            return False

        try:
            ctrl = self._make_controller(*info, is_primary=True)
        except (RuntimeError, ValueError):
            # Something went wrong with instantiating, and is
            # already reported by emitting in _make_controller.
            return False

        self.primary_controller = ctrl
        return True

    def _make_secondary_ctrls(self):
        """Make secondary controllers from self.settings."""
        # infos should be a sequence with elements of
        # the form (path, (stuff, to, measure, ...))
        try:
            infos = self.settings.getsequence(
                'devices', 'secondary_controllers', fallback=()
                )
        except NotASequenceError:
            self.emit_error(QObjectSettingsErrors.INVALID_SETTINGS,
                            'devices/secondary_controllers',
                            'Could not be converted to a sequence')
            infos = tuple()

        secondary_controllers = []
        for info in infos:
            if len(info) != 2:
                self.emit_error(QObjectSettingsErrors.INVALID_SETTINGS,
                                'devices/secondary_controllers', '')
                continue
            try:
                ctrl = self._make_controller(*info, is_primary=False)
            except (RuntimeError, ValueError):
                continue
            if not isinstance(ctrl, MeasureControllerABC):
                self.emit_error(MeasurementErrors.WRONG_CONTROLLER_CLASS,
                                ctrl.address)
                continue
            secondary_controllers.append(ctrl)
        # The next one also quits the old threads
        self.secondary_controllers = secondary_controllers

    def _make_tmp_directory_tree(self):
        """Prepare temporary folder tree where data will be saved."""
        sys_config = SystemSettings()
        base_path = sys_config.paths["measurements"]
        if not base_path:                                                       # TODO: emit a SystemSettingsError of some kind
            raise RuntimeError("Invalid path in system config file")

        base_path = Path(base_path).resolve() / "__tmp__"
        base_path.mkdir(parents=True, exist_ok=True)

        self._temp_dir = base_path

        for camera in self.cameras:
            cam_dir = base_path / camera.name_clean
            camera.process_info.base_path = str(cam_dir)
            cam_dir.mkdir(exist_ok=True)

        # Create a blank zip archive (or delete
        # the contents if one is already present)
        with ZipFile(self._temp_dir.parent / '__tmp__.zip', 'w'):
            pass

    @property
    def _n_digits(self):
        """Return the appropriate number of digits for padding image names."""
        # With 4 digits we can store 9999 images with the same prefix           # TODO: nicer implementation: ask n_steps to the generator and use a large value for _n_digits if < 0 (i.e., unknown no. steps)
        # size. More images will have longer file names.
        return 4

    @qtc.pyqtSlot(bool)
    def _on_camera_busy_changed(self, busy):
        """Receive not busy signal from camera.

        Receive the camera.busy_changed signal and check if all cameras
        and controllers are ready if the camera that emitted the
        signal was not busy.

        Returns
        -------
        None.
        """
        if busy:
            # Just triggered
            return

        # Collected all frames, and will save a processed image later
        camera = self.sender()
        self.data_points.add_image(camera)
        camera.process_info.count += 1

        self._missing_data[camera] -= 1
        self._ready_for_next_measurement()

    @qtc.pyqtSlot(dict)
    def _on_controller_data_ready(self, data):
        """Receive measurement data from the controller.

        Append data to the internal dictionary, then check if all the
        controllers are ready for the next measurement. This is the
        slot connected to the .data_ready signal of each controller.

        Parameters
        ----------
        data : dict
            A dictionary containing the measurements. Keys are
            QuantityInfo, values are Sequences (most commonly
            1-element long).

        Returns
        -------
        None.
        """
        controller = self.sender()
        self.data_points.add_data(data, controller)
        if controller.measures():
            self._missing_data[controller] -= 1
        self._ready_for_next_measurement()

    @qtc.pyqtSlot(tuple)
    def _on_hardware_error(self, *_):
        """Abort if a hardware error occurs."""
        self.abort()

    @qtc.pyqtSlot(str)
    def _on_image_saved(self, img_name):
        """Archive the latest image saved."""
        if not self._temp_dir or not self._temp_dir.exists():
            return
        img_name = Path(img_name).resolve()
        arch_name = self._temp_dir.with_suffix('.zip')
        with ZipFile(arch_name, 'a', compression=ZIP_DEFLATED,
                     compresslevel=2) as archive:
            archive.write(img_name, img_name.relative_to(self._temp_dir))

        return  # TODO: remove after testing

        # Remove the image just appended to the archive
        img_name.unlink()

    def _prepare_finalization(self):
        """Prepare for finalization.

        This method is called both when ._is_finished() returns
        True, and while .abort()ing a measurement.

        This method may need to be extended in subclasses.
        Ensure that finalization is prepared properly and that
        self._finalize() gets called. Can be only a call to
        self._finalize() if no preparation is needed.

        Returns
        -------
        None.
        """
        if self.primary_controller:
            # This check is to prevent raising AttributeError
            # when this method is called because of errors in
            # setting up the primary controller.
            about_to_trigger = self.primary_controller.about_to_trigger
            for ctrl in self.secondary_controllers:
                base.safe_disconnect(about_to_trigger, ctrl.measure_now)

        for ctrl in self.controllers:
            base.safe_disconnect(ctrl.busy_changed,
                                 self._continue_preparation)
            base.safe_disconnect(ctrl.busy_changed,
                                 self._check_preparation_finished)
            # Force all controllers to busy, such that ._finalize()
            # is called for all when they turn "not busy" anymore
            ctrl.busy = True
            base.safe_connect(ctrl.busy_changed, self._finalize, type=_UNIQUE)

        for camera in self.cameras:
            base.safe_connect(camera.stopped, self._finalize, type=_UNIQUE)

        self._request_stop_devices.emit()

    def _ready_for_next_measurement(self):                                      # TODO: > _continue_measuring_when_ready?
        """Proceed after all measurements have been received.

        After all measurements have been received, a check if
        the loop is done will be called. This decides whether
        to go to the next energy step, or if we should wrap up.

        Returns
        -------
        None.
        """
        if self.aborted:
            return
        if any(device.busy for device in self.devices):
            return
        if any(miss < 0 for miss in self._missing_data.values()):
            # Check if any device returned more data than expected.
            _too_many = {d.name: v for d, v in self._missing_data.items()
                         if v < 0}
            self.emit_error(MeasurementErrors.TOO_MUCH_DATA, _too_many)
        if any(self._missing_data.values()):
            # Don't go to the next energy if we haven't processed the
            # data from all devices. Notice that this solution prevents
            # a race condition in which one device may have returned
            # data while another one has turned not busy (i.e., all are
            # not busy), but the signal of the other devices was not
            # processed yet.
            return

        self.data_points.calculate_times()
        self.data_points.nr_steps_done += 1
        self.new_data_available.emit(self.data_points[-1].copy())

        if self._is_finished():
            self._prepare_finalization()
        else:
            self._begin_next_energy_step()

    # too-many-locals, too-complex
    def _save_data(self):                                                       # TODO: clean up after testing zip
        """Save data."""
        if not self._temp_dir:
            return

        tmp_path = self._temp_dir
        base_path = tmp_path.parent
        suffix = self.settings.get('measurement_info', 'suffix', fallback='')
        name_tag = ('_' + suffix) if suffix else ''
        current_time = time.strftime("%Y-%m-%d_%H-%M-%S", time.localtime())
        self.settings.set('measurement_info', 'ended', current_time)
        final_path = base_path / (current_time + name_tag)
        move_to_archive = []

        if self.data_points:
            fname = tmp_path / 'measurement.csv'
            self.data_points.save_data(fname)
            move_to_archive.append(fname)

        ctrl_locations = []
        for ctrl in self.controllers:
            fname = "controller_" + ctrl.name_clean + ".ini"
            with open(tmp_path / fname, 'w', encoding='utf-8') as fproxy:
                ctrl.settings.write(fproxy)
            move_to_archive.append(tmp_path / fname)
            ctrl_locations.append("./" + fname)

        cam_locations = []
        for camera in self.cameras:
            fname = "camera_" + camera.name_clean + ".ini"
            with open(tmp_path / fname, 'w', encoding='utf-8') as fproxy:
                camera.settings.write(fproxy)
            move_to_archive.append(tmp_path / fname)
            cam_locations.append("./" + fname)

        if cam_locations:                                                       # TODO: do the same for all controllers (without editing the measured stuff!)
            self.settings.set("devices", "cameras", str(tuple(cam_locations)))

        file_name = tmp_path / "measurement.ini"
        move_to_archive.append(file_name)
        with open(file_name, 'w', encoding='utf-8') as configfile:
            self.settings.write(configfile)

        arch_name = tmp_path.with_suffix('.zip')
        with ZipFile(arch_name, 'a', compression=ZIP_DEFLATED,
                     compresslevel=2) as archive:
            for fname in move_to_archive:
                archive.write(fname, fname.relative_to(tmp_path))

        # Move all files by renaming the archive and temp folder
        try:
            arch_name.rename(arch_name.with_name(final_path.name + '.zip'))
        except OSError as err:
            self.emit_error(MeasurementErrors.RUNTIME_ERROR, err)
        try:
            tmp_path.rename(final_path)
        except OSError as err:
            self.emit_error(MeasurementErrors.RUNTIME_ERROR, err)

        self._temp_dir = None  # Prevents re-saving

        return  # TODO: remove

        for fname in move_to_archive:
            fname.unlink()
        for fname in tuple(final_path.glob('*')):                               # TODO: not sure I want to do this cleanup. Maybe just remove camera folders higher up?
            if fname.is_file():
                fname.unlink()
                continue
            try:
                fname.rmdir()
            except OSError:
                pass

    def _step_profile_from_strings(self, profile):                              # TODO: Warn for .ini files created before 23/05/2025.
        """Return a tuple of energies and times from strings."""
        delta = self.current_energy - self._previous_energy
        if abs(delta) < 1e-4:
            return tuple()

        energies_times = [0]*len(profile)
        for i, fraction in enumerate(profile[::2]):
            # We shift by -1 here in order to display to the user that
            # the 'current_energy' (the energy before the energy step)
            # is equivalent to a step fraction of 0 and the next energy
            # is equivalent to 1. We have to do this as the
            # current_energy is already incremented to the next energy.
            this_delta = (float(fraction) - 1) * delta
            energies_times[2*i] = this_delta + self.current_energy
        for i, time_ in enumerate(profile[1::2]):
            time_ = int(time_)
            if time_ < 0:
                self.emit_error(QObjectSettingsErrors.INVALID_SETTINGS,
                                'energies/step_profile',
                                '\nInfo: Time intervals must be non-negative')
                return tuple()
            energies_times[2*i+1] = time_
        return tuple(energies_times)<|MERGE_RESOLUTION|>--- conflicted
+++ resolved
@@ -453,26 +453,6 @@
             *self._mandatory_settings,
             *self._other_mandatory_settings
             )
-<<<<<<< HEAD
-=======
-
-        # Backwards compatibility fix                                           # TODO: #242
-        if not settings.has_section('energies'):                                # TODO: Auto-generate new sections if necessary!
-            settings.add_section('energies')
-        for new_setting, old_setting in self._settings_synonyms:
-            if '/'.join(new_setting) in invalid_settings:
-                old_missing = settings.has_settings(old_setting)
-                if not old_missing:
-                    settings.set(*new_setting, settings.get(*old_setting))
-                    settings.remove_option(*old_setting)
-                    settings.update_file()
-                    invalid_settings.remove('/'.join(new_setting))
-
-        # Backwards compatibility fix                                           # TODO: #242
-        if 'energies/step_profile' in invalid_settings:
-            settings.set('energies', 'step_profile', "('abrupt',)")
-            invalid_settings.remove('energies/step_profile')
->>>>>>> 2c0fb209
         return [(invalid,) for invalid in invalid_settings]
 
     def disconnect_devices_and_notify(self):
