"""Module new_measurement_dialog of viperleed.gui.measure.dialogs.

Defines the SelectNewMeasurementDialog that handles selecting the
measurement type and its settings.
"""

__authors__ = (
    'Michele Riva (@michele-riva)',
    'Florian Dörr (@FlorianDoerr)',
    )
__copyright__ = 'Copyright (c) 2019-2025 ViPErLEED developers'
__created__ = '2024-06-24'
__license__ = 'GPLv3+'

from pathlib import Path
import shutil
from time import localtime
from time import strftime

from PyQt5 import QtCore as qtc
from PyQt5 import QtWidgets as qtw

from viperleed.gui.measure.classes.settings import MissingSettingsFileError
from viperleed.gui.measure.classes.settings import ViPErLEEDSettings
from viperleed.gui.measure.hardwarebase import get_default_path
from viperleed.gui.measure.measurement import ALL_MEASUREMENTS
from viperleed.gui.measure.widgets.pathselector import PathSelector
from viperleed.gui.widgets.buttons import QNoDefaultDialogButtonBox


default = object()


class SelectNewMeasurementDialog(qtw.QDialog):
    """Dialog that handles selecting measurements.

    Signals
    -------
    measurement_selected : type, ViPErLEEDSettings
        Emitted when a measurement has been selected. Carries
        the measurement class and the requested settings.
    settings_not_found : Path, str
        Emitted when a settings file could not be read. Carries the
        path to the missing settings and the error message as a str.
    """

    measurement_selected = qtc.pyqtSignal(type, ViPErLEEDSettings)
    settings_not_found = qtc.pyqtSignal(Path, str)

    def __init__(self, parent=None, **kwargs):
        """Initialize dialog."""
        super().__init__(parent=parent, **kwargs)
        self._ctrls = {
            'type_selection': qtw.QComboBox(),
            'settings_folder': PathSelector(select_file=False),
            'settings_file': qtw.QComboBox(),
            'clone_settings': qtw.QCheckBox(),
            }
        self._cfg_dir = Path()
        self.setWindowTitle('Select measurement type')
        self._compose_and_connect()

    @property
    def cfg_dir(self):
        """Return the default config directory for user settings."""
        return self._cfg_dir

    @cfg_dir.setter
    def cfg_dir(self, new_cfg_dir):
        """Set the default config directory for user settings."""
        self._cfg_dir = Path(new_cfg_dir)
        had_no_path = not self._ctrls['settings_folder'].path
        self._ctrls['settings_folder'].path = self._cfg_dir
        if had_no_path:
            self._ctrls['settings_folder'].path_changed.emit(self._cfg_dir)

    @property
    def selected_type(self):
        """Return the selected measurement type."""
        return self._ctrls['type_selection'].currentData()

    @property
    def selected_file(self):
        """Return the selected settings file."""
        return self._ctrls['settings_file'].currentData()

    @qtc.pyqtSlot()
    def accept(self):
        """Emit selected measurement class and settings and close.

        Emits
        -----
        measurement_selected
            If the settings file was found and successfully read.
        settings_not_found
            If the settings file was not found. Carries the
            settings path and the MissingSettingsFileError.
        """
        cls = self.selected_type
        settings_path = self.selected_file
        default_path, *_ = cls.find_matching_settings_files(
            directory=DEFAULTS_PATH, match_exactly=False
            )

        if not settings_path or settings_path in (default, default_path):
            settings_path = self._duplicate_settings_file(cls, default_path)
        elif self._ctrls['clone_settings'].isChecked():
            settings_path = self._duplicate_settings_file(cls, settings_path)

        config = ViPErLEEDSettings()
        try:
            config.read(settings_path)
        except MissingSettingsFileError as err:
            self.settings_not_found.emit(settings_path, str(err))
            super().reject()
            return

        self.measurement_selected.emit(cls, config)
        super().accept()

    def showEvent(self, event):          # pylint: disable=invalid-name
        """Find known measurement settings, then show this dialog."""
        self._find_appropriate_settings()
        super().showEvent(event)

    def _compose_and_connect(self):
        """Place children widgets and connect signals."""
        layout = qtw.QFormLayout()
        for name, cls in ALL_MEASUREMENTS.items():
            self._ctrls['type_selection'].addItem(name, userData=cls)
        _bbox = QNoDefaultDialogButtonBox
        buttons = _bbox(_bbox.Ok | _bbox.Cancel)
        self._ctrls['clone_settings'].setText('Create new settings'
                                              ' from old settings')
        self._ctrls['clone_settings'].setLayoutDirection(qtc.Qt.RightToLeft)

        layout.addRow('Measurement type:', self._ctrls['type_selection'])
        layout.addRow('Settings location:', self._ctrls['settings_folder'])
        layout.addRow('Settings file:', self._ctrls['settings_file'])
        layout.addRow(self._ctrls['clone_settings'])
        layout.addRow(buttons)

        self._ctrls['settings_folder'].path_changed.connect(
            self._find_appropriate_settings
            )
        self._ctrls['type_selection'].currentIndexChanged.connect(
            self._find_appropriate_settings
            )
        self._ctrls['settings_file'].currentTextChanged.connect(
            self._update_clone_settings_enabled
            )
        buttons.accepted.connect(self.accept)
        buttons.rejected.connect(self.reject)
        self.setLayout(layout)

    def _duplicate_settings_file(self, cls, source_path):
        """Create a copy of the settings file at `source_path`.

        A clone of the chosen settings is created in the default config
        directory for user settings. The name consists of the class
        __name__ the file is associated with and the currrent date and
        time at creation.

        Parameters
        ----------
        cls : type
            The measurement class for which settings have been selected.
        source_path : Path
            The path to the settings file to be duplicated.

        Returns
        -------
        settings_path : Path
            The path to the new cloned settings.
        """
        current_time = strftime("%Y-%m-%d_%H-%M-%S", localtime())
        name = cls.display_name.replace(' ', '_')
        settings_path = self.cfg_dir / f'{name}_{current_time}.ini'
        shutil.copy2(source_path, settings_path)
        return settings_path

    @qtc.pyqtSlot()
<<<<<<< HEAD
    def _update_clone_settings_enabled(self, *_):
        """Disable/enable clone settings choice."""
        enable = self.selected_file is not default
        self._ctrls['clone_settings'].setEnabled(enable)

    @qtc.pyqtSlot()
    def accept(self):
        """Emit selected measurement class and settings and close.

        Emits
        -----
        measurement_selected
            If the settings was found and successfuly read.
        settings_not_found
            If the settings was not found. Carries the
            settings path and the MissingSettingsFileError.
        """
        cls = self.selected_type
        settings_path = self.selected_file
        default_path, *_ = cls.find_matching_settings_files(
            directory=get_default_path(), match_exactly=False,
=======
    def _find_appropriate_settings(self, *_):
        """Find appropriate settings for the selected measurement type."""
        settings_folder = self._ctrls['settings_folder'].path
        self._ctrls['settings_file'].clear()
        self._ctrls['settings_file'].addItem(
            'Create new settings from defaults', default
>>>>>>> a3cd0ea2
            )
        if not settings_folder:
            return
        matching_settings = self.selected_type.find_matching_settings_files(
                                settings_folder, False,
                                )
        for settings in matching_settings:
            self._ctrls['settings_file'].addItem(settings.stem, settings)

    @qtc.pyqtSlot()
    def _update_clone_settings_enabled(self, *_):
        """Disable/enable clone settings choice."""
        enable = self.selected_file is not default
        self._ctrls['clone_settings'].setEnabled(enable)<|MERGE_RESOLUTION|>--- conflicted
+++ resolved
@@ -99,7 +99,7 @@
         cls = self.selected_type
         settings_path = self.selected_file
         default_path, *_ = cls.find_matching_settings_files(
-            directory=DEFAULTS_PATH, match_exactly=False
+            directory=get_default_path(), match_exactly=False
             )
 
         if not settings_path or settings_path in (default, default_path):
@@ -180,36 +180,12 @@
         return settings_path
 
     @qtc.pyqtSlot()
-<<<<<<< HEAD
-    def _update_clone_settings_enabled(self, *_):
-        """Disable/enable clone settings choice."""
-        enable = self.selected_file is not default
-        self._ctrls['clone_settings'].setEnabled(enable)
-
-    @qtc.pyqtSlot()
-    def accept(self):
-        """Emit selected measurement class and settings and close.
-
-        Emits
-        -----
-        measurement_selected
-            If the settings was found and successfuly read.
-        settings_not_found
-            If the settings was not found. Carries the
-            settings path and the MissingSettingsFileError.
-        """
-        cls = self.selected_type
-        settings_path = self.selected_file
-        default_path, *_ = cls.find_matching_settings_files(
-            directory=get_default_path(), match_exactly=False,
-=======
     def _find_appropriate_settings(self, *_):
         """Find appropriate settings for the selected measurement type."""
         settings_folder = self._ctrls['settings_folder'].path
         self._ctrls['settings_file'].clear()
         self._ctrls['settings_file'].addItem(
             'Create new settings from defaults', default
->>>>>>> a3cd0ea2
             )
         if not settings_folder:
             return
