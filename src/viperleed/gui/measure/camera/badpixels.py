"""Module badpixels of viperleed.gui.measure.camera.

Defines the BadPixelsFinder class that acquires multiple videos
from a camera and computes a pixel-badness array.
"""

__authors__ = (
    'Michele Riva (@michele-riva)',
    )
__copyright__ = 'Copyright (c) 2019-2025 ViPErLEED developers'
__created__ = '2021-10-09'
__license__ = 'GPLv3+'

from ast import literal_eval
from collections.abc import MutableSequence
from contextlib import nullcontext
from datetime import datetime
import functools
from pathlib import Path

import numpy as np
from scipy.signal import convolve2d
from scipy import ndimage

from PyQt5 import QtCore as qtc

from viperleed import NUMPY2_OR_LATER
from viperleed.gui.measure import hardwarebase as base
from viperleed.gui.measure.camera import tifffile
from viperleed.gui.measure.camera import cameracalibration as _calib
from viperleed.gui.measure.classes.calibrationtask import (
    CalibrationTaskOperation,
    )


N_DARK = 100  # Number of dark frames used for finding bad pixels
N_NOISE = 3000 # Number of dark frames used for finding noisy pixels
_INVOKE = qtc.QMetaObject.invokeMethod
_UNIQUE = qtc.Qt.UniqueConnection
_unique_connect = functools.partial(base.safe_connect, type=_UNIQUE)


def _report_progress(func):
    """Decorate calculation functions."""

    @functools.wraps(func)
    def _wrapper(self, *args, **kwargs):
        """Wrap decorated function."""
        # Names are of the form "find_WHAT_other_stuff"
        _, what, *_ = func.__name__.split('_')
        section = _FinderSection.from_short_name(what)
        steps = section.n_steps
        self.progress_occurred.emit(self.progress_name, *section, 0, steps)
        ret_val = func(self, *args, **kwargs)
        self.progress_occurred.emit(self.progress_name, *section, steps, steps)
        return ret_val

    return _wrapper


class BadPixelsFinderErrors(base.ViPErLEEDErrorEnum):
    """Class for bad-pixel-finder errors."""

    FLAT_FRAME_WRONG_LIGHT = (
        211,
        "Flat frame is too {}. Cannot automatically "
        "adjust exposure time and gain.")


class _FinderSection(CalibrationTaskOperation):
    """Enumeration class for bad-pixel finder sections."""

    ACQUIRE_DARK_SHORT, ACQUIRE_DARK_LONG, ACQUIRE_DARK_MEDIUM = 1, 2, 3
    ACQUIRE_FLAT, CALCULATE_FLICKERY, CALCULATE_HOT = 4, 5, 6
    CALCULATE_DEAD, CALCULATE_BAD, DONE = 7, 8, 9

    @property
    def long_name(self):
        """Return a long description for this section."""
        if self is _FinderSection.DONE:
            return 'Done.'
        operation, what, *_ = self.name.split('_')

        if operation == 'ACQUIRE':
            txt = f'Acquiring {what.lower()} frame'
            txt += 's ' if what == 'DARK' else ' '
            return self._format_long_name(txt + 'with {:.1f} ms exposure...')
        # Calculating
        return f'Calculating coordinates of {what.lower()} pixels...'

    @property
    def n_steps(self):
        """Return the number of steps in this section."""
        if self is _FinderSection.ACQUIRE_DARK_MEDIUM:
            return N_NOISE
        if 'DARK' in self.name:
            return N_DARK
        return 1

    @classmethod
    def from_short_name(cls, name):
        """Return an instance from a short name."""
        if name.lower() in ('dark-short', 'dark-long', 'dark-medium', 'flat'):
            elem = f"ACQUIRE_{name.replace('-', '_').upper()}"
        elif name.lower() == 'done':
            elem = "DONE"
        else:
            elem = f"CALCULATE_{name.upper()}"
        return getattr(cls, elem)


class BadPixelsFinder(_calib.CameraCalibrationTask):
    """Class for finding bad pixels."""

    name = "Bad-pixel detection"
    progress_name = "Finding bad pixels..."
    description = (
        "Detect bad pixels in a camera. Bad pixels are especially "
        "bright, especially dark, or especially noisy pixels. They "
        "are corrected by replacing with a suitable average of "
        "neighbours. This makes your LEED-IV movies significantly "
        "cleaner. It should be performed regularly (e.g., every 6 "
        "months), as camera sensors may degrade over time."
        )

    def __init__(self, camera):
        """Initialize finder task."""
        super().__init__(camera)

        # __adjustments is used for the exposure/gain of flat;
        # __force_exposure is a flag keeping track of whether we
        # are resorting to forcing the exposure/gain to averages.
        # See __adjust_exposure_and_gain for more info. When we
        # force the exposure, we will use a looser constraint on
        # whether __frame_acceptable.
        self.__adjustments = _Adjustments()
        self.__force_exposure = False

        # Adjust camera settings: full sensor, no binning, no averaging
        _, (max_roi_w, max_roi_h), *_ = camera.get_roi_size_limits()
        full_roi = f"(0, 0, {max_roi_w}, {max_roi_h})"
        self._task_settings.set('camera_settings', 'roi', full_roi)
        self._task_settings.set('camera_settings', 'binning', '1')
        self._task_settings.set('measurement_settings', 'n_frames', '1')
        self._task_settings.set('camera_settings', 'bad_pixels_path', '')

        # Load settings in the camera. This is needed such
        # that self.frame_info returns the correct values
        # NB: THIS MAY NOT BE TRUE IF CAMERA IS IN ANOTHER THREAD.
        # In that case, we would have to ensure there's a way to
        # distinguish between using a queued and blocking-queued
        # connection types for the underlying _INVOKE.
        self.update_device_settings()

        # _imgs contains: the sum and square sum of short- and
        # long-exposure movies for the 'dark' frame (i.e., camera
        # with a cap on) and one frame for a 'flat field' (e.g.,
        # white paper right in front of the lens).
        height, width, _ = self.frame_info
        self._imgs = {
            _FinderSection.ACQUIRE_DARK_SHORT:
                BadPixelsSumStorage(height, width),
            _FinderSection.ACQUIRE_DARK_LONG:
                BadPixelsSumStorage(height, width),
            _FinderSection.ACQUIRE_DARK_MEDIUM:
                BadPixelsMaxMinStorage(height, width, dtype),
            _FinderSection.ACQUIRE_FLAT:
                BadPixelsSumStorage(height, width),
            }
        self._current_section = _FinderSection.ACQUIRE_DARK_SHORT

        # _badness contains a measure of the badness of
        # each pixel. 'Normal' pixels have badness 0, bad
        # pixels have badness >= 6, very good pixels < 0.
        self._badness = np.zeros((height, width), dtype=float)

        # __bad_pixels will contain info about bad
        # pixel coordinates and their replacements
        self.__bad_pixels = BadPixels(self.camera)

    @property
    def large_gain(self):
        """Return a large gain in decibel."""
        _, max_gain = self._limits['gain']
        return min(20, max_gain)

    @property
    def long_exposure(self):
        """Return a long exposure time in milliseconds."""
        _, max_exposure = self._limits['exposure']
        return min(1000, max_exposure)

    @property
    def medium_exposure(self):
        """Return a medium exposure time in milliseconds."""
        _, exposure, _ = sorted((*self._limits['exposure'], 200))
        return exposure

    @property
    def missing_frames(self):
        """Return whether frames are missing for the current section."""
        if self._current_section is _FinderSection.ACQUIRE_DARK_MEDIUM:
            todo = N_NOISE
        elif 'DARK' in self._current_section.name:
            todo = N_DARK
        else:
            todo = 1
        return self._frames_done < todo

    @property
    def short_exposure(self):
        """Return a short exposure time in milliseconds."""
        min_exposure, _ = self._limits['exposure']
        return max(20, min_exposure)

    @qtc.pyqtSlot()
    def abort(self):
        """Abort self and any running tasks."""
        if self.is_aborted:
            return
        for task in self.camera.calibration_tasks['bad_pixels']:
            if task.is_running:
                _INVOKE(task, 'abort')
        super().abort()

    def begin_acquiring(self):
        """Start acquiring images."""
        if self._current_section is _FinderSection.ACQUIRE_DARK_SHORT:
            self.set_info_text(
                "A 'dark' movie will be acquired.<br>Make sure no light "
                "enters the camera.<br>For example, you can <b>close the "
                "lens with its cap.</b>"
                )
        elif self._current_section is _FinderSection.ACQUIRE_FLAT:
            self.set_info_text(
                "A 'flat' frame will be acquired.<br>Make sure the camera "
                "is viewing a featureless background with uniform "
                "illumination.<br>For example, you can place a <b>white "
                "piece of paper right in front of the lens</b>. Normal room "
                "light should be uniform enough."
                )
        if self._current_section not in (_FinderSection.ACQUIRE_DARK_LONG,
                                         _FinderSection.ACQUIRE_DARK_MEDIUM):
            # Show dialog. Its .accepted signal will trigger
            # .continue_(), its .rejected will trigger .abort()
            self.show_info()
            return
        self.continue_()

    @qtc.pyqtSlot(np.ndarray)
    def _check_and_store_frame(self, frame):
        """Store a new frame if it is acceptable."""
        sec = self._current_section
        if not self.__frame_acceptable(frame):
            if 'DARK' in sec.name:
                self.emit_error(
                    _calib.CameraCalibrationErrors.DARK_FRAME_TOO_BRIGHT
                    )
            else:
                self.__adjust_exposure_and_gain(frame)
            return

        self._imgs[sec].add_frame(frame)
        self._frames_done += 1
        self.__report_acquisition_progress()
        self._trigger_next_frame()

    @qtc.pyqtSlot()
    def continue_(self, *_):
        """Continue acquiring after user confirmation."""
        # In all cases start from the same gain and pick exposure
        gain = self.large_gain
        if self._current_section is _FinderSection.ACQUIRE_DARK_SHORT:
            exposure = self.short_exposure
        elif self._current_section is _FinderSection.ACQUIRE_DARK_LONG:
            exposure = self.long_exposure
        elif self._current_section is _FinderSection.ACQUIRE_DARK_MEDIUM:
            exposure = self.medium_exposure
        else:
            # Here we use the large gain and a somewhat short
            # exposure to begin with, but these are adjusted when
            # frames come back to have an average image intensity
            exposure = self.short_exposure
        self._task_settings.set("measurement_settings", "gain",
                                str(gain))
        self._task_settings.set("measurement_settings", "exposure",
                                str(exposure))

        # Apply the new settings and start the camera. When the camera
        # is done preparing it will emit .started(), which will trigger
        # acquisition of the first frame. Each time a frame is done
        # processing (image_processed) it is checked and stored. Then a
        # new acquisition is triggered, if needed.
        self.update_device_settings()
        self.__report_acquisition_progress(exposure)
        self.start_camera()

    @qtc.pyqtSlot()
    def find(self):
        """Find bad pixels in the camera."""
        self.start()

    @_report_progress
    def find_bad_and_replacements(self):  # too-many-locals
        """Find bad pixels and their optimal replacements.

        The best replacements are chosen among opposing
        neighbors such that their badness is minimal.

        Returns
        -------
        None.
        """
        # Each bad pixel will be replaced by the average of
        # two best neighbors, chosen among the opposing ones.
        # The badness of neighbors is multiplied by weights
        # that scale with the square of the distance:
        #
        #                    5 4 5
        #                  5 2 1 2 5
        #                  4 1 x 1 4
        #                  5 2 1 2 5
        #                    5 4 5

        offsets = np.array(((1, 0), (0, 1), (1, 1), (1, -1), (2, 0),
                            (0, 2), (1, 2), (2, 1), (1, -2), (2, -1)))
        badness = self._badness.copy()

        bad_coords = np.asarray(np.where(badness >= 6))
        bad_y, bad_x = bad_coords
        badness[bad_y, bad_x] = np.inf
        width, height = badness.shape

        # For each offset, calculate the total badness
        # of bad+offset and bad-offset, 'skipping'
        # those offsets that wrap around the image.
        total_badness = np.ones((len(offsets), *badness.shape)) * np.inf
        for i, offset in enumerate(offsets):
            repl_plus = bad_coords.T + offset
            repl_minus = bad_coords.T - offset
            weighted_badness = badness * (offset[0]**2 + offset[1]**2)

            # Pick only those bad pixels whose replacements
            # are on the inside of the image.
            inside = np.all((np.all(repl_plus >= 0, axis=1),
                             np.all(repl_minus >= 0, axis=1),
                             np.all(repl_plus < (width, height), axis=1),
                             np.all(repl_minus < (width, height), axis=1)),
                            axis=0)

            plus_y, plus_x = repl_plus[inside].T
            minus_y, minus_x = repl_minus[inside].T
            bad_inside_y, bad_inside_x = np.transpose(bad_coords.T[inside])

            total_badness[i][bad_inside_y, bad_inside_x] = (
                weighted_badness[minus_y, minus_x]
                + weighted_badness[plus_y, plus_x]
                )

        # Finally, pick as replacements for the bad pixels those
        # offsets that realize the minimum overall badness
        best_badness = total_badness.min(axis=0)

        # Eliminate from the bad pixels (and replacements) those
        # that are uncorrectable. They are such that the 'best'
        # replacement is still a bad pixel. Keep also track of them,
        # for information purposes.
        correctable = np.isfinite(best_badness[bad_y, bad_x])
        uncorrectable = np.asarray((bad_y[~correctable],
                                    bad_x[~correctable])).T

        bad_y, bad_x = bad_y[correctable], bad_x[correctable]

        # Finally, get the offsets of the replacement pixels,
        # and store all the info in a BadPixels object.
        best_offset_indices = total_badness.argmin(axis=0)[bad_y, bad_x]
        self.__bad_pixels = BadPixels(
            self.camera,
            bad_coordinates=np.asarray((bad_y, bad_x)).T,
            replacement_offsets=offsets[best_offset_indices],
            uncorrectable=uncorrectable
            )

    @_report_progress
    def find_dead_pixels(self):
        """Detect dead pixels from flat frame.

        Dead pixels are those whose intensity is much smaller
        than the average of the neighbours (excluding flickery
        and hot pixels). This method adds to the badness the
        ratio I_neighbors/I_pixel - 1.

        Return
        ------
        None.
        """
        pix_min, _, intensity_range = self._limits['intensity']
        # We can use .mean() because there is only a single flat frame.
        flat = self._imgs[_FinderSection.ACQUIRE_FLAT].mean() - pix_min

        # We have to exclude the already-detected bad pixels.
        # For this to happen, we will (1) add a bit to all
        # pixels (so that no pixel is zero), (2) set the bad
        # ones to zero, (3) convolve with an appropriate
        # averaging kernel, also counting nonzero pixels (i.e.,
        # the good ones). This way, bad ones do not factor in
        # the neighbour average.

        offset = 0.1*intensity_range
        flat_bad = flat + offset
        flat_bad_ones = np.ones(flat_bad.shape)  # for counting

        bad_px_mask = self._badness >= 6

        flat_bad[bad_px_mask] = 0
        flat_bad_ones[bad_px_mask] = 0

        # 5x5 kernel for averaging a diamond-shaped patch of neighbours
        kernel = np.array(((0, 0, 1, 0, 0),
                           (0, 1, 1, 1, 0),
                           (1, 1, 0, 1, 1),
                           (0, 1, 1, 1, 0),
                           (0, 0, 1, 0, 0)))

        neighbor_sum = convolve2d(flat_bad, kernel, mode='same')
        neighbor_count = convolve2d(flat_bad_ones, kernel, mode='same')
        neighbor_ave = neighbor_sum / neighbor_count - offset

        # Isolated pixels in a patch of bad neighbours
        # will also be marked as bad.
        neighbor_ave[neighbor_count < 0.5] = np.inf

        # As will those that have both zero neighbour average
        # and zero intensity (dead in a cluster of bad ones)
        delta_badness = neighbor_ave / flat - 1
        delta_badness[np.isnan(delta_badness)] = np.inf

        self._badness += delta_badness

    @_report_progress
    def find_flickery_pixels(self):
        """Prepare badness based on how flickery pixels are.

        Badness will be set according to how much each pixel
        fluctuates in the 'dark' frames. We take as a measure
        of badness the ratio between the variance of a pixel
        and the overall average variance: the intensity of
        flickery pixels varies much more than the average.

        Two contributions are taken into account: long-exposed
        dark frames are used to detect pixels that flicker due
        to higher photon sensitivity, whereas short-exposed
        frames detect pixels that are flickery due to readout
        noise.

        Returns
        -------
        None.
        """
        long_flicker = self._imgs[_FinderSection.ACQUIRE_DARK_LONG].var()
        short_flicker = self._imgs[_FinderSection.ACQUIRE_DARK_SHORT].var()
        long_mean, short_mean = long_flicker.mean(), short_flicker.mean()
        self._badness = np.zeros_like(long_flicker)

        # The conditional checks prevent division by zero for very good
        # cameras. '-1' --> badness == 0 for normally flickery pixels
        if short_mean:
            self._badness += short_flicker / short_mean - 1
        if long_mean:
            self._badness += long_flicker / long_mean - 1

    @_report_progress
    def find_hot_pixels(self):
        """Set badness of hot pixels to infinity."""
        pix_min, _, intensity_range = self._limits['intensity']
        _long = self._imgs[_FinderSection.ACQUIRE_DARK_LONG]
        dark_ave = _long.mean() - pix_min
        hot_pixels = dark_ave >= 0.25*intensity_range

        self._badness[hot_pixels] = np.inf

    def find_long_term_flickering(self):
        """Calculate badness for pixels with sporadic burst noise.

        Badness will be set according to how much each pixel
        fluctuates in the 'dark' frames. As a measure of badness we
        take the difference between maximum and minimum intensity
        picked up by each pixel. The threshold when a pixel is
        considered to have too much telegraph noise is when the
        flicker of the pixel is about 3 times the average flicker.
        (3-1)^2 * 1.5 = 6

        To determine the long term flickering we use a medium exposure
        time with a very high frame count. The overall measurement for
        burst noise detection alone should not take lass than ten
        minutes.
        """
        flicker = self._imgs[_FinderSection.ACQUIRE_DARK_MEDIUM].max_min_diff()
        flicker_mean = flicker.mean()

        self._badness += ((flicker / flicker_mean - 1)**2) * 1.5

    @qtc.pyqtSlot(tuple)
    def _on_device_error(self, error):
        """Silence all bad-pixels-related errors."""
        # The difference with the base-class implementation is that
        # self IS NOT part of the list of calibration tasks, but
        # we should nonetheless skip all bad-pixels-related errors
        if self.camera.is_bad_pixels_error(error):
            return True
        return super()._on_device_error(error)

    def restore_device(self):
        """Restore settings and other device attributes."""
        # Load either old or newly saved bad pixels file
        _INVOKE(self.camera, 'update_bad_pixels')
        for task in self.camera.calibration_tasks['bad_pixels']:
            task.mark_as_done(False)
        super().restore_device()

    def save_and_cleanup(self):
        """Save a bad pixels file and finish."""
        bp_path = self.original_settings.get("camera_settings",
                                             "bad_pixels_path",
                                             fallback='')
        self.__bad_pixels.write(bp_path)
        self.restore_device()
        done = _FinderSection.DONE
        self.progress_occurred.emit(self.progress_name, *done,
                                    done.n_steps, done.n_steps)
        self.mark_as_done(True)

    @qtc.pyqtSlot()
    def start(self):
        """Start this task."""
        if not super().start():
            return False

        # See if there is any preliminary task to be performed
        task = self.__get_preliminary_task()
        if task:
            # Make sure all tasks have the same original settings
            task.original_settings.read_dict(self.original_settings)
            _unique_connect(task.done, self.__on_preliminary_task_done)
            _unique_connect(task.aborted, self.abort)
            _unique_connect(task.error_occurred, self.error_occurred)
            _unique_connect(task.progress_occurred, self.progress_occurred)
                            # self.__on_preliminary_task_progress)              # TODO: would be nice to have only one "overall" progress bar
            _INVOKE(task, 'start')
            return False

        # No more tasks to do. Proceed to finding bad pixels.
        # Clear any bad pixel info in the camera (frames should be raw)
        bad_old = self.camera.bad_pixels
        if bad_old:
            bad_old.clear()
        self._current_section = _FinderSection.first()
        self.begin_acquiring()
        return True

    @qtc.pyqtSlot()
    def _trigger_next_frame(self, *_):
        """Trigger acquisition of a new frame if necessary."""
        if not self.can_trigger_camera:
            return

        if self.missing_frames:
            self.trigger_camera()
            return

        # One section over, go to the next one
        self._current_section = self._current_section.next_()
        if self._current_section is _FinderSection.CALCULATE_FLICKERY:
            # Done with all sections. Can proceed to calculations.
            self.find_flickery_pixels()
            self.find_long_term_flickering()
            self.find_hot_pixels()
            self.find_dead_pixels()
            self.find_bad_and_replacements()
            self.save_and_cleanup()
            return
        # Proceed with the next acquisition
        self._frames_done = 0
        self.__adjustments.clear()
        self.begin_acquiring()

    def __adjust_exposure_and_gain(self, frame):
        """Use frame to estimate optimal exposure/gain for flat frames."""
        old_exposure = self.camera.exposure
        old_gain = self.camera.gain
        pix_min, _, intensity_range = self._limits['intensity']

        intensity = frame.mean() - pix_min
        exposure = old_exposure * 0.5 * intensity_range / intensity
        exposure, gain = self.__correct_exposure_gain(exposure, old_gain)
        if exposure is None:
            return
        self.__adjustments.add(exposure * 10**(gain / 20))

        # Now decide whether we really want to set these new values. We
        # do not want this process to take forever, in case there are
        # oscillations. Use the estimates only in case we have already
        # done a lot of attempts,  and only if we can provide a reasonable
        # estimate for the new exposure/gain.
        self.__force_exposure = False
        estimate = self.__adjustments.stable_value
        if len(self.__adjustments) >= 20 and estimate is not None:              # TODO: should we also have a hard limit with a 'retry' button?
            exposure = estimate * 10**(-gain / 20)
            exposure, gain = self.__correct_exposure_gain(exposure, gain)
            self.__force_exposure = True

        self._task_settings.set('measurement_settings', 'exposure',
                                f'{exposure:.3f}')
        self._task_settings.set('measurement_settings', 'gain', f'{gain:.1f}')
        self.update_device_settings()
        self.__report_acquisition_progress(exposure)
        self.start_camera()

    def __correct_exposure_gain(self, exposure, gain):
        """Return in-range exposure and gain."""
        exposure_min, exposure_max = self._limits['exposure']
        if exposure < exposure_min:
            # Decrease the gain
            gain += 20*np.log10(exposure/exposure_min)
            exposure = exposure_min
        elif exposure > exposure_max:
            # Increase the gain (this is very unlikely to happen)
            gain += 20*np.log10(exposure/exposure_max)
            exposure = exposure_max

        # Now check that the gain is OK: the only cases in which
        # it cannot be OK is if we need very short or very long
        # exposures (otherwise the gain stayed the same).
        min_gain, max_gain = self._limits['gain']
        if gain < min_gain:
            # Too much intensity
            self.emit_error(BadPixelsFinderErrors.FLAT_FRAME_WRONG_LIGHT,
                            'bright')
            return None, 0
        if gain > max_gain:
            # Too little intensity
            self.emit_error(BadPixelsFinderErrors.FLAT_FRAME_WRONG_LIGHT,
                            'dark')
            return None, 0
        return exposure, gain

    def __frame_acceptable(self, frame):
        """Return whether frame has acceptable intensity.

        Whether a frame is acceptable depends on the current
        'section': if we're acquiring a dark frame, the average
        intensity should be low. For a flat one, instead, we
        would like to end up with an average intensity in the
        middle of the pixel value range.

        Parameters
        ----------
        frame : numpy.ndarray
            The frame to be checked

        Returns
        -------
        acceptable : bool
            True if frame is OK.
        """
        pixel_min, _, intensity_range = self._limits['intensity']
        relative_intensity = (frame.mean() - pixel_min) / intensity_range
        name = self._current_section.name
        if 'DARK' in name:
            return relative_intensity < 0.2
        _min, _max = (0.45, 0.55) if not self.__force_exposure else (0.3, 0.7)
        return _min < relative_intensity < _max                                 # TODO: do we want to complain if there are very bright areas (gradients)?

    def __get_preliminary_task(self):
        """Return a CameraCalibrationTask to run before self, or None."""
        tasks_to_do = (t for t in self.camera.calibration_tasks['bad_pixels']
                       if t.to_be_done)
        return next(tasks_to_do, None)

    @qtc.pyqtSlot()
    def __on_preliminary_task_done(self):
        """React to a preliminary task being finished."""
        task = self.sender()

        # Make sure to update the original settings to the ones
        # that may have been edited by the task itself
        self.original_settings.read_dict(task.original_settings)
        self.start()

    def __report_acquisition_progress(self, exposure=None):
        """Report progress of acquisition."""
        if exposure is None:
            exposure = self.camera.exposure
        section = self._current_section
        section.set_format(exposure)
        n_adjustments = len(self.__adjustments)
        self.progress_occurred.emit(self.progress_name, *section,
                                    self._frames_done + n_adjustments,
                                    section.n_steps + n_adjustments)


class _Adjustments(MutableSequence):
    """Class for handling Holt-Winters smoothing of camera exposure/gain.

    This is used to assess whether a series of exposures/gains has
    settled, as well as determining the average value in the settled
    region. Holt-Winters exponential smoothing is very good to detect
    'ends of transients'
    """

    def __init__(self, *args, **kwargs):
        """Initialize instance."""
        self.__params = {'alpha': 0, 'beta': 0,
                         'thresholds': kwargs.get('thresholds', (7/100, 0.1))}
        self.alpha = kwargs.get('alpha', 0.6)
        self.beta = kwargs.get('alpha', 0.2)

        self.__list = []
        self.__holt_winters = [], []
        self.__last_settled = None
        for value in args:
            self.add(value)

    @property
    def alpha(self):
        """Return the smoothing factor for levels."""
        return self.__params['alpha']

    @alpha.setter
    def alpha(self, new_alpha):
        """Set a value for the smoothing factor for levels."""
        self.__params['alpha'] = new_alpha
        self.__params['alphac'] = 1 - new_alpha

    @property
    def beta(self):
        """Return the smoothing factor for trends."""
        return self.__params['beta']

    @beta.setter
    def beta(self, new_beta):
        """Set a value for the smoothing factor for trends."""
        self.__params['beta'] = new_beta
        self.__params['betac'] = 1 - new_beta

    @property
    def is_settled(self):
        """Return whether self has settled."""
        return self.__last_settled is not None

    @property
    def settled_values(self):
        """Return the values in the most recent 'settled' region."""
        return [] if not self.is_settled else self[self.__last_settled:]

    @property
    def stable_value(self):
        """Return the mean stable value, or None if not stable."""
        # Consider stable if the relative standard error of
        # the mean in settled_values is less than 10%
        values = np.array(self.settled_values)
        n_values = len(values)
        if n_values < 2:  # Need 2 values for s.err calculation
            return None
        mean_x, mean_x2 = values.mean(), (values**2).mean()
        rel_serr = mean_x2 / mean_x**2 - 1
        rel_serr = np.sqrt(rel_serr / (n_values - 1))
        if 3 * rel_serr >= self.__stable_thresh:
            return None
        return mean_x

    def __delitem__(self, index):
        """Prevent removal of items at index."""
        # In principle I could allow removal from the end as
        # this does not require recomputing anything, but I'm
        # not going to use it anyway
        raise NotImplementedError(
            f"Cannot remove item at positon {index}. Deletion is forbidden."
            )

    def __getitem__(self, index):
        """Return item at index."""
        return self.__list[index]

    def __len__(self):
        """Return length of self."""
        return len(self.__list)

    def __repr__(self):
        """Return a string representation of self."""
        txt = f"_Adjustments({repr(self.__list)}, "
        txt += f"alpha={self.alpha}, beta={self.beta}, "
        txt += f"thresholds={self.__params['thresholds']})"
        return txt

    def __setitem__(self, index, value):
        """Prevent setting elements other than at the end."""
        _invalid = (isinstance(index, slice)
                    and (index.step != 1 or index.start != len(self)))
        _invalid |= (isinstance(index, int) and index != len(self))
        if _invalid:
            raise NotImplementedError("Can only add elements to the end!")
        if isinstance(index, int):
            value = (value,)
        for val in value:
            self.add(val)

    def __str__(self):
        """Return a string representation of self."""
        return str(self.__list)

    def add(self, value):
        """Add one value, computing median smoothing, level and trend."""
        self.__list.append(value)

        # 5-element-window median can still change the i-th element
        # until the (i+3)-th arrives. Makes no sense to calculate
        # anything till the 4th element is here.
        if len(self) < 4:
            return

        level, trend = self.__holt_winters

        idx = len(self) - 4   # This is the stable value
        self.__median = ndimage.median_filter(self, 5, mode='nearest')
        median = self.__median[idx]
        if not idx:           # First stable median value
            level.append(median)
            return

        old_level = level[-1]
        if not trend:  # Second stable median value
            trend.append(median - old_level)                     # mul: /
        old_trend = trend[-1]
        new_level = (self.alpha * median
                     + self.__alphac * (old_level + old_trend))  # mul: *
        new_trend = (self.beta * (new_level - old_level)         # mul: /
                     + self.__betac * old_trend)
        level.append(new_level)
        trend.append(new_trend)

        # Now we decide if we are settled, and store the
        # index if we are. Notice that min(idx) == 1.
        settled = abs(new_trend) < self.__settle_thresh * median
        if not self.is_settled and settled:
            self.__last_settled = idx
        elif not settled:
            self.__last_settled = None

    def clear(self):
        """Clear list."""
        # No need to clear __median as it is recalculated each time
        for _list in self.__holt_winters:
            _list.clear()
        self.__last_settled = None
        super().clear()

    def insert(self, index, value):
        """Prevent setting elements other than at the end."""
        if index != len(self):
            raise NotImplementedError("Can only add elements to the end!")
        self.add(value)

    @property
    def __alphac(self):
        """Return 1 - self.alpha."""
        return self.__params['alphac']

    @property
    def __betac(self):
        """Return 1 - self.alpha."""
        return self.__params['betac']

    @property
    def __settle_thresh(self):
        """Return the threshold for settling."""
        return self.__params['thresholds'][0]

    @property
    def __stable_thresh(self):
        """Return the threshold for settling."""
        return self.__params['thresholds'][1]


# pylint: disable=too-many-instance-attributes
# Nine seems alright here, especially as they
# all are private attributes.
class BadPixels:
    """Class for reading, writing and manipulating bad pixels."""

    def __init__(self, camera, bad_coordinates=None,
                 replacement_offsets=None, uncorrectable=None):
        """Initialize BadPixels object.

        Parameters
        ----------
        bad_coordinates : Sequence or None, optional
            Coordinates of bad pixels. Should be a (N,2)-shaped
            sequence with N elements, each of which corresponds
            to the row_no and col_no coordinate of a bad pixel.
            If None, methods that manipulate or write bad pixels
            will raise RuntimeError. Bad pixels can be read from a
            file with the .read(filename) method. Default is None.
        replacement_offsets : Sequence or None, optional
            Offsets of pixels to be used as replacements for
            the bad ones. Should be a (N, 2)-shaped sequence
            with the same number of elements N as bad_pixels.
            Each element is a (row_no, col_no) offset (in pixels)
            of pixels to be used for replacement of the bad ones.
            Default is None.
        uncorrectable : Sequence or None, optional
            Coordinates of bad pixels that cannot be corrected
            (because they have only bad pixels as neighbors).

        Returns
        -------
        None.

        Raises
        ------
        TypeError
            If the shape of bad_pixels or replacement_offsets
            is not (N, 2).
        TypeError
            If camera is not a CameraABC subclass.
        ValueError
            If bad_pixels is given without any replacement_offsets
            or the other way around.
        ValueError
            If the number of bad_pixels and replacement_offsets
            is different.
        """
        if ((bad_coordinates is not None and replacement_offsets is None)
            or (replacement_offsets is not None
                and bad_coordinates is None)):
            raise ValueError(
                f"{self.__class__.__name__}: both bad_coordinates and "
                "replacement_offsets should be given when either is."
                )

        if bad_coordinates is None:
            bad_coordinates = np.ones((1, 2))*np.nan
        else:
            bad_coordinates = np.asarray(bad_coordinates)

        if replacement_offsets is None:
            replacement_offsets = np.ones((1, 2))*np.nan
        else:
            replacement_offsets = np.asarray(replacement_offsets)

        if len(bad_coordinates.shape) != 2 or bad_coordinates.shape[1] != 2:
            raise TypeError(f"{self.__class__.__name__}: bad_coordinates "
                            "must be a (N,2)-shaped sequence of coordinates. "
                            f"Found invalid shape {bad_coordinates.shape}.")
        if (len(replacement_offsets.shape) != 2
                or replacement_offsets.shape[1] != 2):
            raise TypeError(
                f"{self.__class__.__name__}: replacement_offsets "
                "must be a (N,2)-shaped sequence of coordinates. "
                f"Found invalid shape {replacement_offsets.shape}."
                )
        if len(bad_coordinates) != len(replacement_offsets):
            raise ValueError(
                f"{self.__class__.__name__}: inconsisten number of "
                f"bad_coordinates ({len(bad_coordinates)}) and of "
                f"replacement_offsets ({len(replacement_offsets)})."
                )

        self.__camera = camera
        self.__bad_coords = bad_coordinates
        self.__replacements = replacement_offsets
        self.__uncorrectable = uncorrectable

        self.__bad_coords_roi = bad_coordinates
        self.__replacements_roi = replacement_offsets
        self.__uncorrectable_roi = uncorrectable
        self.__datetime = datetime.now()

        # Prepare a base name used for saving bad-pixel info to disk
        now = self.__datetime.strftime("%Y%m%d_%H%M%S")
        self.__base_name = f"{self.__camera.name_clean}_{now}"

    def __str__(self):
        """Return a string representation of self."""
        formatter = "{}->{}"
        txt_lst = [formatter.format(b, r)
                   for b, r in zip(self.__bad_coords, self.__replacements)]
        return f"BadPixels({', '.join(txt_lst)})"

    @property
    def bad_pixel_coordinates(self):
        """Return coordinates of bad pixels.

        The coordinates always refer to a region of interest. Only
        correctable bad pixels within the region of interest are
        returned.

        The array returned should NOT be edited in place. Make a
        .copy() if any editing is needed.

        Returns
        -------
        bad_pixel_coordinates : numpy.ndarray
            Shape (N, 2), with N number of bad pixels. Each entry
            corresponds to the (row_no, col_no) coordinates of a
            bad pixel.
        """
        return self.__bad_coords_roi

    @property
    def file_name(self):
        """Return the currently read file name."""
        if not self.__has_info:
            return ''
        return self.__base_name

    @property
    def n_bad_pixels_sensor(self):
        """Return the total number of bad pixels.

        The count includes the uncorrectable ones. Use
        n_bad_pixels_roi for those that are within the
        current region of interest.

        Returns
        -------
        n_bad_pixels_sensor : int
            Total number of bad pixels for this camera.
        """
        return len(self.__bad_coords) + self.n_uncorrectable_sensor

    @property
    def n_bad_pixels_roi(self):
        """Return the number of bad pixels in the current ROI.

        The count includes the uncorrectable ones.

        Returns
        -------
        n_bad_pixels_roi : int
            Number of bad pixels in the current region of interest.
        """
        return len(self.__bad_coords_roi) + self.n_uncorrectable_roi

    @property
    def n_uncorrectable_sensor(self):
        """Return the total number of uncorrectable pixels."""
        if self.__uncorrectable is None:
            return 0
        return len(self.__uncorrectable)

    @property
    def n_uncorrectable_roi(self):
        """Return the number of uncorrectable pixels in the current ROI."""
        if self.__uncorrectable_roi is None:
            return 0
        return len(self.__uncorrectable_roi)

    @property
    def replacement_offsets(self):
        """Return the offsets to pixels that should replace bad ones.

        Bad pixels can be replaced by the average of
        .bad_pixel_coordinates + .replacement_offsets and
        .bad_pixel_coordinates - .replacement_offsets.

        The array returned should NOT be edited in place. Make a
        .copy() if any editing is needed.

        Returns
        -------
        replacement_offsets : numpy.ndarray
            Shape (N, 2), with N number of bad pixels. Entries
            are ordered as in .bad_pixel_coordinates.
        """
        return self.__replacements_roi

    @property
    def uncorrectable(self):
        """Return the coordinates of uncorrectable bad pixels.

        The coordinates always refer to a region of interest.
        Bad pixels are uncorrectable if they only have bad
        neighbours (in the allowed replacement directions).

        The array returned should NOT be edited in place. Make a
        .copy() if any editing is needed.

        Returns
        -------
        uncorrectable : numpy.ndarray
            Shape (M, 2), with M number of uncorrectable bad pixels.
        """
        if self.__uncorrectable_roi is None:
            return np.empty(0)
        return self.__uncorrectable_roi

    def apply_roi(self, no_roi=False):
        """Pick bad pixels and replacements inside the current camera ROI.

        This method must be called before the .bad_pixel_coordinates
        and .replacement_offsets properties return values that are up
        to date with a region of interest.

        Once this method runs, only correctable bad pixels and their
        replacements will be returned by the properties above.

        Parameters
        ----------
        no_roi : bool, optional
            If True, deactivate region of interest completely.
            Default is False.

        Raises
        ------
        RuntimeError
            If called before any bad pixel information was loaded.
        ValueError
            If no_roi=False and some of the other arguments is missing.
        """
        if not self.__has_info:
            raise RuntimeError(f"{self.__class__.__name__}: No bad pixels "
                               "to apply a region of interest to.")

        # Reset all ROI-related info
        self.__bad_coords_roi = self.__bad_coords
        self.__replacements_roi = self.__replacements
        self.__uncorrectable_roi = self.__uncorrectable

        if no_roi:
            return

        top_x, top_y, width, height = self.__camera.roi

        # Recalculate coordinates based on the new origin
        # NB: the bad coordinates are (row#, col#)!
        if self.__bad_coords.size:
            bad_coords = self.__bad_coords - (top_y, top_x)
            repl_minus = bad_coords - self.__replacements
            repl_plus = bad_coords + self.__replacements

            # Mask all bad pixels and replacements outside the ROI:
            mask = np.all((np.all(bad_coords >= (0, 0), axis=1),
                           np.all(repl_minus >= (0, 0), axis=1),
                           np.all(repl_plus >= (0, 0), axis=1),
                           np.all(bad_coords < (height, width), axis=1),
                           np.all(repl_minus < (height, width), axis=1),
                           np.all(repl_plus < (height, width), axis=1)),
                          axis=0)

            self.__bad_coords_roi = bad_coords[mask]
            self.__replacements_roi = self.__replacements[mask]

        # Do the same for uncorrectable pixels (if any)
        if self.__uncorrectable is not None and self.__uncorrectable.size:
            uncorrectable = self.__uncorrectable - (top_y, top_x)
            mask = np.all((np.all(uncorrectable >= (0, 0), axis=1),
                           np.all(uncorrectable < (height, width), axis=1)),
                          axis=0)
            self.__uncorrectable_roi = uncorrectable[mask]

    def clear(self):
        """Clear any bad-pixel information in the object.

        After this method is called, bool(self) returns False.

        Returns
        -------
        None.
        """
        # pylint: disable=unnecessary-dunder-call
        # Looks funky, but it is the fastest way to clear every
        # single attribute of self and remove all bad-pixels info
        self.__init__(self.__camera)

    def get_uncorrectable_clusters_sizes(self):
        """Return a sorted list of sizes for uncorrectable clusters.

        Only the uncorrectable pixels in the current
        region of interest will be considered.

        Returns
        -------
        sizes : list
            Each element is the number of pixels in a
            cluster of uncorrectable ones.

        Raises
        ------
        RuntimeError
            If this method is called before any bad-pixel
            information has been loaded.
        """
        if not self:
            raise RuntimeError("No bad pixel information present")

        if not self.n_uncorrectable_roi:
            return []

        # Prepare an image of uncorrectable pixels
        width, height, *_ = self.__camera.image_info
        uncorrectable = np.zeros((height, width), dtype='uint8')
        bad_y, bad_x = self.uncorrectable.T
        uncorrectable[bad_y, bad_x] = 255

        # Then label 4-connected features, and find their sizes
        labelled, _ = ndimage.label(uncorrectable)
        clusters = ndimage.find_objects(labelled)
        return sorted(
            (np.count_nonzero(labelled[c]) for c in clusters)
            )

    def __get_bad_px_file(self, filepath, most_recent):
        """Return the path to a bad-pixels file for self.camera."""
        filepath = Path(filepath)
        cam_name = self.__camera.name_clean

        # Search in filepath for bad pixels files of the current camera
        bad_px_files = list(filepath.glob(f"{cam_name}*.badpx"))
        if not bad_px_files:
            # Invalidate the information, then complain
            self.__bad_coords = np.ones((1, 2)) * np.nan
            raise FileNotFoundError(
                f"{self.__class__.__name__}: could not find a "
                f"bad pixels file for camera {self.__camera.name} "
                f"in directory {filepath.resolve()}"
                )

        idx = 0      # the most recent
        if not most_recent:
            idx = 1  # the second most recent

        # Get the correct bad pixels file
        try:
            return sorted(((f.stem, f) for f in bad_px_files),
                          reverse=True)[idx]
        except IndexError:
            self.__bad_coords = np.ones((1, 2)) * np.nan
            raise FileNotFoundError(
                f"{self.__class__.__name__}: found only one "
                f"bad pixels file for camera {self.__camera.name} "
                f"in directory {filepath.resolve()}. Cannot load "
                "the second-most recent file."
                ) from None

    def read(self, filepath='', most_recent=True):
        """Read bad pixel information from a file path.

        Parameters
        ----------
        filepath : str or Path, optional
            Path to the folder containing a bad pixel file.
            If an empty string, the current directory will
            be searched. Default is an empty string.
        most_recent : bool, optional
            If True, the most recent bad pixel file for the
            current camera will be read. If False, the second-
            most-recent file will be loaded. If False and there
            was no second-most-recent file, a FileNotFoundError
            is raised. Default is True.

        Raises
        ------
        FileNotFoundError
            If filepath does not contain a bad pixels file
            for the current camera.
        ValueError
            If filepath contains a corrupt bad pixels file
            for the current camera.
        """
        base_name, filename = self.__get_bad_px_file(filepath, most_recent)

        bad_pixels = []
        replacements = []
        uncorrectable = []
        with open(filename, 'r', encoding='utf-8') as bad_px_file:
            for line in bad_px_file:
                if line.strip().startswith('#'):  # Comment
                    continue
                try:
                    bad, replacement = line.split('),')
                except ValueError as err:
                    # Not a valid file
                    raise ValueError("Could not read bad pixel information "
                                     f"from file {filename}") from err
                bad += ')'
                if 'NaN' not in replacement:
                    bad_pixels.append(literal_eval(bad.strip()))
                    replacements.append(literal_eval(replacement.strip()))
                else:
                    # Uncorrectable
                    uncorrectable.append(literal_eval(bad.strip()))

        if not bad_pixels and not uncorrectable:
            # Invalidate the information, then complain
            self.__bad_coords = np.ones((1, 2)) * np.nan
            raise ValueError("Could not read bad pixel information "
                             f"from file {filename}")
        self.__bad_coords = np.array(bad_pixels)
        self.__replacements = np.array(replacements)
        self.__uncorrectable = np.array(uncorrectable)
        self.__base_name = base_name
        self.apply_roi()

    def save_uncorrectable_mask(self, filepath=''):
        """Save an image with uncorrectable pixels as white.

        The image will always contain only the uncorrectable
        pixels within the current ROI. Use .apply_roi(no_roi=True)
        if an image of the uncorrectable pixels on the whole camera
        sensor is needed.

        Parameters
        ----------
        filepath : str or Path, optional
            Base directory where the image should be saved.
            Default is '', i.e., current directory.

        Raises
        ------
        RuntimeError
            If called before any bad pixel info is present.
        """
        self.__save_mask_base(self.uncorrectable, filepath, 'uncorr',
                              "Uncorrectable bad pixels")

    def save_bad_px_mask(self, filepath=''):
        """Save an image with bad pixels as white.

        The image will always contain only the bad pixels within the
        current ROI. Use .apply_roi(no_roi=True) if an image of the
        bad pixels on the whole camera sensor is needed.

        Parameters
        ----------
        filepath : str or Path, optional
            Base directory where the image should be saved.
            Default is '', i.e., current directory.

        Raises
        ------
        RuntimeError
            If called before any bad pixel info is present.
        """
        self.__save_mask_base(self.bad_pixel_coordinates, filepath, 'bad',
                              "Bad pixels")

    def __save_mask_base(self, coordinates, filepath, extra_name, comment):
        """Save coordinates as a binary mask in filepath."""
        if not self.__has_info:
            raise RuntimeError(f"{self.__class__.__name__}: No "
                               "bad pixel information present.")

        # Prepare the image
        width, height, *_ = self.__camera.image_info
        mask = np.zeros((height, width), dtype='uint8')

        if coordinates.size:
            bad_y, bad_x = coordinates.T
            mask[bad_y, bad_x] = 255

        date_time = self.__datetime.strftime("%Y:%m:%d %H:%M:%S")
        filename = Path(filepath, f"{self.__base_name}_{extra_name}_mask.tiff")
        tiff = tifffile.TiffFile.from_array(
            mask,
            comment=f"{comment} mask for {self.__camera.name}",
            model=self.__camera.name,
            date_time=date_time
            )
        tiff.write(filename)

    def write(self, filepath=''):
        """Write bad pixel information to file.

        Parameters
        ----------
        filepath : str or Path, optional
            Path to the folder containing a bad pixel file.
            If an empty string, the file will be saved in the
            current directory. Default is an empty string.

        Raises
        ------
        RuntimeError
            If self has no bad pixel coordinates.
        """
        if not self.__has_info:
            raise RuntimeError(f"{self.__class__.__name__}: No "
                               "bad pixel coordinates to write.")

        # Since numpy 2.0 (numpy/numpy/pull/22449), numpy data types
        # are printed out together with scalars. This means that
        # str(np.int(x)) == 'np.int(x)' rather than 'x'. Reverting the
        # behavior to the v1.25 one ensures that we can then read the
        # information back using ast.
        print_np_scalar_as_number = (
            np.printoptions(legacy='1.25') if NUMPY2_OR_LATER
            else nullcontext()
            )
        with print_np_scalar_as_number:
            # Prepare the column contents
            columns = [
                ['Bad pixels',
                 *(f"{tuple(b)}" for b in self.__bad_coords),
                 *(f"{tuple(b)}" for b in self.__uncorrectable)],
                ['Replacements',
                 *(f"{tuple(r)}" for r in self.__replacements),
                 *(['NaN']*len(self.__uncorrectable))]
                ]

        # Find padding lengths:
        bad_width = max(len('# Bad pixels'), *(len(row) for row in columns[0]))
        repl_width = max(len(row) for row in columns[1])

        # And format the lines
        columns[0][0] = f"#{columns[0][0]:>{bad_width-1}}"
        columns[0][1:] = [f"{row:>{bad_width}}" for row in columns[0][1:]]
        columns[1] = [f"{row:>{repl_width}}" for row in columns[1]]
        lines = '\n'.join(f'{bad}, {repl}' for bad, repl in zip(*columns))

        filepath = Path(filepath)
        if not filepath.exists():
            filepath.mkdir(parents=True)
        filename = filepath / f"{self.__base_name}.badpx"

        width, height, *_ = self.__camera.image_info
        n_bad = self.n_bad_pixels_sensor
        n_uncorr = self.n_uncorrectable_sensor
        comment = (f"# Bad pixels file for camera {self.__camera.name}. \n"
                   f"# Total number of bad pixels: {n_bad}, i.e., "
                   f"{100*n_bad/(width*height):.2f}% of the sensor.\n")
        if n_uncorr:
            comment += f"# Of these, {n_uncorr} cannot be corrected.\n"
        comment += ("# Bad pixel coordinates are (row number, column "
                    "number), i.e., (y, x).\n#\n")

        with open(filename, 'w', encoding='utf-8') as bad_px_file:
            bad_px_file.write(comment)
            bad_px_file.write(lines)

    @property
    def __has_info(self):
        """Return whether bad pixel information is present."""
        # This means correctly __init__ed, or read from a valid file
        return np.all(np.isfinite(self.__bad_coords))

    def __bool__(self):
        """Return the truth value of self."""
        return bool(self.__has_info and self.n_bad_pixels_sensor)


<<<<<<< HEAD
class BadPixelsMaxMinStorage():
=======
class BadPixelsFrameStorage:
>>>>>>> aa3477e1
    """Class for containing bad pixel frames."""

    def __init__(self, height, width, dtype):
        """Initialize bad pixel peak-to-peak storage class."""
        self._frame_counter = 0
        if dtype not in (np.uint8, np.uint16, np.uint32, np.uint64, np.uintp):
            raise TypeError('frame pixel value type is not a np.uint.')
        self._max = np.zeros((height, width), dtype=dtype)
        max_value = np.iinfo(dtype).max
        self._min = np.full((height, width), max_value, dtype=dtype)

    @property
    def max(self):
        """Return pixel maxima."""
        return self._max

    @property
    def min(self):
        """Return pixel minima."""
        return self._min

    def add_frame(self, frame):
        """Add frame to frame storage."""
        self._frame_counter += 1
        self._max = np.maximum(self._max, frame)
        self._min = np.minimum(self._min, frame)

    def max_min_diff(self):
        """Return pixel maximum minus pixel minimum."""
        return self._max - self._min


class BadPixelsSumStorage():
    """Class for containing the sum of bad pixel frames."""

    def __init__(self, height, width):
<<<<<<< HEAD
        """Initialize bad pixel sum storage class."""
        self._frame_counter = 0
        self._frame_sum = np.zeros((height, width), dtype=np.uint64)
        self._frame_square_sum = np.zeros((height, width), dtype=np.uint64)
=======
        """Initialize bad pixel frame storage class."""
        self._count = 0
        self._sum = np.zeros((height, width), dtype=np.uint64)
        self._sum_squares = np.zeros((height, width), dtype=np.uint64)
>>>>>>> aa3477e1

    @property
    def frame_sum(self):
        """Return the summed up frames."""
        return self._sum

    def add_frame(self, frame):
<<<<<<< HEAD
        """Add frame to frame sum and square sum."""
        frame = np.array(frame, dtype=np.uint64)
        self._frame_counter += 1
        self._frame_sum += frame
        self._frame_square_sum += frame**2
=======
        """Add frame to frame storage."""
        frame = frame.astype(np.uint64, copy=False)
        self._count += 1
        self._sum += frame
        self._sum_squares += frame**2
>>>>>>> aa3477e1

    def mean(self):
        """Return the mean of the stored frames."""
        return self._sum / self._count

    def var(self):
        """Return the variance calculated from the stored frames."""
        return (self._sum_squares - self._sum**2 / self._count) / self._count<|MERGE_RESOLUTION|>--- conflicted
+++ resolved
@@ -1449,11 +1449,7 @@
         return bool(self.__has_info and self.n_bad_pixels_sensor)
 
 
-<<<<<<< HEAD
-class BadPixelsMaxMinStorage():
-=======
-class BadPixelsFrameStorage:
->>>>>>> aa3477e1
+class BadPixelsMaxMinStorage:
     """Class for containing bad pixel frames."""
 
     def __init__(self, height, width, dtype):
@@ -1486,21 +1482,14 @@
         return self._max - self._min
 
 
-class BadPixelsSumStorage():
+class BadPixelsSumStorage:
     """Class for containing the sum of bad pixel frames."""
 
     def __init__(self, height, width):
-<<<<<<< HEAD
         """Initialize bad pixel sum storage class."""
-        self._frame_counter = 0
-        self._frame_sum = np.zeros((height, width), dtype=np.uint64)
-        self._frame_square_sum = np.zeros((height, width), dtype=np.uint64)
-=======
-        """Initialize bad pixel frame storage class."""
         self._count = 0
         self._sum = np.zeros((height, width), dtype=np.uint64)
         self._sum_squares = np.zeros((height, width), dtype=np.uint64)
->>>>>>> aa3477e1
 
     @property
     def frame_sum(self):
@@ -1508,19 +1497,11 @@
         return self._sum
 
     def add_frame(self, frame):
-<<<<<<< HEAD
         """Add frame to frame sum and square sum."""
-        frame = np.array(frame, dtype=np.uint64)
-        self._frame_counter += 1
-        self._frame_sum += frame
-        self._frame_square_sum += frame**2
-=======
-        """Add frame to frame storage."""
         frame = frame.astype(np.uint64, copy=False)
         self._count += 1
         self._sum += frame
         self._sum_squares += frame**2
->>>>>>> aa3477e1
 
     def mean(self):
         """Return the mean of the stored frames."""
