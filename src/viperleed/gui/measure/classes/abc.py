--- conflicted
+++ resolved
@@ -270,13 +270,8 @@
             and an exact match was asked for.
         """
         settings = self.find_matching_settings_files(
-<<<<<<< HEAD
-            obj_info=find_from, directory=base.get_default_path(),
-            match_exactly=match_exactly,
-=======
-            directory=base.DEFAULTS_PATH, match_exactly=match_exactly,
+            directory=base.get_default_path(), match_exactly=match_exactly,
             obj_info=find_from,
->>>>>>> a3cd0ea2
             )
         if not settings:
             # No default settings was found.
