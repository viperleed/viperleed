--- conflicted
+++ resolved
@@ -8,14 +8,11 @@
 import os
 import logging
 import subprocess
+from pathlib import Path
+
+import fortranformat as ff
 import numpy as np
-<<<<<<< HEAD
-from pathlib import Path
-
-from viperleed import fortranformat as ff
-=======
-import fortranformat as ff
->>>>>>> 04ea4625
+
 
 from viperleed.tleedmlib.leedbase import (HARTREE_TO_EV,
                                 BOHR_TO_ANGSTROM,
