--- conflicted
+++ resolved
@@ -241,13 +241,7 @@
     """
 
     def __init__(self, ase_atoms=None):
-<<<<<<< HEAD
         self.ucell = np.array([])
-=======
-        global has_ase
-
-        self.ucell = None
->>>>>>> 1a49cc0d
         self.poscar_scaling = 1.
         self.chemelem = []
         self.n_per_elem = {}
