# -*- coding: utf-8 -*-
"""
Created on Jun 13 2019

@author: Florian Kraushofer

Class containing parameters read from the PARAMETERS file, and some parameters
defined at runtime. Most default values are defined here.
"""

import logging
import os
from pathlib import Path
import random
import shutil
from timeit import default_timer as timer

import numpy as np

try:
    import matplotlib.pyplot as plt
except Exception:
    plotting = False
else:
    plotting = True

<<<<<<< HEAD
from viperleed.tleedmlib.files.iodeltas import checkDelta
from viperleed.tleedmlib.leedbase import getMaxTensorIndex, HARTREE_TO_EV
=======
from viperleed.tleedmlib import leedbase
>>>>>>> 8d0a4526
from viperleed.tleedmlib.base import available_cpu_count
from viperleed.tleedmlib.checksums import (KNOWN_TL_VERSIONS,
                                           UnknownTensErLEEDVersionError)
from viperleed.tleedmlib.files.iodeltas import checkDelta

logger = logging.getLogger("tleedm.rparams")

NO_VALUE = object()  # For Rparams

# Notice that the defaults in here that may be mutated during execution
# are saved as immutable types to prevent inadvertent modification of
# this global, and are rather converted to their mutable equivalent
# in the relevant places
DEFAULTS = {
    'EXPBEAMS_INPUT_FILE' : None,
    'FILAMENT_WF': {
        "lab6": 2.65,  # This is the default if nothing is given
        "w": 4.5,
        },
    'IV_SHIFT_RANGE': (-3, 3, NO_VALUE),  # NO_VALUE step: init from data
    'LOG_LEVEL' : logging.INFO,
    'PHASESHIFT_EPS': {
        'r': 0.1,
        'n': 0.05,
        'f': 0.01,  # This is the default if nothing is given
        'e': 0.001,
        },
    'RUN': (0, 1, 2, 3),
    'SEARCH_EVAL_TIME': 60,  # time interval between reads of SD.TL,            # TODO: should be dynamic?
    'THEO_ENERGIES': (NO_VALUE, NO_VALUE, NO_VALUE),
    'THEO_ENERGIES - no experiments': (20, 800, 3),
    'ZIP_COMPRESSION_LEVEL': 2,
    }

                                                                                # TODO: fill dict of parameter limits here (e.g. LMAX etc.)
# parameter limits
# either tuple of (min, max) or list of allowed values                          # TODO: allowed would be cleaner as set. It's not great that things are mixed though. Would be better to have a separate global
PARAM_LIMITS = {
    'LMAX': (1, 18),
    'INTPOL_DEG': ['3', '5'],
    }


###############################################
#                CLASSES                      #
###############################################


class SearchPar:
    """Stores properties of ONE parameter of the search, i.e. what variation
    of what atom is linked to this parameter."""

    def __init__(self, atom, mode, el, deltaname):
        self.atom = atom
        self.mode = mode
        self.el = el
        self.deltaname = deltaname
        self.steps = 1
        self.edges = (None, None)  # the first and last value in the range
        self.center = 1  # the index closest to "no change" (Fortran index starting at 1)
        self.non_zero = False   # whether the center is truly "unchanged"
        self.restrictTo = None  # None, Index, or other search par
        self.linkedTo = None    # other search par linked via 'atom number'
        self.parabolaFit = {"min": None,
                            "err_co": np.nan, "err_unco": np.nan}
        d = {}
        if mode == "occ":
            el = next(iter(atom.disp_occ.keys()))  # look at any element
            self.steps = len(atom.disp_occ[el])
            self.center = atom.disp_center_index[mode][el] + 1 # (Fortran index starting at 1)
            self.non_zero = (abs(atom.disp_occ[el][self.center-1]
                                 - atom.site.occ[el]) >= 1e-4)
            edges = []
            for ind in (0, -1):
                edges.append(" + ".join("{:.2f} {}".format(
                    atom.disp_occ[e][ind], e) for e in atom.disp_occ
                    if atom.disp_occ[e][ind] > 0.005))
                if edges[-1] == "":
                    edges[-1] = "vac"
            self.edges = tuple(edges)
        else:
            if mode == "geo":
                d = atom.disp_geo
            elif mode == "vib":
                d = atom.disp_vib
        if len(d) > 0 and el != "vac":  # if vac: use defaults
            if el in d:
                k = el
            else:
                k = "all"
            self.steps = len(d[k])
            self.edges = (d[k][0], d[k][-1])
            if k not in atom.disp_center_index[mode]:
                self.center = atom.disp_center_index[mode]["all"] + 1
            else:
                self.center = atom.disp_center_index[mode][k] + 1
            self.non_zero = (np.linalg.norm(d[k][self.center-1]) >= 1e-4)


class DomainParameters:
    """Stores workdir, slab and runparams objects for each domain"""

    def __init__(self, workdir, homedir, name):
        self.workdir = Path(workdir)  # path to sub-directory for domain calculation
        self.homedir = Path(homedir)  # path to main tleedm working directory
        self.name = name        # domain name as defined by user
        self.sl = None
        self.rp = None
        self.refcalcRequired = False
        self.tensorDir = None


class Rparams:
    """Stores the parameters found in a PARAMETERS file (default values in
    __init__), as well as some parameters defined at runtime."""

    def __init__(self):
        self.readParams = {}    # original parameters as read from file

        # FROM PARAMETERS FILE
        self.ATTENUATION_EPS = 0.001
        self.AVERAGE_BEAMS = None
        self.BULKDOUBLING_EPS = 0.001
        self.BULKDOUBLING_MAX = 10
        self.BULK_LIKE_BELOW = 0.
        self.BULK_REPEAT = None
        self.DOMAINS = []         # list of domains (name, path)
        self.DOMAIN_STEP = 1      # area step in percent for domain search
        self.ELEMENT_MIX = {}     # {element_name: splitlist}
        self.ELEMENT_RENAME = {}  # {element_name: chemical_element}
        self.EXPBEAMS_INPUT_FILE = DEFAULTS["EXPBEAMS_INPUT_FILE"]
        self.FILAMENT_WF = DEFAULTS["FILAMENT_WF"]["lab6"]   # work function of emitting cathode
        self.FORTRAN_COMP = ["", ""]      # before files, after files
        self.FORTRAN_COMP_MPI = ["", ""]  # before files, after files
        self.GAUSSIAN_WIDTH = 0.5
        self.GAUSSIAN_WIDTH_SCALING = 0.5
        self.HALTING = 2    # 2: major concerns, 1: minor warnings, 0: always
        self.INTPOL_DEG = 3 # Degree of interpolation spline used in R-factor calculation
        self.IV_SHIFT_RANGE = self.get_default('IV_SHIFT_RANGE')
        self.LAYER_CUTS = ["dz(1.2)"]  # list of either str or c coordinates
        self.LAYER_STACK_VERTICAL = True
        self.LMAX = [0, 0]    # minimum and maximum LMAX
        self.LOG_LEVEL = DEFAULTS["LOG_LEVEL"]
        self.LOG_SEARCH = True
        self.N_BULK_LAYERS = 1           # number of bulk layers
        self.N_CORES = 0                 # number of cores
        self.OPTIMIZE = {"which": "none", "step": 0., "minpoints": 4,
                         "maxpoints": 10, "convergence": 0., "maxstep": 0.}
                    # settings for fd optimization
        self.PARABOLA_FIT = {"type": "none", "alpha": 1e-2, "mincurv": 5e-3,
                             "localize": 0}
        self.PHASESHIFT_EPS = DEFAULTS['PHASESHIFT_EPS']['f'] # changed in updateDerivedParams
        self.PHASESHIFTS_CALC_OLD = True # use old EEASiSSS version # TODO: once established, set to False or remove
        self.PHASESHIFTS_OUT_OLD = True  # output old PHASESHIFTS file # TODO: once established, set to False or remove
        self.PHI = 0.0           # from BEAM_INCIDENCE
        self.PLOT_IV = {'plot': True, 'axes': 'all', 'colors': [],
                        'legend': 'all', 'overbar': False, 'perpage': 2}
        self.RUN = self.get_default('RUN')        # what segments should be run
        self.R_FACTOR_LEGACY = True # use old runtime-compiled R-factor calculation
        self.R_FACTOR_TYPE = 1  # 1: Pendry, 2: R2, 3: Zanazzi-Jona
        self.R_FACTOR_SMOOTH = 0
        self.S_OVL = 0.3 # Muffin tin overlap parameter after Rundgren 2021, default is 0.3 - set or optimize in FD
        self.SCREEN_APERTURE = 110.
        self.SEARCH_BEAMS = 0   # 0: average, 1: integer, 2: fractional
        self.SEARCH_CULL = 0.1  # fraction of all, or absolute N if >1
        self.SEARCH_CULL_TYPE = "genetic"  # clone, genetic, random
        self.SEARCH_MAX_GEN = 100000  # maximum number of generations in search
        self.SEARCH_MAX_DGEN = {"all": 0, "best": 0, "dec": 100}
        # maximum number of generations without change before search
        #   is stopped. All: all configs, best: only 1, dec: best 10%
        #    0: don't use parameter
        self.SEARCH_MAX_DGEN_SCALING = {"all": None, "best": None, "dec": None}
        # will be defined in updateDerivedParams
        self.SEARCH_LOOP = False
        self.SEARCH_POPULATION = 0  # trial structures in search
        self.SEARCH_START = "crandom"
        self.SITE_DEF = {}   # {element_name: {sitename, [atom.oriN]}}
        self.STOP = False
        self.SUPERLATTICE = np.identity(2, dtype=float)
        self.SUPPRESS_EXECUTION = False
        self.SYMMETRIZE_INPUT = True
        self.SYMMETRY_CELL_TRANSFORM = np.identity(2, dtype=float)
        self.SYMMETRY_EPS = 0.1
        self.SYMMETRY_EPS_Z = 0.1
        self.SYMMETRY_FIND_ORI = True
        self.SYMMETRY_FIX = ''
        self.SYMMETRY_BULK = {}   # keys: group, rotation, mirror
        self.TENSOR_INDEX = None  # default: pick highest in Tensors folder
        self.TENSOR_OUTPUT = []  # per layer: write Tensor output? (0/1)
        # THEO_ENERGIES: the default values without experimental
        # beams is set in section INIT via self.initTheoEnergies
        self.THEO_ENERGIES = self.get_default('THEO_ENERGIES')
        self.THETA = 0.0        # from BEAM_INCIDENCE
        self.TL_IGNORE_CHECKSUM = True
        self.TL_VERSION = 0.    # requested TensErLEED version
        self.TL_VERSION_STR = None  # TODO: replace with Version class once available
        self.T_EXPERIMENT = None
        self.T_DEBYE = None
        self.V0_IMAG = 4.5
        self.V0_REAL = "default"   # 'default' will read from PHASESHIFTS
        self.V0_Z_ONSET = 1.0
        self.VIBR_AMP_SCALE = []   # read as list of strings, interpret later
        self.ZIP_COMPRESSION_LEVEL = DEFAULTS['ZIP_COMPRESSION_LEVEL']

        # RUN VARIABLES
        self.starttime = timer()
        self.sourcedir = os.getcwd()  # where to find 'tensorleed'
        self.workdir = Path(os.getcwd())  # MAIN WORK DIRECTORY; where to find input
        self.compile_logs_dir = None
        self.searchConvInit = {
            "gaussian": None, "dgen": {"all": None, "best": None, "dec": None}}
        self.searchEvalTime = DEFAULTS['SEARCH_EVAL_TIME']  # time interval for reading SD.TL
        self.output_interval = None # changed in updateDerivedParams
        self.searchMaxGenInit = self.SEARCH_MAX_GEN
        self.searchStartInit = None
        self.search_convergence_known = False  # used by parameter.py
        # script progress tracking
        self.halt = 0
        self.systemName = ""
        self.timestamp = ""
        self.manifest = ["SUPP", "OUT"]
        self.fileLoaded = {
            "PARAMETERS": True, "POSCAR": False,
            "IVBEAMS": False, "VIBROCC": False, "PHASESHIFTS": False,
            "DISPLACEMENTS": False, "BEAMLIST": False, "EXPBEAMS": False}
        self.runHistory = []   # sections that have been executed before
        self.lastOldruns = []
        # copy of runHistory when last oldruns folder was created
        self.superlattice_defined = False
        self.ivbeams_sorted = False
        self.last_R = None
        self.stored_R = {"refcalc": None, "superpos": None}
        self.checklist = []  # output strings of things to check at program end

        # domains
        self.domainParams = []
        self.pseudoSlab = None

        # data from files
        self.beamlist = []  # lines as strings from BEAMLIST
        self.ivbeams = []   # uses Beam class; list of beams only
        self.expbeams = []  # uses Beam class; contains intensities
        self.theobeams = {"refcalc": [], "superpos": None}
        # uses Beam class; contains intensities
        self.phaseshifts = []
        self.phaseshifts_firstline = ""  # contains parameters for MUFTIN
        self.refcalc_fdout = ""
        self.superpos_specout = ""
        self.best_v0r = None     # best value for v0r from previous R-factor
        self.disp_blocks = []    # tuples (lines, name) in DISPLACEMENTS file
        self.disp_block_read = False  # current displacements block read?
        self.disp_loops = []          # list of tuples (loopStart, loopEnd)
        self.controlChemBackup = None

        # search parameters
        self.searchpars = []
        self.searchResultConfig = None
        self.search_atlist = []    # atoms that are relevant for the search
        self.search_maxfiles = 0   # maximum number of delta files for one atom
        self.search_maxconc = 1    # maximum number of concentration steps
        self.indyPars = 0        # number of independent parameters
        self.mncstep = 0    # max. steps (geo. times therm.) for one atom
        self.search_index = 0      # which DISPLACEMENTS block is being done

        # plotting data
        self.rfacscatter_all = []   # tuples (gen, r, size, color)
        self.rfacscatter = []       # same, but thinned out along gens
        self.parScatter = [[]]
        # tuples (gen, mean scatter, max scatter) per search
        self.searchplots = [("", [], [], [], [])]
        # (name, gens, min, max, mean) for each search
        self.lastParScatterFigs = {}
        # complete figures for each search, with search names as keys

    @property
    def is_debug_mode(self):
        return self.LOG_LEVEL < logging.INFO

    @property
    def no_value(self):
        return NO_VALUE

    def get_default(self, param):
        """Return the default value of param."""
        try:
            value = DEFAULTS[param]
        except KeyError as err:
            raise ValueError(f"No default found for parameter {param}.") from err
        if isinstance(value, tuple):
            value = list(value)
        return value

    def get_limits(self, param):
        """Return the smallest and largest acceptable values of param."""
        try:
            return PARAM_LIMITS[param]
        except KeyError as err:
            raise ValueError(f"No limits found for parameter {param}.") from err

    def total_energy_range(self):
        """Return the total overlapping energy range of experiment and
        theory. Note that this may change if experimental beams are dropped."""
        if not self.expbeams:
            return 0.
        expEnergies = []
        totalrange = 0.
        for b in self.expbeams:
            expEnergies.extend([k for k in b.intens if k not in expEnergies])
            totalrange += (min(max(b.intens), self.THEO_ENERGIES[1])
                           - max(min(b.intens), self.THEO_ENERGIES[0]))
        return totalrange

    def storeRfacScatter(self, x, y, s, c):
        """
        Adds a list of points for r-factor scatter plots to
        self.rfacscatter

        Parameters
        ----------
        x, y, s, c : lists of floats
            coordinates, size and color of points.

        Returns
        -------
        None.

        """
        spacing = x[-1]/50
        pg = x[-1]
        self.rfacscatter_all.extend(list(zip(x, y, s, c)))
        self.rfacscatter = []
        for p in self.rfacscatter_all[::-1]:
            if p[0] <= pg - spacing or p[0] == pg:
                self.rfacscatter.append(p)
                pg = p[0]

    def updateDerivedParams(self):
        """
        Checks which derivative parameters (which cannot be calculated at
        initialization) can be calculated now

        Returns
        -------
        None.

        """
        # TENSOR_INDEX:
        if self.TENSOR_INDEX is None:
            self.TENSOR_INDEX = leedbase.getMaxTensorIndex()
        # TL_VERSION:
        if self.TL_VERSION == 0.:
            path = os.path.join(self.sourcedir, "tensorleed")
            ls = [dn for dn in os.listdir(path)
                  if (os.path.isdir(os.path.join(path, dn))
                      and dn.startswith("TensErLEED"))]
            highest = 0.0
            namestr = ""
            for dn in ls:
                try:
                    s = dn.split('v')[-1]
                    f = float(s)
                    if f > highest:
                        highest = f
                        namestr = s
                except Exception:
                    pass
            self.TL_VERSION = highest
            if highest > 0.:
                logger.debug("Detected TensErLEED version " + namestr)

        # TL_VERSION_STR
        # try simple conversion to string
        self.TL_VERSION_STR = f"{self.TL_VERSION:.2f}"
        if self.TL_VERSION_STR not in KNOWN_TL_VERSIONS:
            # try again without trailing zero
            if self.TL_VERSION_STR.endswith('0'):
                self.TL_VERSION_STR = self.TL_VERSION_STR[:-1]
        if (self.TL_VERSION_STR not in KNOWN_TL_VERSIONS
                and not self.TL_IGNORE_CHECKSUM):
            raise UnknownTensErLEEDVersionError(
                f"Unrecognized TensErLEED version: {self.TL_VERSION_STR}. "
                "Consider editing KNOWN_TL_VERSIONS global in checksums.py "
                "or setting TL_IGNORE_CHECKSUM = True."
            )

        # SEARCH_CONVERGENCE:
        if self.searchConvInit["gaussian"] is None:
            self.searchConvInit["gaussian"] = self.GAUSSIAN_WIDTH
        for k in ["all", "best", "dec"]:
            if self.SEARCH_MAX_DGEN_SCALING[k] is None:
                self.SEARCH_MAX_DGEN_SCALING[k] = int(
                                              1 / self.GAUSSIAN_WIDTH_SCALING)
            if self.searchConvInit["dgen"][k] is None:
                self.searchConvInit["dgen"][k] = self.SEARCH_MAX_DGEN[k]
        if self.output_interval is None:
            # set output interval to SEARCH_CONVERGENCE dgen, but cap at 1000
            use_dgen = min(dgen for dgen in self.searchConvInit["dgen"].values() if dgen > 0) or 1000
            self.output_interval = int(min(use_dgen or 1000, 1000))  # default to 1000 if all dgen are 0 (default)
        if self.searchStartInit is None:
            self.searchStartInit = self.SEARCH_START
        # Phaseshifts-based:
        if self.fileLoaded["PHASESHIFTS"]:
            # get highest required energy index
            hi = len(self.phaseshifts)-1
            if self.THEO_ENERGIES[1] is not NO_VALUE:
                for i in range(0, len(self.phaseshifts)):
<<<<<<< HEAD
                    if (self.phaseshifts[i][0]*HARTREE_TO_EV
=======
                    if (self.phaseshifts[i][0]*27.211396                        # TODO: use HARTREE
>>>>>>> 8d0a4526
                            > self.THEO_ENERGIES[1]):
                        hi = i
                        break
            # LMAX
            min_set = True
            if self.PHASESHIFT_EPS == 0:
                self.PHASESHIFT_EPS = DEFAULTS['PHASESHIFT_EPS']['f']
            if self.LMAX[0] <= 0:
                self.LMAX[0] = 6
                min_set = False
            if self.LMAX[1] == 0:  # determine value from PHASESHIFT_EPS
                lmax = 1
                for el in self.phaseshifts[hi][1]:  # only check highest energy
                    for i, val in enumerate(el):
                        if abs(val) > self.PHASESHIFT_EPS and (i+1) > lmax:
                            lmax = i+1
                if lmax < 8 and not min_set:
                    logger.debug(
                        "Found small LMAX value based on "
                        "PHASESHIFT_EPS parameter (LMAX="+str(lmax)+").")
                if lmax > 18:
                    lmax = 18
                    logger.info(
                        "The LMAX found based on the PHASESHIFT_EPS "
                        "parameter is greater than 18, which is currently "
                        "not supported. LMAX was set to 18.")
                self.LMAX[1] = lmax
            else:       # sanity check: are large values ignored?
                warn = False
                highval = 0
                for el in self.phaseshifts[hi][1]:   # highest energy
                    for i, val in enumerate(el):
                        if abs(val) > 0.1 and (i+1) > self.LMAX[1]:
                            warn = True
                            highval = max(highval, abs(val))
                if warn:
                    logger.warning(
                        "The LMAX value defined in the PARAMETERS "
                        "file leads to large phaseshift values being ignored "
                        "(highest value: {}). Consider using a higher LMAX, "
                        "or defining LMAX indirectly via PHASESHIFT_EPS."
                        .format(highval))
                    self.setHaltingLevel(1)
            # V0_REAL
            if self.V0_REAL == "default":
                llist = self.phaseshifts_firstline.split()
                c = []
                try:
                    for i in range(0, 4):
                        c.append(float(llist[i + 1]))
                except ValueError:
                    logger.error("Could not read Muftin parameters from "
                                 "PHASESHIFTS file.")
                    raise
                self.V0_REAL = c

    def updateCores(self):
        """
        If self.N_CORES is undefined, tries to find it

        Raises
        ------
        RuntimeError
            If unable to detect number of cores.

        Returns
        -------
        None

        """
        if self.N_CORES != 0:
            return
        try:
            self.N_CORES = available_cpu_count()
        except Exception:
            logger.error("Failed to detect number of cores.")
            raise
        else:
            logger.info("Automatically detected number of available CPUs: {}"
                        .format(self.N_CORES))
        if self.N_CORES == 0:
            logger.error("Failed to detect number of cores.")
            raise RuntimeError("N_CORES undefined, automatic detection failed")
        return

    def resetSearchConv(self):
        """
        Resets the search convergence and tracking parameters to their
        initial values.

        Returns
        -------
        None.

        """
        self.controlChemBackup = None
        self.disp_block_read = False
        self.rfacscatter_all = []
        self.searchplots.append(("", [], [], [], []))
        self.parScatter.append([])
        self.SEARCH_MAX_GEN = self.searchMaxGenInit
        if self.searchConvInit["gaussian"] is not None:
            self.GAUSSIAN_WIDTH = self.searchConvInit["gaussian"]
        if self.searchStartInit is not None:
            self.SEARCH_START = self.searchStartInit
        if self.SEARCH_START == "control":
            self.SEARCH_START = "crandom"
        for k in ["best", "all", "dec"]:
            if self.searchConvInit["dgen"][k] is not None:
                self.SEARCH_MAX_DGEN[k] = self.searchConvInit["dgen"][k]
        return

    def setHaltingLevel(self, set_to):
        """
        Sets the halting level self.halt to value set_to, if that value is
        higher than the current halting level. Outputs debug message.

        Parameters
        ----------
        set_to : int
            New value for self.halt

        Returns
        -------
        None.

        """
        if set_to > self.halt:
            logger.debug("Raising halting level to {}".format(set_to))
            self.halt = set_to
        return

    def initTheoEnergies(self):
        """
        Initializes values for the THEO_ENERGIES parameter either to default,
        or if experimental beams were loaded to values corresponding to the
        experimental energy range.

        Returns
        -------
        None.

        """
        if NO_VALUE not in self.THEO_ENERGIES:
            return
        info = False
        if self.fileLoaded["EXPBEAMS"]:
            minen = min(self.expbeams[0].intens)
            maxen = max(self.expbeams[0].intens)
            for beam in self.expbeams:
                if min(beam.intens) < minen:
                    minen = min(beam.intens)
                if max(beam.intens) > maxen:
                    maxen = max(beam.intens)
            values = [minen - 3, maxen + 3, 3]
            if NO_VALUE in self.THEO_ENERGIES[:2]:
                info = True
        else:
            values = list(DEFAULTS['THEO_ENERGIES - no experiments'])
        for i in range(0, 3):
            if self.THEO_ENERGIES[i] is NO_VALUE:
                self.THEO_ENERGIES[i] = values[i]
        if info:
            logger.debug(
                "Initialized energy range from experimental beams file: "
                "{:.2f} to {:.2f} eV".format(self.THEO_ENERGIES[0],
                                             self.THEO_ENERGIES[1]))
        d = ((self.THEO_ENERGIES[1] - self.THEO_ENERGIES[0])
             % self.THEO_ENERGIES[2])
        if d != 0:
            self.THEO_ENERGIES[1] += (self.THEO_ENERGIES[2] - d)

    # TODO: eventually, these default values should be moved to some constant or other file
    def getFortranComp(self, comp="auto", skip_check=False):                    # TODO: combine with FortranCompMPI from below; lots of repeated code
        """
        Checks whether ifort or gfortran are present, and sets FORTRAN_COMP
        accordingly.

        Parameters
        ----------
        comp : str, optional
            'auto' (default): will check ifort first, then gfortran.
            'ifort' or 'gfortran': only that compiler will be checked.
        skip_check : bool, optional
            If True, will not check if the compiler is present. Default False.
        Raises
        ------
        RuntimeError
            If the given compiler is not supported, or if no compiler is found.

        Returns
        -------
        None.

        """
        # supported compilers, in order of priority
        supported = ["ifort", "gfortran"]
        found = ""
        if comp == "auto":
            check = supported
        elif comp in supported:
            check = [comp]
        else:
            logger.error("Rparams.getFortranComp: requested compiler is not "
                         "supported.")
            raise RuntimeError("Fortran compiler not supported.")
        if not skip_check:
            for c in check:
                if shutil.which(c, os.X_OK) is not None:
                    found = c
                    break
        else:
            found = check[0]
        if found == "":
            if comp == "auto":
                logger.error("Rparams.getFortranComp: No fortran compiler "
                             "found.")
            else:
                logger.error("Rparams.getFortranComp: Requested fortran "
                             "compiler not found.")
            raise RuntimeError("Fortran compiler not found.")
        if found == "ifort":
            self.FORTRAN_COMP = [
                "ifort -O2 -I/opt/intel/mkl/include",
                "-L/opt/intel/mkl/lib/intel64 -lmkl_intel_lp64 "
                "-lmkl_intel_thread -lmkl_core -liomp5 -lpthread -lm -ldl"]
            logger.debug("Using fortran compiler: ifort")
        elif found == "gfortran":
            self.FORTRAN_COMP = ["gfortran -O2", "-llapack -lpthread -lblas"]
            logger.debug("Using fortran compiler: gfortran")
        return

    def getFortranMpiComp(self, comp="auto", skip_check=False):
        """
        Checks whether mpiifort or mpifort are present, and sets FORTRAN_COMP
        mpi accordingly.

        Parameters
        ----------
        comp : str, optional
            'auto' (default): will check mpiifort first, then mpifort.
            'mpiifort' or 'mpifort': only that compiler will be checked.
        skip_check : bool, optional
            If True, will not check if the compiler is present. Default False.

        Raises
        ------
        RuntimeError
            If the given compiler is not supported, or if no compiler is found.

        Returns
        -------
        None.

        """
        # supported compilers, in order of priority
        supported = ["mpiifort", "mpifort"]
        found = ""
        if comp == "auto":
            check = supported
        elif comp in supported:
            check = [comp]
        else:
            logger.error("Rparams.getFortranMpiComp: requested compiler is "
                         "not supported.")
            raise RuntimeError("Fortran MPI compiler not supported.")
        if not skip_check:
            for c in check:
                if shutil.which(c, os.X_OK) is not None:
                    found = c
                    break
        else:
            found = check[0]
        if found == "":
            if comp == "auto":
                logger.error("Rparams.getFortranMpiComp: No fortran compiler "
                             "found.")
            else:
                logger.error("Rparams.getFortranMpiComp: Requested fortran "
                             "compiler not found.")
            raise RuntimeError("Fortran MPI compiler not found.")
        if found == "mpiifort":
            self.FORTRAN_COMP_MPI = ["mpiifort -Ofast", ""]
            logger.debug("Using fortran compiler: mpiifort")
        elif found == "mpifort":
            self.FORTRAN_COMP_MPI = ["mpifort -Ofast -no-pie -fallow-argument-mismatch", ""]
            logger.debug("Using fortran compiler: mpifort")
        return

    def renormalizeDomainParams(self, config):
        """Takes a list of parameter indices as produced by e.g.
        getRandomConfig, and checks it for domain parameters. If the domain
        parameters can be multiplied by an integer value and still be in
        range, returns the list with multiplied values; else, returns the
        unchanged list."""
        domain_indices = [i for (i, sp) in enumerate(self.searchpars)
                          if sp.mode == "dom"]
        if not domain_indices or all([config[i] == 1 for i in domain_indices]):
            return config
        mult = 1
        domain_steps = self.searchpars[domain_indices[0]].steps
        while (sum([config[i]-1 for i in domain_indices]) * (mult+1)
               <= domain_steps-1):
            mult += 1
        for i in domain_indices:
            config[i] = ((config[i] - 1) * mult) + 1
        return config

    def getCenteredConfig(self):
        """Returns a list of 'centered' parameter indices, i.e. all as close
        to 'no displacement' as possible."""
        return ([sp.center for sp in self.searchpars])

    def getPredictConfig(self, best_config=None, curv_cutoff=1e-4):
        """
        Outputs a parameter configuration as list of integers that is as close
        to the result of the parabola fit as possible. For parameters with no
        valid parabola fit result, or curvatures below the cutoff, the value
        from the best known configuration will be used instead. If the best
        known configuration is not passed, these parameters will instead
        assume the value in the center of their displacement range.

        Parameters
        ----------
        best_config : list of int, optional
            The current best configuration, to be used for parameters that
            do not have usable parabola fit results. If not passed, centered
            values will be used instead.
        curv_cutoff : float, optional
            The minimum curvature that a parameter parabola needs to have in
            order to use the parabola minimum. The default is 1e-4.

        Returns
        -------
        list of int
            Parameter values for a new configuration.

        """
        out = []
        for (i, sp) in enumerate(self.searchpars):
            if (sp.parabolaFit["min"] is not None and
                    not np.isnan(sp.parabolaFit["err_co"]) and
                    not np.isnan(sp.parabolaFit["err_unco"])):
                # sp.parabolaFit["curv"] is not None and
                # sp.parabolaFit["curv"] > curv_cutoff):
                out.append(int(round(sp.parabolaFit["min"])))
            else:
                if best_config is not None:
                    out.append(best_config[i])
                else:
                    out.append(int((sp.steps + 1)/2))
        return self.renormalizeDomainParams(out)

    def getRandomConfig(self):
        """
        Outputs a new random parameter configuration. Linked parameters are
        guaranteed to have the same value.

        Returns
        -------
        list of int
            Parameter values for a new configuration.

        """
        out = [-1] * len(self.searchpars)
        for i, sp in enumerate(self.searchpars):
            out[i] = random.randint(1, sp.steps)
        for i, sp in enumerate(self.searchpars):
            if sp.linkedTo is not None:
                out[i] = out[self.searchpars.index(sp.linkedTo)]
            elif sp.restrictTo is not None:
                if type(sp.restrictTo) == int:
                    out[i] = sp.restrictTo
                else:
                    out[i] = out[self.searchpars.index(sp.restrictTo)]
        if -1 in out:
            logger.error("Rparams.getRandomConfig failed: {}".format(out))
            return []
        return self.renormalizeDomainParams(out)

    def getOffspringConfig(self, parents):
        """
        Returns a list of parameter indices generated as a random mix of
        the parameters from two of the configurations passed as 'parents',
        picked at random if there are more than two. If possible, the parents
        will be picked such that they are not identical, but the offspring may
        nevertheless be identical with one of the parents.

        Parameters
        ----------
        parents : list of list of int
            List of surviving configurations.

        Returns
        -------
        list of int
            Parameter values for a new configuration.

        """
        parents = parents[:]
        if len(parents) < 2:
            if len(parents) == 0:
                logger.warning("Rparams.getOffspringConfig: Cannot create "
                               "offspring configuration without parents. "
                               "Returning random configuration")
                return self.getRandomConfig()
            else:
                logger.warning("Rparams.getOffspringConfig: Only one parent "
                               "passed. Returning clone.")
                return parents[0]
        i = random.randint(0, len(parents)-1)
        p2 = [parents.pop(i)]
        while len(p2) == 1:
            if len(parents) == 1:
                p2.append(parents[0])
                break
            i = random.randint(0, len(parents)-1)
            p = parents.pop(i)
            if p2[0] != p:
                p2.append(p)
        out = [-1] * len(self.searchpars)
        for i, sp in enumerate(self.searchpars):
            if sp.restrictTo is None and sp.linkedTo is None:
                out[i] = p2[random.randint(0, 1)][i]
        for i, sp in enumerate(self.searchpars):
            if sp.restrictTo is not None:
                if type(sp.restrictTo) == int:
                    out[i] = sp.restrictTo
                else:
                    out[i] = out[self.searchpars.index(sp.restrictTo)+1]
            elif sp.linkedTo is not None:
                out[i] = out[self.searchpars.index(sp.linkedTo)+1]
        if -1 in out:
            logger.error("Rparams.getOffspringConfig failed: {}".format(out))
            return []
        return self.renormalizeDomainParams(out)

    def closePdfReportFigs(self):
        """
        Closes the pdf figures from the Search-progress pdf files, which are
        kept in memory for the Search-report file during a run.

        Returns
        -------
        None.

        """
        global plotting
        if not plotting:
            return

        for searchname in self.lastParScatterFigs:
            for f in self.lastParScatterFigs[searchname]:
                try:
                    plt.close(f)
                except Exception:
                    pass
        return

    def generateSearchPars(self, sl, subdomain=False):
        """
        Initializes a list of Searchpar objects, and assigns delta files to
        atoms if required. Also sets the self.indyPars parameter.

        Parameters
        ----------
        sl : Slab
            The Slab object containing atom information.
        subdomain : bool, optional
            Set True if executing for multiple domains, and this is not the
            highest-level Rprarams object.

        Raises
        ------
        ValueError
            If inconsistent values are found.
        RuntimeError
            If required files are missing.

        Returns
        -------
        None.

        """
        if self.domainParams:
            return(self.generateSearchPars_domains())
        self.searchpars = []
        self.search_maxfiles = 0   # maximum number of delta files for one atom
        self.search_maxconc = 1
        self.indyPars = 0        # number of independent parameters
        self.mncstep = 0     # max. steps (geo. times therm.) for one atom
        # track which atoms are symmetry-linked to the ones already done to
        #   not double-count indyPars
        eqlist = []
        # get list of atoms that appear in the search
        if (2 in self.runHistory or 42 in self.runHistory
                or sl.deltas_initialized):
            # if delta has been run, information what deltas exist is stored
            atlist = [at for at in sl.atlist if (not at.layer.isBulk and
                                                 len(at.deltasGenerated) > 0)]
        else:
            logger.debug("Delta-amplitudes were not calculated in current "
                         "run; looking for delta files by name.")
            # see what delta files are present
            filelist = [filename for filename in os.listdir(".") if
                        filename.startswith('DEL_')]
            delN = []
            for filename in filelist:
                try:
                    delN.append(int(filename.split('_')[1]))
                except ValueError:
                    filelist.remove(filename)
            atlist = [at for at in sl.atlist if (not at.layer.isBulk and
                                                 at.oriN in delN)]
            for at in atlist:
                deltaCandidates = [fn for fn in filelist
                                   if int(fn.split('_')[1]) == at.oriN]
                checkEls = list(at.disp_occ.keys())
                # check for vacancy:
                occlists = []
                for k in at.disp_occ:
                    occlists.append(at.disp_occ[k])
                for i in range(0, len(occlists[0])):
                    totalocc = 0.
                    for ol in occlists:
                        if len(ol) <= i:
                            logger.error("Inconsistent occupancy lists for {}"
                                         .format(at))
                            raise ValueError("Inconsistent input")
                        else:
                            totalocc += ol[i]
                    if totalocc < 1 - 1e-4:
                        checkEls.append("vac")
                        break
                # now check if all deltas are there:
                for el in checkEls:
                    found = False
                    for df in [f for f in deltaCandidates
                               if f.split("_")[2] == el]:
                        if checkDelta(df, at, el, self):
                            found = True
                            at.deltasGenerated.append(df)
                            break
                    if not found:
                        logger.error("No appropriate Delta file found for "
                                     "{}, element {}".format(at, el))
                        raise RuntimeError("Missing Delta file")
            # sanity check: are displacements defined but deltas missing?
            for at in sl.atlist:
                # check whether at has non-trivial displacements:
                found = False
                for d in [at.disp_occ, at.disp_geo, at.disp_vib]:
                    for el in d:
                        if len(d[el]) > 1:
                            found = True
                            break
                if not found:
                    for el in at.disp_vib:
                        if at.disp_vib[el][0] != 0.0:
                            found = True
                            break
                if not found:
                    for el in at.disp_geo:
                        if np.linalg.norm(at.disp_geo[el][0]) >= 1e-4:
                            found = True
                            break
                if not found:
                    occlists = []
                    for k in at.disp_occ:
                        occlists.append(at.disp_occ[k])
                    for i in range(0, len(occlists[0])):
                        totalocc = 0.
                        for ol in occlists:
                            if len(ol) <= i:
                                break  # error - will pop up again later...
                            else:
                                totalocc += ol[i]
                        if totalocc < 1 - 1e-4:
                            found = True
                            break
                if found and at not in atlist:
                    logger.error("Atom {} has displacements defined, but no "
                                 "delta file was found! Run Delta-Amplitudes."
                                 .format(at.oriN))
                    raise RuntimeError("Delta file not found")
                elif not found and at in atlist:
                    # delta file is there, but no displacements
                    atlist.remove(at)
            sl.deltas_initialized = True
        # sort atlist by displists
        al2 = []
        for dl in sl.displists:
            al2.extend([a for a in atlist if a in dl])
        al2.extend([a for a in atlist if a not in al2])
        atlist = al2
        md = {"geo": 1, "vib": 2, "occ": 3}
        splToRestrict = []
        indep = []
        for at in atlist:
            if len(at.deltasGenerated) > self.search_maxfiles:
                self.search_maxfiles = len(at.deltasGenerated)
            for fn in at.deltasGenerated:
                el = fn.split("_")[2]
                if el == "vac":
                    self.searchpars.append(SearchPar(at, "geo", "vac", fn))
                    continue
                mult = 1
                pars = 0
                for (mode, d) in [("vib", at.disp_vib),
                                  ("geo", at.disp_geo)]:
                    if el in d:
                        k = el
                    else:
                        k = "all"
                    if len(d[k]) > 1 or (len(d[k]) == 1 and
                                         ((mode == "geo"
                                          # and np.linalg.norm(d[k][0]) >= 1e-4
                                           )
                                          or (mode == "vib" and
                                                      d[k][0] != 0.))):
                        pars += 1
                        sp = SearchPar(at, mode, el, fn)
                        self.searchpars.append(sp)
                        if el in at.constraints[md[mode]]:
                            k2 = el
                        else:
                            k2 = "all"
                        if k2 in at.constraints[md[mode]]:
                            c = at.constraints[md[mode]][k2]
                            if type(c) == int:
                                sp.restrictTo = c + 1
                            else:
                                splToRestrict.append((sp, c))
                        elif len(d[k]) > 1 and at not in eqlist:
                            self.indyPars += 1
                            indep.append(sp)
                        if len(d[k]) > 1 and at in eqlist:
                            spl = [s for s in self.searchpars
                                   if at in s.atom.displist
                                   and s.mode == sp.mode
                                   and (s.el == el
                                        or el in ["", "all"])]
                            if spl:
                                sp.linkedTo = spl[0]
                    mult *= len(d[k])
                if pars == 0:
                    self.searchpars.append(SearchPar(at, "geo", el, fn))
                if mult > self.mncstep:
                    self.mncstep = mult
            sp = SearchPar(at, "occ", "", fn)
            self.searchpars.append(sp)
            occsteps = len(next(iter(at.disp_occ.values())))
            if occsteps > 1:
                if occsteps > self.search_maxconc:
                    self.search_maxconc = occsteps
                if at.constraints[3]:
                    c = list(at.constraints[3].values())[0]
                    if type(c) == int:
                        sp.restrictTo = c + 1
                    else:
                        splToRestrict.append((sp, c))
                else:
                    if at not in eqlist:  # occupation will actually vary
                        self.indyPars += 1
                        indep.append(sp)
                if at in eqlist:
                    spl = [s for s in self.searchpars if at
                           in s.atom.displist and s.mode == "occ"]
                    if spl:
                        sp.linkedTo = spl[0]
            eqlist.extend(at.displist)  # do not consider for future indyPars
        splTargets = set()
        for (sp, (at, el)) in splToRestrict:
            # ind = self.searchpars.index(sp)
            spl = [s for s in self.searchpars if s != sp and s.atom == at and
                   s.mode == sp.mode and (s.el == el or
                                          el in ["", "all"] or
                                          sp.mode == "occ")]
            if spl:
                sp.restrictTo = spl[0]
                splTargets.add(spl[0])
                if spl[0] not in indep and spl[0].steps > 1:
                    self.indyPars += 1
                    indep.append(spl[0])
        for (sp, (at, el)) in [tup for tup in splToRestrict
                               if tup[0].restrictTo is None
                               and tup[0] not in splTargets]:
            logger.warning(
                "Restricting search parameter for atom {}, "
                "element {}, mode {} failed: Could not identify target "
                "search parameter (atom {}, element {})."
                .format(sp.atom.oriN, sp.el, sp.mode, at.oriN, el))
            if sp not in indep and sp.steps > 1:
                self.indyPars += 1
                indep.append(sp)
        for (i, sp) in enumerate(self.searchpars):
            # restrict to lowest number index, resolve conflicts
            if sp.restrictTo not in self.searchpars:
                continue
            sp2 = None
            while sp2 != sp.restrictTo:
                sp2 = sp.restrictTo
                ind = self.searchpars.index(sp2)
                if (sp2.linkedTo in self.searchpars
                        and self.searchpars.index(sp2.linkedTo) < ind):
                    sp.restrictTo = sp2.linkedTo
                elif (sp2.restrictTo in self.searchpars
                      and self.searchpars.index(sp2.restrictTo) < ind):
                    sp.restrictTo = sp2.restrictTo
            if self.searchpars.index(sp.restrictTo) >= i:
                if sp.restrictTo.restrictTo is None:
                    sp.restrictTo.restrictTo = sp   # invert direction
                if type(sp.restrictTo.restrictTo) == int:
                    sp.restrictTo = sp.restrictTo.restrictTo
                else:
                    sp.restrictTo = None  # remove references to higher indices
        self.search_atlist = atlist
        if not subdomain:
            self.searchpars.append(SearchPar(None, "dom", "", ""))
            self.searchpars[-1].steps = 2
        return

    def generateSearchPars_domains(self):
        """
        Runs generateSearchPars for every domain, then collates results.

        Returns
        -------
        None.

        """
        self.searchpars = []
        self.indyPars = len(self.domainParams) - 1
        home = os.getcwd()
        for dp in self.domainParams:
            try:
                os.chdir(dp.workdir)
                dp.rp.generateSearchPars(dp.sl, subdomain=True)
            except Exception:
                logger.error("Error while creating delta input for domain {}"
                             .format(dp.name))
                raise
            finally:
                os.chdir(home)
            for sp in [sp for sp in dp.rp.searchpars
                       if type(sp.restrictTo) == int]:
                sp.restrictTo += len(self.searchpars)
            self.searchpars.extend(dp.rp.searchpars)
            self.indyPars += dp.rp.indyPars
        for dp in self.domainParams:
            self.searchpars.append(SearchPar(None, "dom", "", ""))
            self.searchpars[-1].steps = int(100 / self.DOMAIN_STEP) + 1
        self.search_maxfiles = max([dp.rp.search_maxfiles
                                    for dp in self.domainParams])
        self.search_maxconc = max([dp.rp.search_maxconc
                                   for dp in self.domainParams])
        self.mncstep = max([dp.rp.mncstep for dp in self.domainParams])
        return<|MERGE_RESOLUTION|>--- conflicted
+++ resolved
@@ -24,12 +24,9 @@
 else:
     plotting = True
 
-<<<<<<< HEAD
-from viperleed.tleedmlib.files.iodeltas import checkDelta
-from viperleed.tleedmlib.leedbase import getMaxTensorIndex, HARTREE_TO_EV
-=======
+
 from viperleed.tleedmlib import leedbase
->>>>>>> 8d0a4526
+
 from viperleed.tleedmlib.base import available_cpu_count
 from viperleed.tleedmlib.checksums import (KNOWN_TL_VERSIONS,
                                            UnknownTensErLEEDVersionError)
@@ -436,11 +433,7 @@
             hi = len(self.phaseshifts)-1
             if self.THEO_ENERGIES[1] is not NO_VALUE:
                 for i in range(0, len(self.phaseshifts)):
-<<<<<<< HEAD
-                    if (self.phaseshifts[i][0]*HARTREE_TO_EV
-=======
-                    if (self.phaseshifts[i][0]*27.211396                        # TODO: use HARTREE
->>>>>>> 8d0a4526
+                    if (self.phaseshifts[i][0]*leedbase.HARTREE_TO_EV
                             > self.THEO_ENERGIES[1]):
                         hi = i
                         break
