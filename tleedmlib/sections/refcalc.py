# -*- coding: utf-8 -*-

"""
Created on Aug 11 2020

@author: Florian Kraushofer

Tensor LEED Manager section Reference Calculation
"""

import os
import logging
import copy
import shutil
import subprocess
from pathlib import Path

import numpy as np
from pathlib import Path

from viperleed import fortranformat as ff
from viperleed.tleedmlib.leedbase import (
    fortran_compile_batch, getTLEEDdir, getMaxTensorIndex, monitoredPool,
    copy_compile_log, HARTREE_TO_EV)
from viperleed.tleedmlib.base import splitMaxRight
from viperleed.tleedmlib.files.parameters import modifyPARAMETERS
import viperleed.tleedmlib.files.beams as beams
import viperleed.tleedmlib.files.iorefcalc as tl_io
from viperleed.tleedmlib.files.ivplot import plot_iv
from viperleed.tleedmlib.checksums import validate_multiple_files

logger = logging.getLogger("tleedm.refcalc")

# TODO: we should have a parent class for compile tasks (issue #43)
# CompileTask subclasses would need a class-level list of
# glob patterns for retrieving source files. Probably allowing
# a special "{__sourcedir__}" format specifier to be formatted
# with .format(__sourcedir__=self.sourcedir) before globbing.
# Similar considerations regarding the base names for foldername
# and exename.
class RefcalcCompileTask():
    """Stores information for a worker to compile a refcalc file, and keeps
    track of the folder that the compiled file is in afterwards."""

    def __init__(self, param, lmax, fortran_comp, sourcedir,
                 basedir=os.getcwd()):
        self.param = param
        self.lmax = lmax
        self.fortran_comp = fortran_comp
        self.sourcedir = sourcedir  # where the fortran files are
        self.basedir = basedir    # where the calculation is based
        self.foldername = "refcalc-compile_LMAX{}".format(lmax)
        self.exename = "refcalc-{}".format(lmax)

        if os.name == 'nt':
            self.exename += '.exe'
            
    @property
    def logfile(self):
        return Path(self.basedir) / self.foldername / "fortran-compile.log"
        
    @property
    def compile_log_name(self):
        # name as it should appear in the compile_logs directory
        return self.foldername
        

    def get_source_files(self):
        """Return a tuple of source files needed for running a refcalc."""
        sourcedir = Path(self.sourcedir).resolve()
        libpath = sourcedir / 'lib'
        srcpath = sourcedir / 'src'
        lib_tleed = next(libpath.glob('lib.tleed*'), None)
        srcname = next(srcpath.glob('ref-calc*'), None)
        globalname = srcpath / "GLOBAL"
        _muftin = Path("muftin.f")
        muftinname =_muftin if _muftin.is_file() else None
        if any(f is None for f in (srcname, lib_tleed)):
            raise RuntimeError("Source files missing in {sourcedir}")       # TODO: use a more appropriate custom exception in CompileTask (e.g., MissingSourceFileError)
        return lib_tleed, srcname, globalname, muftinname

    def copy_source_files_to_local(self):
        """Copy ref-calc files to current directory."""
        for filepath in self.get_source_files():
            if filepath:
                shutil.copy2(filepath, filepath.name)


class RefcalcRunTask():
    """Stores information for a worker to create a subfolder, copy input there,
    compile and run a reference calculation, and copy results back."""

    def __init__(self, fin, energy, comptask, logname,
                 collect_at="", single_threaded=False, tl_version=0.):
        self.fin = fin
        self.energy = energy
        self.comptask = comptask
        self.logname = logname
        self.foldername = "refcalc-part_{:.2f}eV".format(energy)
        self.collect_at = collect_at
        self.single_threaded = single_threaded
        self.tl_version = tl_version


def compile_refcalc(comptask):
    """Function meant to be executed by parallelized workers. Executes a
    RefcalcCompileTask."""
    logger = logging.getLogger("tleedm.refcalc")

    workfolder = os.path.join(comptask.basedir, comptask.foldername)
    # make folder and go there:
    if os.path.isdir(workfolder):
        logger.warning("Folder "+comptask.foldername+" already exists. "
                       "Contents may get overwritten.")
    else:
        os.mkdir(workfolder)
    os.chdir(workfolder)
    # write PARAM:
    try:
        with open("PARAM", "w") as wf:
            wf.write(comptask.param)
    except Exception:
        logger.error("Error writing PARAM file: ", exc_info=True)
        return ("Error encountered by RefcalcCompileTask "
                + comptask.foldername + "while trying to write PARAM file.")

    try:
        comptask.copy_source_files_to_local()
    except Exception:
        logger.error("Error getting TensErLEED files for "
                     "refcalc-amplitudes: ", exc_info=True)
        return ("Error encountered by RefcalcCompileTask "
                + comptask.foldername + " while trying to fetch fortran "
                "source files")

    # TODO: we could skip this, if we implemented a general CompileTask (Issue #43)
    (libname, srcname,
     _, muftinname) = (
         str(fname.name) if fname is not None else None
         for fname in comptask.get_source_files()
         )

    compile_list = [(libname, "lib.tleed.o"), (srcname, "main.o")]
    if muftinname:
        compile_list.append((muftinname, "muftin.o"))
    # compile
    ctasks = [(comptask.fortran_comp[0] + " -o " + oname + " -c",
               fname, comptask.fortran_comp[1]) for (fname, oname)
              in compile_list]
    ctasks.append((comptask.fortran_comp[0] + " -o " + comptask.exename,
                   " ".join(list(zip(*compile_list))[1]),
                   comptask.fortran_comp[1]))
    try:
        fortran_compile_batch(ctasks)
    except Exception as e:
        logger.error("Error compiling fortran files: " + str(e))
        return ("Fortran compile error in RefcalcCompileTask "
                + comptask.foldername)
    os.chdir(comptask.basedir)
    return ""


def run_refcalc(runtask):
    """Runs a part of a reference calculation in a subfolder, or the whole
    refcalc here if in single-threaded mode."""
    logger = logging.getLogger("tleedm.refcalc")
    base = runtask.comptask.basedir
    workfolder = base
    task_name = "(single-threaded)"
    if not runtask.single_threaded:
        # make folder and go there:
        workfolder = os.path.join(base, runtask.foldername)
        task_name = runtask.foldername
        if os.path.isdir(workfolder):
            logger.warning("Folder "+runtask.foldername+" already exists. "
                           "Contents may get overwritten.")
        else:
            os.mkdir(workfolder)
        os.chdir(workfolder)

    if runtask.single_threaded:
        fin = runtask.fin
        logname = runtask.logname
    else:
        logname = "refcalc.log"
        fin = edit_fin_energy_lmax(runtask)
        try:
            with open("refcalc-FIN", "w") as wf:
                wf.write(fin)
        except Exception:
            pass  # local FIN is just for information...

    # get executable
    exename = runtask.comptask.exename
    try:
        shutil.copy2(os.path.join(base, runtask.comptask.foldername, exename),
                     os.path.join(workfolder, exename))
    except Exception:
        logger.error("Error getting refcalc executable: ", exc_info=True)
        return ("Error encountered by RefcalcRunTask " + task_name
                + ": Failed to get refcalc executable.")
    # run execution
    try:
        with open(logname, "w") as log:
            subprocess.run(os.path.join(workfolder, exename),
                           input=fin, encoding="ascii",
                           stdout=log, stderr=log)
    except Exception:
        logger.error("Error while executing reference calculation "
                     + task_name + ". Also check refcalc log file.",
                     exc_info=True)
        return ("Error encountered by RefcalcRunTask " + task_name
                + ": Error during refcalc execution.")

    if runtask.single_threaded:
        return ""

    # move/copy files out
    if runtask.collect_at:
        targetpath = os.path.abspath(runtask.collect_at)
    else:
        targetpath = base
    en_str = "_{:.2f}eV".format(runtask.energy)
    tensorfiles = [f for f in os.listdir() if f.startswith("T_")
                   and os.path.isfile(f)]
    for tf in tensorfiles:
        try:   # move instead of copy to not duplicate the large files
            shutil.move(os.path.join(workfolder, tf),
                        os.path.join(targetpath, tf + en_str))
        except Exception:
            logger.error("Failed to copy refcalc output file " + tf +
                         " to main folder.", exc_info=True)
            return ("Error encountered by RefcalcRunTask " + task_name
                    + ": Failed to copy Tensor file out.")
    try:
        shutil.copy2(os.path.join(workfolder, "fd.out"),
                     os.path.join(targetpath, "fd" + en_str + ".out"))
    except Exception:
        logger.error("Failed to copy refcalc output file fd.out "
                     " to main folder.", exc_info=True)
        return ("Error encountered by RefcalcRunTask " + task_name
                + ": Failed to copy fd.out file out.")
    try:
        shutil.copy2(os.path.join(workfolder, "amp.out"),
                     os.path.join(targetpath, "amp" + en_str + ".out"))
    except FileNotFoundError:
        if runtask.tl_version >= 1.73:
            logger.warning("Refcalc output file amp.out not found.")
    except Exception as e:      # warn but continue
        logger.warning("Failed to copy refcalc output file amp.out "
                       "to main folder: " + str(e))
    # append log
    log = ""
    try:
        with open(logname, "r") as rf:
            log = rf.read()
    except Exception:
        logger.warning("Could not read local refcalc log " + task_name)
    if log != "":
        globallog = os.path.join(base, runtask.logname)
        try:
            with open(globallog, "a") as wf:
                wf.write("\n\n### STARTING LOG FOR " + task_name
                         + " ###\n\n" + log)
        except Exception:
            logger.warning("Error writing refcalc log part "
                           + task_name + ": ", exc_info=True)
    # clean up
    os.chdir(base)
    try:
        shutil.rmtree(workfolder)
    except Exception:
        logger.warning("Error deleting folder " + runtask.foldername)
    return ""


def edit_fin_energy_lmax(runtask):
    """modify FIN: replace the energy range (second line)"""
    comment, _, rest = runtask.fin.split("\n", maxsplit=2)
    if runtask.tl_version < 1.7:
        eformatter = ff.FortranRecordWriter('3F7.2')
        lj = 24
    else:
        eformatter = ff.FortranRecordWriter('3F9.2')
        lj = 30
    energy = (eformatter.write([runtask.energy, runtask.energy + 0.01, 1.0])
              .ljust(lj) + 'EI,EF,DE')
    # now replace LMAX - now makes sure LMAX can be part of directory name
    # this works because even if the directory were to be named LMAX, there is
    #   a timestap after it rather than a \n
    before_LMAX, after_LMAX = rest.split("   LMAX", maxsplit=1)
    before_LMAX = splitMaxRight(before_LMAX, "\n")[0]
    after_LMAX = (str(runtask.comptask.lmax).rjust(3).ljust(45)
                  + "LMAX" + after_LMAX)
    # fin = finparts[0] + "\n" + nl + finparts[1]
    fin = "\n".join((comment, energy, before_LMAX, after_LMAX))
    return fin


def refcalc(sl, rp, subdomain=False, parent_dir=""):
    """Main function to execute the reference calculation segment."""
    if rp.domainParams:
        refcalc_domains(rp)
        return
    sl.getCartesianCoordinates(updateOrigin=True)
    sl.updateLayerCoordinates()
    # delete old refcalc-fd.out if present - not earlier because can be input
    #   for r-factor calculation if no refcalc is executed
    try:
        os.remove("refcalc-fd.out")
    except FileNotFoundError:
        pass
    try:
        tl_io.writeAUXLATGEO(sl, rp)
    except Exception:
        logger.error("Exception during writeAUXLATGEO: ")
        raise
    try:
        tl_io.writeAUXNONSTRUCT(sl, rp)
    except Exception:
        logger.error("Exception during writeAUXNONSTRUCT: ")
        raise
    if rp.TL_VERSION < 1.73:
        try:
            beams.writeAUXBEAMS(ivbeams=rp.ivbeams, beamlist=rp.beamlist)
        except Exception:
            logger.error("Exception during writeAUXBEAMS: ")
            raise
    try:
        tl_io.writeAUXGEO(sl, rp)
    except Exception:
        logger.error("Exception during writeAUXGEO: ")
        raise
    try:
        fin = tl_io.collectFIN(version=rp.TL_VERSION)
    except Exception:
        logger.error("Exception while trying to collect input for "
                     "refcalc FIN: ")
        raise
    try:
        with open("refcalc-FIN", "w") as wf:
            wf.write(fin)
        logger.debug("Wrote input for refcalc as file refcalc-FIN.")
    except Exception:
        logger.error(
            "Exception while trying to write refcalc-FIN file. "
            "Execution will proceed. The exception was: ", exc_info=True)
    if rp.TL_VERSION < 1.7:   # muftin.f deprecated in version 1.7
        try:
            tl_io.writeMuftin(sl, rp)
        except Exception:
            logger.error("Exception during writeMuftin: ")
            raise
    if rp.SUPPRESS_EXECUTION:
        logger.warning("SUPPRESS_EXECUTION parameter is on. Reference "
                       "calculation will not proceed. Stopping...")
        rp.setHaltingLevel(3)
        return

    energies = np.arange(rp.THEO_ENERGIES[0], rp.THEO_ENERGIES[1]+0.01,
                         rp.THEO_ENERGIES[2])
    tldir = os.path.abspath(getTLEEDdir(home=rp.sourcedir,
                                        version=rp.TL_VERSION))
    if not tldir:
        raise RuntimeError("TensErLEED code not found.")
    rp.updateCores()
    single_threaded = (rp.N_CORES <= 1)
    if rp.FORTRAN_COMP[0] == "":
        try:
            rp.getFortranComp()
        except Exception:
            logger.error("No fortran compiler found, cancelling...")
            raise RuntimeError("Fortran compile error")

    # first, figure out for which LMAX to compile:
    if single_threaded or rp.LMAX[0] == rp.LMAX[1] or rp.TL_VERSION <= 1.6:
        which_lmax = set([rp.LMAX[1]])
    else:    # find appropriate LMAX per energy
<<<<<<< HEAD
        if rp.PHASESHIFT_EPS == 0:
            rp.PHASESHIFT_EPS = 0.01
        ps_en = [(i, ps[0]*HARTREE_TO_EV) for (i, ps)
                 in enumerate(rp.phaseshifts)]
=======
        ps_en = [(i, ps[0]*27.211396) for (i, ps) in enumerate(rp.phaseshifts)]
>>>>>>> 888c878a
        lmax = {}  # lmax as a function of energy
        warn_small = True
        warn_large = True
        for en in energies:
            try:
                ps_ind = [pe[0] for pe in ps_en if pe[1] >= en][0]
            except IndexError:
                if ps_en[-1][1] > en and ps_en[-1][1] - en > 1.:
                    logger.warning(
                        "No approriate phaseshifts found for {:.2f} eV. Will "
                        "try highest available phaseshift energy {:.2f} eV "
                        "instead.".format(en, ps_en[-1][1]))
                ps_ind = len(rp.phaseshifts) - 1
            lmax_cands = [1]
            for site_ps in rp.phaseshifts[ps_ind][1]:
                try:
                    lmax_cands.append(max(
                        [site_ps.index(v) for v in site_ps
                         if abs(v) > rp.PHASESHIFT_EPS]) + 1)
                except (IndexError, ValueError):
                    pass
            lmax[en] = min(max(max(lmax_cands), rp.LMAX[0]), rp.LMAX[1])
            if lmax[en] < 6 and warn_small:
                warn_small = False
                logger.debug(
                    "Found small LMAX value based on PHASESHIFT_EPS parameter "
                    "(LMAX = {}, E = {:.2f} eV)".format(lmax[en], en))
            if lmax[en] > 18:
                lmax[en] = 18
                if warn_large:
                    warn_large = False
                    logger.info(
                        "The LMAX found based on the PHASESHIFT_EPS "
                        "parameter is greater than 18, which is currently "
                        "not supported. LMAX was set to 18.")
        which_lmax = set(lmax.values())

    # collect compile tasks
    comp_tasks = []
    collect_param = ""
    for lm in which_lmax:
        try:
            param = tl_io.writePARAM(sl, rp, lmax=lm)
        except Exception:
            logger.error("Exception during writePARAM: ",
                         exc_info=rp.LOG_DEBUG)
            raise
        comp_tasks.append(RefcalcCompileTask(param, lm, rp.FORTRAN_COMP,
                                             tldir, basedir=rp.workdir))
        collect_param += ("### PARAM file for LMAX = {} ###\n\n".format(lm)
                          + param + "\n\n")
    try:
        with open("refcalc-PARAM", "w") as wf:
            wf.write(collect_param)
    except Exception:
        # just for information, can continue
        logger.warning("Error writing refcalc-PARAM file: ", exc_info=True)

    # set up log
    logname = "refcalc-"+rp.timestamp+".log"
    if not single_threaded:
        try:
            with open(logname, "w") as wf:
                wf.write(
                    "Logs from multiple reference calculations are "
                    "collected  here. Their order may not be preserved.\n")
        except Exception:
            logger.warning("Error creating refcalc log file. This will not "
                           "affect execution, proceeding...")
    # set up collection directory
    if not single_threaded:
        collection_dir = os.path.join(os.getcwd(), "refcalc-out")
        if os.path.isdir(collection_dir):
            try:
                shutil.rmtree(collection_dir)
            except Exception:
                logger.warning(
                    "Failed to delete existing folder "
                    + os.path.basename(collection_dir) + ". This may cause "
                    "old data to end up in the final Tensors, check results!")
        os.makedirs(collection_dir, exist_ok=True)
    # collect run tasks
    ref_tasks = []
    if not single_threaded:
        for en in sorted(energies, reverse=True):
            if len(which_lmax) == 1:
                ct = comp_tasks[0]
            else:
                ct = [ct for ct in comp_tasks if ct.lmax == lmax[en]][0]
            ref_tasks.append(RefcalcRunTask(fin, en, ct, logname,
                                            collect_at=collection_dir,
                                            single_threaded=False,
                                            tl_version=rp.TL_VERSION))
    else:
        ct = comp_tasks[0]
        ref_tasks.append(RefcalcRunTask(fin, -1, ct, logname,
                                        single_threaded=True,
                                        tl_version=rp.TL_VERSION))    
    
    # Validate TensErLEED checksums
    if not rp.TL_IGNORE_CHECKSUM:
        # @issue #43: this could be a class method
        validate_multiple_files(comp_tasks[0].get_source_files(),
                                logger, "reference calculation",
                                rp.TL_VERSION_STR)

    if single_threaded:
        home = os.getcwd()
        try:
            r = compile_refcalc(comp_tasks[0])
        except Exception:
            # if something goes wrong copy log file to compile logs
            copy_compile_log(rp, comp_tasks[0].logfile, comp_tasks[0].compile_log_name)
            raise
        finally:
            os.chdir(home)
        if r:
            logger.error(r)
            raise RuntimeError("Error compiling fortran files.")
        logger.info("Compiling fortran files...")
        logger.info("Starting reference calculation...\n"
                    "Refcalc log will be written to file "+logname)
        logger.info("Reference calculation running without parallelization. "
                    "Set the N_CORES parameter to speed it up.")
        try:
            r = run_refcalc(ref_tasks[0])
        except Exception:
            raise
        finally:
            os.chdir(home)
        if r:
            logger.error(r)
            raise RuntimeError("Error in reference calculation.")
        logger.info("Reference calculation finished. Processing files...")
    else:
        # compile files
        logger.info("Compiling fortran files...")
        poolsize = min(len(comp_tasks), rp.N_CORES)
        try:
            monitoredPool(rp, poolsize, compile_refcalc, comp_tasks,
                          update_from=parent_dir)
        except Exception:
            # save log files in case of error:
            for ct in comp_tasks:
                copy_compile_log(rp, ct.logfile, ct.compile_log_name)
            raise
        if rp.STOP:
            return
        # run executions
        logger.info("Running reference calculations...")
        poolsize = min(len(ref_tasks), rp.N_CORES)
        monitoredPool(rp, poolsize, run_refcalc, ref_tasks,
                      update_from=parent_dir)
        if rp.STOP:
            return
        logger.info("Reference calculations finished. Processing files...")

    # clean up compile folders - AMI: move logs first to compile_logs !
    for ct in comp_tasks:
        copy_compile_log(rp, ct.logfile, ct.compile_log_name)
        try:
            shutil.rmtree(os.path.join(ct.basedir, ct.foldername))
        except Exception:
            logger.warning("Error deleting refcalc compile folder "
                           + ct.foldername)

    if not single_threaded:
        tl_io.combine_fdout(oripath=collection_dir)
        if 1 in rp.TENSOR_OUTPUT:
            tl_io.combine_tensors(oripath=collection_dir)
        try:
            shutil.rmtree(collection_dir)
        except Exception:
            logger.warning("Failed to delete empty directory "
                           + os.path.basename(collection_dir))

    try:
        rp.theobeams["refcalc"], rp.refcalc_fdout = tl_io.readFdOut()
    except FileNotFoundError:
        logger.error("fd.out not found after reference calculation. "
                     "Check settings and refcalc log.")
        raise
    except Exception:
        logger.error("Error reading fd.out after reference calculation. "
                     "Check settings and refcalc log.")
        raise
    if len(rp.theobeams["refcalc"]) == 0:
        logger.error("No data found in fd.out . "
                     "Check if file is empty.")
        raise
    # clear oriState for atoms and sites, current state will be new origin
    for at in sl.atlist:
        at.oriState = None
    for site in sl.sitelist:
        site.oriState = None
    # compare beam sets:
    eq = True
    eps = 1e-3
    if len(rp.ivbeams) != len(rp.theobeams["refcalc"]):
        eq = False
    else:
        eq = all([rp.ivbeams[i].isEqual(rp.theobeams["refcalc"][i], eps=eps)
                  for i in range(0, len(rp.ivbeams))])
    if not eq:
        logger.error("The list of beams read from IVBEAMS is not "
                     "equivalent to the list of beams in the fd.out file "
                     "produced by the reference calculation!")
        rp.setHaltingLevel(2)
    # check for beams with very low values
    if not subdomain:
        small_intensities = []
        for b in [b for b in rp.theobeams["refcalc"]
                  if max(b.intens.values()) < 1e-10]:
            small_intensities.append(b.label)
        if small_intensities:
            logger.warning(
                "Some calculated beams only contain very small intensities. "
                "This may indicate that the beams do not exist for this "
                "structure. Consider removing them from IVBEAMS: "
                + ", ".join(small_intensities))
    try:
        beams.writeOUTBEAMS(rp.theobeams["refcalc"], filename="THEOBEAMS.csv")
        theobeams_norm = copy.deepcopy(rp.theobeams["refcalc"])
        for b in theobeams_norm:
            b.normMax()
        beams.writeOUTBEAMS(theobeams_norm, filename="THEOBEAMS_norm.csv")
    except Exception:
        logger.error("Error writing THEOBEAMS after reference "
                     "calculation: ", exc_info=True)
        rp.setHaltingLevel(2)
    if len(rp.theobeams["refcalc"][0].complex_amplitude) != 0:
        try:
            beams.writeOUTBEAMS(rp.theobeams["refcalc"],
                                filename="Complex_amplitudes_real.csv",
                                which="amp_real")
            beams.writeOUTBEAMS(rp.theobeams["refcalc"],
                                filename="Complex_amplitudes_imag.csv",
                                which="amp_imag")
        except Exception:
            logger.error("Error writing complex amplitudes after reference "
                         "calculation.", exc_info=rp.LOG_DEBUG)
    try:
        plot_iv(theobeams_norm, "THEOBEAMS.pdf", formatting=rp.PLOT_IV)
    except Exception:
        logger.warning("Error writing THEOBEAMS.pdf after reference "
                       "calculation.")

    try:
        os.rename('fd.out', 'refcalc-fd.out')
    except Exception:
        logger.warning("Failed to rename refcalc output file fd.out to "
                       "refcalc-fd.out")
    try:
        os.rename('amp.out', 'refcalc-amp.out')
    except FileNotFoundError:
        pass
    except Exception:
        logger.warning("Failed to rename refcalc output file amp.out to "
                       "refcalc-amp.out")
    if 1 not in rp.TENSOR_OUTPUT:
        return
    # move and zip tensor files
    rp.TENSOR_INDEX = getMaxTensorIndex() + 1
    if "Tensors" not in rp.manifest:
        rp.manifest.append("Tensors")
    dn = "Tensors_"+str(rp.TENSOR_INDEX).zfill(3)
    os.makedirs(os.path.join(".", "Tensors", dn), exist_ok=True)
    try:
        for tf in [f for f in os.listdir('.') if f.startswith("T_")]:
            shutil.move(tf, os.path.join(".", "Tensors", dn, tf))
    except Exception:
        logger.error("Error moving Tensor files: ")
        raise
    tInputFiles = ["POSCAR", "PARAMETERS", "VIBROCC", "IVBEAMS",
                   "PHASESHIFTS"]
    for f in [f for f in tInputFiles if f in os.listdir('.')]:
        of = f
        for fn in ["POSCAR", "VIBROCC"]:
            if (f == fn and 3 in rp.runHistory
                    and os.path.isfile(fn + "_OUT_" + rp.timestamp)):
                of = fn + "_OUT_" + rp.timestamp
        try:
            shutil.copy2(of, os.path.join("Tensors", dn, f))
        except Exception:
            logger.warning("Failed to add input file " + f
                           + " to Tensors folder.")
    try:
        shutil.copy2("refcalc-fd.out",
                     os.path.join("Tensors", dn, "refcalc-fd.out"))
    except Exception:
        logger.warning("Failed to copy refcalc-fd.out to Tensors folder.")
    # modify PARAMETERS to contain the energies and LMAX that were really used
    if os.path.isfile(os.path.join("Tensors", dn, "PARAMETERS")):
        modifyPARAMETERS(rp, "THEO_ENERGIES",
                         new=" ".join(["{:.4g}".format(v)
                                       for v in rp.THEO_ENERGIES]),
                         path=os.path.join("Tensors", dn),
                         suppress_ori=True)
        modifyPARAMETERS(rp, "LMAX", new="{}-{}".format(*rp.LMAX),
                         path=os.path.join("Tensors", dn), suppress_ori=True)
    # delete old delta files in main work folder, if necessary
    #   (there should not be any, unless there was an error)
    for df in [f for f in os.listdir(".") if f.startswith("DEL_") and
               os.path.isfile(os.path.join(".", f))]:
        try:
            os.remove(df)
        except Exception:
            logger.warning(
                "Error deleting old Delta file in work directory. This may "
                "cause the delta file to incorrectly be labelled as belonging "
                "with the new set of tensors.")
    return


def runDomainRefcalc(dp):
    """Runs the reference calculation for one domain, based on the
    DomainParameters object."""
    logger = logging.getLogger("tleedm.refcalc")
    home = os.getcwd()
    try:
        os.chdir(dp.workdir)
        refcalc(dp.sl, dp.rp, subdomain=True)
    except Exception:
        logger.error("Exception during reference calculation for domain {}: "
                     .format(dp.name), exc_info=True)
        raise
    finally:
        os.chdir(home)
    return


def refcalc_domains(rp):
    """Runs reference calculations for the domains that require them."""
    rr = [dp for dp in rp.domainParams if dp.refcalcRequired]
    if not rr:
        logger.info("Found no domain which requires a reference calculation.")
        return
    # make sure there's a compiler ready, and we know the number of cores:
    if rp.FORTRAN_COMP[0] == "":
        try:
            rp.getFortranComp()
        except Exception:
            logger.error("No fortran compiler found, cancelling...")
            raise
    for dp in rp.domainParams:
        dp.rp.FORTRAN_COMP = rp.FORTRAN_COMP
    rp.updateCores()  # if number of cores is not defined, try to find it
    rr = [dp for dp in rp.domainParams if dp.refcalcRequired]
    logger.info("Running reference calculations in subfolders for domains: "
                + ", ".join([d.name for d in rr]))

    for dp in rr:
        logger.info("Starting reference calculation for domain {}"
                    .format(dp.name))
        runDomainRefcalc(dp)
    logger.info("Domain reference calculations finished.")

    if len(rr) < len(rp.domainParams):
        return
    # if refcalcs were done for all domains, get averaged beams
    if 3 in rp.runHistory and rp.searchResultConfig:
        weights = [rp.searchResultConfig[0][i][0]
                   for i in range(0, len(rp.domainParams))]
        logger.info(
            "Reference calculations were done for all domains. Getting "
            "weighted average over domain beams, using weights from last "
            "search result...")
    else:
        weights = None
        logger.info(
            "Reference calculations were done for all domains, but no "
            "area weights for the different domains are available yet. "
            "Getting unweighted average over domain beams...")
    rp.theobeams["refcalc"] = beams.averageBeams([
        dp.rp.theobeams["refcalc"] for dp in rp.domainParams], weights=weights)
    try:
        beams.writeOUTBEAMS(rp.theobeams["refcalc"], filename="THEOBEAMS.csv")
        theobeams_norm = copy.deepcopy(rp.theobeams["refcalc"])
        for b in theobeams_norm:
            b.normMax()
        beams.writeOUTBEAMS(theobeams_norm, filename="THEOBEAMS_norm.csv")
    except Exception:
        logger.error("Error writing THEOBEAMS after reference calculation.",
                     exc_info=rp.LOG_DEBUG)
    try:
        rp.superpos_specout = beams.writeFdOut(rp.theobeams["refcalc"],
                                               rp.beamlist,
                                               filename="refcalc-fd.out",
                                               header=rp.systemName)
    except Exception:
        logger.error("Error writing averaged refcalc-fd.out for R-factor "
                     "calculation.", exc_info=rp.LOG_DEBUG)
    return<|MERGE_RESOLUTION|>--- conflicted
+++ resolved
@@ -376,14 +376,7 @@
     if single_threaded or rp.LMAX[0] == rp.LMAX[1] or rp.TL_VERSION <= 1.6:
         which_lmax = set([rp.LMAX[1]])
     else:    # find appropriate LMAX per energy
-<<<<<<< HEAD
-        if rp.PHASESHIFT_EPS == 0:
-            rp.PHASESHIFT_EPS = 0.01
-        ps_en = [(i, ps[0]*HARTREE_TO_EV) for (i, ps)
-                 in enumerate(rp.phaseshifts)]
-=======
-        ps_en = [(i, ps[0]*27.211396) for (i, ps) in enumerate(rp.phaseshifts)]
->>>>>>> 888c878a
+        ps_en = [(i, ps[0]*HARTREE_TO_EV) for (i, ps) in enumerate(rp.phaseshifts)]
         lmax = {}  # lmax as a function of energy
         warn_small = True
         warn_large = True
