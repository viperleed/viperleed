--- conflicted
+++ resolved
@@ -14,12 +14,12 @@
 
 from viperleed import fortranformat as ff
 
-<<<<<<< HEAD
+
 from viperleed.tleedmlib.leedbase import HARTREE_TO_EV
-=======
+
 from viperleed.tleedmlib.leedbase import (get_atomic_number,
-                                          get_element_symbol)
->>>>>>> 888c878a
+                                          get_element_symbol,
+                                          HARTREE_TO_EV)
 
 try:
     import matplotlib
@@ -308,18 +308,13 @@
 def __check_consistency_energy_range(rp, phaseshifts, muftin, newpsGen):
     """Check that the energy range of phaseshifts is large enough for rp."""
     checkfail = False
-<<<<<<< HEAD
-    er = np.arange(rp.THEO_ENERGIES[0], rp.THEO_ENERGIES[1]+1e-4,
-                    rp.THEO_ENERGIES[2])
-    psmin = round(phaseshifts[0][0]*HARTREE_TO_EV, 2)
-    psmax = round(phaseshifts[-1][0]*HARTREE_TO_EV, 2)
-=======
+
     er = np.arange(rp.THEO_ENERGIES[0],
                    rp.THEO_ENERGIES[1] + 1e-4,
                    rp.THEO_ENERGIES[2])
-    psmin = round(phaseshifts[0][0] * _HARTREE_TO_EV, 2)
-    psmax = round(phaseshifts[-1][0] * _HARTREE_TO_EV, 2)
->>>>>>> 888c878a
+    psmin = round(phaseshifts[0][0] * HARTREE_TO_EV, 2)
+    psmax = round(phaseshifts[-1][0] * HARTREE_TO_EV, 2)
+
     if rp.V0_REAL == "default" or isinstance(rp.V0_REAL, list):
         if isinstance(rp.V0_REAL, list):
             c = rp.V0_REAL
