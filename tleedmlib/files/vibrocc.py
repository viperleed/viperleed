--- conflicted
+++ resolved
@@ -176,11 +176,7 @@
                              + plist[1])
                 continue
             else:
-<<<<<<< HEAD
-                targetatlist = [at for at in slab if at.oriN == ind]
-=======
-                targetatlist = [at for at in slab.atlist if at.num == ind]
->>>>>>> 62348588
+                targetatlist = [at for at in slab if at.num == ind]
                 if len(targetatlist) == 1:
                     targetat = targetatlist[0]
                 else:
@@ -401,11 +397,7 @@
     output += "\n= Search offsets\n"
     # figure out which atoms to write, in which order
     offsetList = []    # metric per atom
-<<<<<<< HEAD
-    for at in [at for at in sl if not at.layer.is_bulk]:
-=======
-    for at in [at for at in sl.atlist if not at.is_bulk]:
->>>>>>> 62348588
+    for at in [at for at in sl if not at.is_bulk]:
         to = 0
         # !!! TODO: Think about weights for the three
         for el in at.offset_occ:
