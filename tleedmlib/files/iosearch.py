--- conflicted
+++ resolved
@@ -9,7 +9,6 @@
 
 import copy
 import logging
-<<<<<<< HEAD
 import os
 from pathlib import Path
 import random
@@ -20,17 +19,7 @@
 
 from viperleed.tleedmlib import leedbase
 from viperleed.tleedmlib.base import BackwardsReader, readIntLine
-=======
-import random
-import shutil
-import time
-import os
-from pathlib import Path
-
-import numpy as np
-import fortranformat as ff
-
->>>>>>> 9e7557f5
+
 from viperleed.tleedmlib.files.beams import writeAUXEXPBEAMS
 from viperleed.tleedmlib.files.poscar import writePOSCAR
 from viperleed.tleedmlib.files.vibrocc import writeVIBROCC
