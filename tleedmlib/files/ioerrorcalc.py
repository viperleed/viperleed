# -*- coding: utf-8 -*-
"""
Created on Thu Mar 18 17:22:20 2021

@author: Florian Kraushofer, Alexander Imre

Functions for reading and writing files relevant to the error calculation
"""

import numpy as np
import logging
import re
from scipy import interpolate
from zipfile import ZipFile, ZIP_DEFLATED

from viperleed.tleedmlib.base import range_to_str, max_diff

try:
    import matplotlib
    matplotlib.rcParams.update({'figure.max_open_warning': 0})
    matplotlib.use('Agg')  # !!! check with Michele if this causes conflicts
    from matplotlib.backends.backend_pdf import PdfPages
    import matplotlib.pyplot as plt
    # import matplotlib.ticker as plticker
    plt.style.use('viperleed.tleedm')
except Exception:
    _CAN_PLOT = False
else:
    _CAN_PLOT = True

logger = logging.getLogger("tleedm.files.ioerrorcalc")
logger.setLevel(logging.INFO)

def extract_var_r(errors):
    var_r_info = {
        "geo": None,
        "vib": None,
        "occ": None,
    }
    for mode in var_r_info.keys():
        mode_errors = [err for err in errors
                       if (err.mode == mode and err.r_type==1)]
        if mode_errors:
            var_r_info[mode] = mode_errors[0].var_r
    return var_r_info


def write_errors_summary_csv(summary_content, summary_path,
                             summary_fname="Errors_summary.csv"):
    try:
        with open(summary_path/summary_fname, "w", encoding="utf-8") as wf:
            wf.write(summary_content)
    except Exception as err:
        logger.error("Failed to write error calculation summary "
                     f"{summary_fname}:\n{err}")


def write_errors_archive(individual_files,
                         archive_path,
                         compression_level=2,
                         archive_fname="Errors.zip"):
    try:
        with ZipFile(archive_path/archive_fname, 'w',
                     compression=ZIP_DEFLATED,
                     compresslevel=compression_level) as err_archive:
            for fname, content in individual_files.items():
                err_archive.writestr(fname, content)
    except Exception as err:
        logger.error("Failed to write error calculation archive "
                     f"{archive_fname}:\n{err}")


def generate_errors_csv(errors, sep=","):

    summary_columns = {
        "at": ["Atoms"],
        "mode": ["Mode"],
        "dir": ["Direction"],
        "r_min" : ["R_min"],
        "var_r" : ["var(R)"],
        "p_min": ["p_min"],
        "d_p_minus": ["-Δp"],
        "d_p_plus": ["+Δp"],
    }

    # individual files
    indiv_files = {}

    for param_err in errors:

        atoms_str = range_to_str([at.num for at in param_err.atoms])
        summary_columns["at"].append(atoms_str)
        summary_columns["dir"].append(param_err.disp_label)
        summary_columns["mode"].append(param_err.mode)
        summary_columns["r_min"].append(param_err.get_r_min)
        summary_columns["var_r"].append(param_err.var_r)
        summary_columns["p_min"].append(param_err.get_p_min)

        # statistical error estimates
        d_p_minus, d_p_plus = param_err.get_error_estimates
        summary_columns["d_p_minus"].append(d_p_minus)
        summary_columns["d_p_plus"].append(d_p_plus)

        # create_filename for individual files
        indiv_fname = f"Errors_{param_err.mode}_atoms#{atoms_str}"
        if param_err.mode == "geo":
            indiv_fname += f"_{param_err.disp_label}"
        indiv_fname += ".csv"

        if param_err.mode == "geo":
            param_columns = geo_errors_csv_content(param_err)
        elif param_err.mode == "vib":
            param_columns = vib_errors_csv_content(param_err)
        elif param_err.mode == "occ":
            param_columns = occ_errors_csv_content(param_err)
        else:
            raise ValueError(f'Unknown mode "{param_err.mode}"')
        file_content = get_string_from_columns(param_columns, sep)
        indiv_files[indiv_fname] = file_content

    summary_csv_content = get_string_from_columns(summary_columns, sep)

    return summary_csv_content, indiv_files


def geo_errors_csv_content(error):
    """Generate columns dict for geometrical errors containing the
    contents of a file to be written into Errors.zip.

    Parameters
    ----------
    error : R_Error
        Error object for geometrical errors.

    Returns
    -------
    dict
        columns dict containing displacements and R-factors.
        
    Raises
    ------
    ValueError
        If error.mode is not "geo".
    """
    
    if error.mode != "geo":
        raise ValueError(f'Cannot format errors of type "{error.mode}"')
    columns = {
        "disp" : [f"Displacement ({error.disp_label}) [Å]"],
        "rfac" : ["R"]
    }
    rfacs = error.rfacs
    for line in range(0, len(error.rfacs)):
        columns["disp"].append(error.lin_disp[line])
        columns["rfac"].append(error.rfacs[line])
    return columns


def vib_errors_csv_content(error):
    """Generate columns dict for vibrational errors containing the
    contents of a file to be written into Errors.zip.

    Parameters
    ----------
    error : R_Error
        Error object for vibrational errors.

    Returns
    -------
    dict
        columns dict containing displacements and R-factors.
        
    Raises
    ------
    ValueError
        If error.mode is not "vib".
    """
    if error.mode != "vib":
        raise ValueError(f'Cannot format errors of type "{error.mode}"')
    columns = {
        "disp" : ["Vib. Amp. change [Å]"],
        "rfac" : ["R"]
    }
    rfacs = error.rfacs
    for line in range(0, len(error.rfacs)):
        columns["disp"].append(error.lin_disp[line])
        columns["rfac"].append(error.rfacs[line])
    return columns


def occ_errors_csv_content(error):
    """Generate columns dict for occupational errors containing the
    contents of a file to be written into Errors.zip.

    Parameters
    ----------
    error : R_Error
        Error object for occupational errors.

    Returns
    -------
    dict
        columns dict containing displacements and R-factors.
        
    Raises
    ------
    ValueError
        If error.mode is not "occ".
    """
    if error.mode != "occ":
        raise ValueError(f'Cannot format errors of type "{error.mode}"')
    columns = {}
    for elem in error.elem_occ.keys():
        columns[elem] = [f"Occupation {elem} [%]",]
    columns["rfac"] = ["R",]

    rfacs = error.rfacs
    for line in range(0, len(error.rfacs)):
        for elem, el_occ in error.elem_occ.items():
            columns[elem].append(el_occ[line]*100)  # in %
        columns["rfac"].append(error.rfacs[line])
    return columns


def get_string_from_columns(columns, sep=","):
    """Formats a columns dictionary into a string conforming to the CSV
    format.

    Parameters
    ----------
    columns : dict
        dict holding the contents to be written in the CSV. Keys are not
        used, values must be a list of entries for each column. Entries 
        can be str, int, float or None.
    sep : str
        CSV separator character to be used. Default is ",".

    Returns
    -------
    str
        str containing the formatted contents of the CSV file.
    """
    widths = {}
    for col in columns:
        widths[col] = max(len(
            format_col_content(col_content)
            ) for col_content in columns[col]) + 1

    content = ""
    for i in range(len(next(iter(columns.values())))):
        for col in columns:
            col_content = format_col_content(columns[col][i])
            content += col_content.rjust(widths[col]) + sep
        content = content[:-1] + "\n"
    return content


def format_col_content(content):
    """Formats a value into a string suitable for writing to errors CSV
    files.

    Parameters
    ----------
    content : str, int, float or None
        _description_

    Returns
    -------
    str
        Formatted string. If float, 4 decimal places are used; if
        content is None, return "N/A".

    Raises
    ------
    ValueError
        If content is neither, str, int, float or None.
    """
    if isinstance(content, str):
        return content
    elif isinstance(content, int):
        return str(content)
    elif isinstance(content, float):
        return f"{content:.4f}"
    elif content is None:
        return "N/A"
    else:
        raise ValueError("Cannot format value for writing to Errors CSV"
                         f" file: {content}")


def make_errors_figs(errors, formatting=None):
    """Creates figures for Errors.pdf.

    Parameters
    ----------
    errors : list of R_Error
        contains the R-factors to be plotted
    formatting : dict, optional
        Dictionary containing formatting options for the plots.
        To be taken from rparams.PLOT_IV. The default is None.
    """
    global _CAN_PLOT
    if not _CAN_PLOT:
        logger.debug("Necessary modules for plotting not found. Skipping "
                     "error plotting.")
        return

    # check formatting
    if formatting is None:
        formatting = {}
    font_size_scale = formatting.get("font_size", 10) / 10
    line_width = formatting.get("line_width", 2)

    fig_order = (3, 2)
    figs_per_page = fig_order[0] * fig_order[1]
    figsize = (5.8, 8.3)
    figs = []

    titles = {"geo": "Geometry",
              "vib": "Vibrational amplitudes",
              "occ": "Site occupation"}

    for mode in ("geo", "vib", "occ"):
        mode_errors = [err for err in errors if err.mode == mode]
        if not mode_errors:
            continue

        err_x = {}
        err_y = {}
        err_x_inters = {}  # x-values of intersections with var(R)
        err_x_to_mark = {}

        err_legend = _error_legends(mode, mode_errors)

        x_values = [err.lin_disp for err in mode_errors]
        if mode == "occ":
            x_values *= 100  # convert to %
        x_min = np.min([np.min(x) for x in x_values])
        x_max = np.max([np.max(x) for x in x_values])
        xrange = [x_min - abs(x_max - x_min) * 0.05,
                  x_max + abs(x_max - x_min) * 0.05]
        for err in mode_errors:
            rmin = err.get_r_min
            var = err.var_r

            interp_f = interpolate.interp1d(err.lin_disp,
                                            err.rfacs,
                                            bounds_error=False)
            x = np.arange(x_min, x_max,
                          (xrange[1] - xrange[0])*1e-4)
            y = interp_f(x)
            indmark = [np.argmin(abs(x - v)) for v in err.lin_disp]
            err_x_to_mark[err] = indmark
            err_x[err] = x[indmark[0]:indmark[-1]+1]
            err_y[err] = y[indmark[0]:indmark[-1]+1]
            err_x_to_mark[err] = [v - indmark[0] for v in indmark]
            err_x_inters[err] = []
            if var and any(err_y[err]) > rmin + var:
                rv = rmin + var
                err_x_inters[err] = [
                    x for i, x in enumerate(err_x[err])
                    if 0 < i and (np.sign(err_y[err][i-1]-rv)
                                  != np.sign(err_y[err][i]-rv))]
        # plot combined figure
        rmax = max(r for err in mode_errors for r in err.rfacs)
        fig = plt.figure(figsize=(5.8, 5.8))
        ax = fig.add_subplot(1, 1, 1)
        [sp.set_linewidth(0.7 * line_width) for sp in ax.spines.values()]
        if mode != "occ":
            ax.set_xlabel('Deviation from bestfit value (Å)',
                          fontsize=9*font_size_scale)
        else:
            ax.set_xlabel('Site occupation (%)', fontsize=10*font_size_scale)
        ax.set_ylabel('Pendry R-factor', fontsize=9*font_size_scale)
        ax.set_title(titles[mode], fontsize=12*font_size_scale)
        if var and rmin + var < rmax + (rmax-rmin)*0.1:
            ax.plot(xrange, [rmin + var]*2, color="slategray")
            inters = sorted([x for err in mode_errors
                             for x in err_x_inters[err]]
                            + [xrange[0], xrange[1]])
            (ind, diff) = max_diff(inters)
            text_x = inters[ind] - diff/2
            text_y = rmin + var + (rmax-rmin)*0.015
            va = "bottom"
            ind_at_text = {err: np.argmin([abs(x - text_x)
                                           for x in err_x[err]])
                           for err in mode_errors}
            if sum([err_y[err][ind_at_text[err]] > rmin + var
                    for err in mode_errors]) > len(mode_errors) / 2:
                text_y = rmin + var - (rmax-rmin)*0.015
                va = "top"
            ax.text(text_x, text_y, "$R_P + var(R_P)$", ha="center", va=va,
                    bbox=dict(facecolor='white', edgecolor='none',
                              alpha=0.6, pad=0.5),
                    fontsize=6*font_size_scale)
        for err in mode_errors:
            ax.plot(err_x[err], err_y[err], '-o', label=err_legend[err],
                    markevery=err_x_to_mark[err])
        # set tick font size
        ax.tick_params(labelsize=7*font_size_scale, width=0.7 * line_width)
        ax.set_xlim(*xrange)
        ax.set_ylim(rmin - ((rmax-rmin)*0.1), rmax + ((rmax-rmin)*0.1))
        ax.legend(fontsize=6*font_size_scale)
        fig.tight_layout()
        figs.append(fig)
        # now plot individual figures
        figcount = 0
        plt.tight_layout()
        fig, axs = plt.subplots(fig_order[0], fig_order[1],
                                figsize=figsize, squeeze=True)
        [sp.set_linewidth(0.7 * line_width) for ax in axs.flatten()
        for sp in ax.spines.values()]
        axs = axs.flatten()
        while len(mode_errors) > 0:
            if figcount >= figs_per_page:
                fig.tight_layout(rect=(0, 0, 1, 0.965))
                fig.suptitle(titles[mode])
                figs.append(fig)
                figcount = 0
                plt.tight_layout()
                fig, axs = plt.subplots(fig_order[0], fig_order[1],
                                        figsize=figsize, squeeze=True)
                [sp.set_linewidth(0.7 * line_width) for ax in axs
                for sp in ax.spines.values()]
                axs = axs.flatten()
            err = mode_errors.pop(0)
            rmax = max(r for r in err.rfacs)
            x_values = err.lin_disp
            x_min = np.min(x_values)
            x_max = np.max(x_values)
            xrange = [x_min - abs(x_max - x_min) * 0.05,
                      x_max + abs(x_max - x_min) * 0.05]
            if var and rmin + var < rmax + (rmax-rmin)*0.1:
<<<<<<< HEAD
                plot_r_plus_var_r(axs[figcount],
                                  err_x[err], err_y[err],
                                  rmin, rmax,
                                  xrange,
                                  var)
=======
                axs[figcount].plot(xrange, [rmin + var]*2, color="slategray",
                                   linewidth=line_width/2)
                inters = sorted(err_x_inters[err] + [xrange[0], xrange[1]])
                (ind, diff) = max_diff(inters)
                text_x = inters[ind] - diff/2
                text_y = rmin + var + (rmax-rmin)*0.015
                va = "bottom"
                ind_at_text = np.argmin([abs(x - text_x)
                                         for x in err_x[err]])
                if err_y[err][ind_at_text] > rmin + var:
                    text_y = rmin + var - (rmax-rmin)*0.015
                    va = "top"
                axs[figcount].text(text_x, text_y, "$R_P + var(R_P)$",
                                   fontsize=6*font_size_scale,
                                   ha="center", va=va,
                                   bbox=dict(facecolor='white',
                                             edgecolor='none',
                                             alpha=0.6, pad=0.5))
>>>>>>> 67322a8c
            axs[figcount].plot(err_x[err], err_y[err], '-o',
                               markevery=err_x_to_mark[err],
                               linewidth=line_width/2, ms=2,
                               label=re.sub("along", "\nalong",
                                            err_legend[err]))
            axs[figcount].set_xlim(*xrange)
            ylim = (rmin - ((rmax-rmin)*0.1), rmax + ((rmax-rmin)*0.1))
            axs[figcount].set_ylim(ylim)
            # determine yticks
            n_ticks = 0
            dec = 2   # tick decimals
            while n_ticks == 0:
                tickbounds = (np.ceil(ylim[0]*(10**dec))/(10**dec),
                              np.floor(ylim[1]*(10**dec))/(10**dec))
                n_ticks = (int((10**dec)*(tickbounds[1] - tickbounds[0]
                                          + 1e-6)) + 1)
                if n_ticks > 8:
                    n_ticks = n_ticks // (n_ticks // 4)
                if n_ticks < 2:
                    dec += 1
                    n_ticks = 0
            tickstep = (tickbounds[1] - tickbounds[0]) / (n_ticks - 1)
            tickstep = np.floor((tickstep+1e-6) * (10**dec)) / (10**dec)
            yticks = (list(np.arange(tickbounds[0], tickbounds[1]+1e-6,
                                     tickstep))[:n_ticks])
            axs[figcount].set_yticks(yticks)
            axs[figcount].set_yticklabels([f"{v:.{dec}f}" for v in yticks])
            axs[figcount].xaxis.set_major_locator(plt.MaxNLocator(5))
            # tick font size
            axs[figcount].tick_params(labelsize=6*font_size_scale,
                                      width=0.7 * line_width)
            if mode != "occ":
                axs[figcount].set_xlabel('Deviation from bestfit value (Å)',
                                         fontsize=6*font_size_scale)
            else:
                axs[figcount].set_xlabel('Site occupation (%)',
                                         fontsize=6*font_size_scale)

            # add uncertainties in plot
            r_min = min(err.rfacs)
            p_best = err.lin_disp[err.rfacs.index(r_min)]
            error_estimates = err.get_error_estimates
            if error_estimates[0]:
                l_bound = p_best-error_estimates[0]
<<<<<<< HEAD
                draw_error(axs[figcount], l_bound,
                           err.r_min, err.var_r, err.p_best,
                           r_interval=(rmax-rmin))
            if error_estimates[1]:
                u_bound = p_best+error_estimates[1]
                draw_error(axs[figcount], u_bound,
                           err.r_min, err.var_r, err.p_best,
                           r_interval=(rmax-rmin))
            axs[figcount].set_ylabel('Pendry R-factor', fontsize=8)
            axs[figcount].legend(fontsize="x-small", frameon=False)
            # axs[figcount].set_title(err_legend[err], fontsize=8)
=======
                draw_error(axs[figcount], l_bound, err, r_interval=(rmax-rmin),
                           font_size_scale=font_size_scale)
            if error_estimates[1]:
                u_bound = p_best+error_estimates[1]
                draw_error(axs[figcount], u_bound, err, r_interval=(rmax-rmin),
                           font_size_scale=font_size_scale)
            axs[figcount].set_ylabel('Pendry R-factor',
                                     fontsize=6*font_size_scale)
            axs[figcount].legend(fontsize=3*font_size_scale, frameon=False)
>>>>>>> 67322a8c
            figcount += 1
        for ax in axs[figcount:]:
            ax.axis('off')
        fig.tight_layout(rect=(0, 0, 1, 0.965))
        fig.suptitle(titles[mode])
        figs.append(fig)
    logger.log(1, f'Number of error figures: {len(figs)}')
    return figs

def plot_r_plus_var_r(ax, err_x, err_y, r_min, r_max, xrange, var):
    rv = r_min + var
    err_x_inters = [
        x for i, x in enumerate(err_x)
        if 0 < i and (np.sign(err_y[i-1]-rv)
                        != np.sign(err_y[i]-rv))]
    ax.plot(xrange, [r_min + var]*2, color="slategray",
                                   linewidth=1)
    inters = sorted(err_x_inters + [xrange[0], xrange[1]])
    (ind, diff) = max_diff(inters)
    text_x = inters[ind] - diff/2
    text_y = r_min + var + (r_max-r_min)*0.015
    va = "bottom"
    ind_at_text = np.argmin([abs(x - text_x)
                                         for x in err_x])
    if err_y[ind_at_text] > r_min + var:
        text_y = r_min + var - (r_max-r_min)*0.015
        va = "top"
    ax.text(text_x, text_y, "$R_P + var(R_P)$",
                                   fontsize=6, ha="center", va=va,
                                   bbox=dict(facecolor='white',
                                             edgecolor='none',
                                             alpha=0.6, pad=0.5))

def _error_legends(mode, mode_errors):
    err_legend = {}
    for err in mode_errors:
        # group sort atoms by site
        sites = [at.site for at in err.atoms]
        atom_groups = {site:[at for at in err.atoms if at.site == site] 
                       for site in sites}
        label = "Atoms " if len(err.atoms) > 1 else "Atom "
        label_parts = []
        for site, atoms in atom_groups.items():
            group_range = range_to_str([at.num for at in atoms])
            label_parts.append(f"#{group_range} ({site})")
        label += ", ".join(label_parts)
        if mode == "geo":
            direction = err.disp_label
            err_legend[err] = f"{label} along {direction}"
        elif mode == "vib" or mode == "occ":
            err_legend[err] = label
        else:
            raise ValueError(f'Unknown mode "{mode}"')
    return err_legend


<<<<<<< HEAD
def draw_error(axis, bound, r_min, var_r, p_best, r_interval):
    """Adds annotation for statistical error estimates to individual
=======
def draw_error(axis, bound, error, r_interval, font_size_scale=1.0):
    r"""Adds annotation for statistical error estimates to individual
>>>>>>> 67322a8c
    error plots.

    Parameters
    ----------
    axis : matplotlib axis
        axis of the error plot to be annotated.
    bound : float
        Error bound == :math:`p_{min} \pm \sigma(p)`.
    error : R_Error
        Error object used for error estimation.
    r_interval : float
        R-factor range shown in the plot (rmax - rmin). Used for
        graphical scaling.
    """
    # put vertical line at minimum R-factor
    #axis.vlines(x=p_best, color="black", ymin=0, ymax=2, lw=0.5)
    # put dashed line at bound
    axis.vlines(x = bound, ymin = r_min - r_interval*0.024, ymax = r_min+var_r, ls=":", lw=0.5,
            color='slategrey')

    # make arrow "notch"
    axis.vlines(x=p_best,
                ymin= r_min - r_interval*0.032,
                ymax= r_min - r_interval*0.007,
                lw=0.75, color="slategrey")
    # arrow from min R to intersection x
    axis.annotate('', xy=(p_best,r_min - r_interval*0.007),
                  xytext=(bound,r_min - r_interval*0.007),
                  arrowprops=dict(arrowstyle='<-', lw=0.75,
                                  color="slategray", shrinkA=0, shrinkB=0))
    # label error under arrow
    axis.annotate(
        text=f"{format_col_content(bound-p_best)}",
        xy=((p_best+bound)/2,r_min - r_interval*0.022),
        ha='center', va='top', fontsize=4*font_size_scale,)


def write_errors_pdf(figs, filename="Errors.pdf"):
    """Writes a list of figures to a pdf file."""
    if not figs:
        raise ValueError("No figures to write.")
    try:
        pdf = PdfPages(filename)
        for fig in figs:
            pdf.savefig(fig)
    except PermissionError:
        logger.warning("Failed to write to file " + filename
                       + ": Permission denied.")
    except KeyboardInterrupt:
        raise
    except Exception:
        logger.warning("Failed to write to "+filename, exc_info=True)
    finally:
        try:
            pdf.close()
        except Exception:
            pass
    for fig in figs:
        try:
            plt.close(fig)
        except Exception:
            pass<|MERGE_RESOLUTION|>--- conflicted
+++ resolved
@@ -431,32 +431,13 @@
             xrange = [x_min - abs(x_max - x_min) * 0.05,
                       x_max + abs(x_max - x_min) * 0.05]
             if var and rmin + var < rmax + (rmax-rmin)*0.1:
-<<<<<<< HEAD
                 plot_r_plus_var_r(axs[figcount],
                                   err_x[err], err_y[err],
                                   rmin, rmax,
                                   xrange,
-                                  var)
-=======
-                axs[figcount].plot(xrange, [rmin + var]*2, color="slategray",
-                                   linewidth=line_width/2)
-                inters = sorted(err_x_inters[err] + [xrange[0], xrange[1]])
-                (ind, diff) = max_diff(inters)
-                text_x = inters[ind] - diff/2
-                text_y = rmin + var + (rmax-rmin)*0.015
-                va = "bottom"
-                ind_at_text = np.argmin([abs(x - text_x)
-                                         for x in err_x[err]])
-                if err_y[err][ind_at_text] > rmin + var:
-                    text_y = rmin + var - (rmax-rmin)*0.015
-                    va = "top"
-                axs[figcount].text(text_x, text_y, "$R_P + var(R_P)$",
-                                   fontsize=6*font_size_scale,
-                                   ha="center", va=va,
-                                   bbox=dict(facecolor='white',
-                                             edgecolor='none',
-                                             alpha=0.6, pad=0.5))
->>>>>>> 67322a8c
+                                  var,
+                                  font_size_scale=font_size_scale,
+                                  line_width=line_width)
             axs[figcount].plot(err_x[err], err_y[err], '-o',
                                markevery=err_x_to_mark[err],
                                linewidth=line_width/2, ms=2,
@@ -501,29 +482,19 @@
             error_estimates = err.get_error_estimates
             if error_estimates[0]:
                 l_bound = p_best-error_estimates[0]
-<<<<<<< HEAD
                 draw_error(axs[figcount], l_bound,
                            err.r_min, err.var_r, err.p_best,
-                           r_interval=(rmax-rmin))
+                           r_interval=(rmax-rmin),
+                           font_size_scale=font_size_scale)
             if error_estimates[1]:
                 u_bound = p_best+error_estimates[1]
                 draw_error(axs[figcount], u_bound,
                            err.r_min, err.var_r, err.p_best,
-                           r_interval=(rmax-rmin))
-            axs[figcount].set_ylabel('Pendry R-factor', fontsize=8)
-            axs[figcount].legend(fontsize="x-small", frameon=False)
+                           r_interval=(rmax-rmin),
+                           font_size_scale=font_size_scale)
+            axs[figcount].set_ylabel('Pendry R-factor', 6*font_size_scale)
+            axs[figcount].legend(fontsize=3*font_size_scale, frameon=False)
             # axs[figcount].set_title(err_legend[err], fontsize=8)
-=======
-                draw_error(axs[figcount], l_bound, err, r_interval=(rmax-rmin),
-                           font_size_scale=font_size_scale)
-            if error_estimates[1]:
-                u_bound = p_best+error_estimates[1]
-                draw_error(axs[figcount], u_bound, err, r_interval=(rmax-rmin),
-                           font_size_scale=font_size_scale)
-            axs[figcount].set_ylabel('Pendry R-factor',
-                                     fontsize=6*font_size_scale)
-            axs[figcount].legend(fontsize=3*font_size_scale, frameon=False)
->>>>>>> 67322a8c
             figcount += 1
         for ax in axs[figcount:]:
             ax.axis('off')
@@ -533,14 +504,15 @@
     logger.log(1, f'Number of error figures: {len(figs)}')
     return figs
 
-def plot_r_plus_var_r(ax, err_x, err_y, r_min, r_max, xrange, var):
+def plot_r_plus_var_r(ax, err_x, err_y, r_min, r_max, xrange, var,
+                      font_size_scale=1.0, line_width= 2.0):
     rv = r_min + var
     err_x_inters = [
         x for i, x in enumerate(err_x)
         if 0 < i and (np.sign(err_y[i-1]-rv)
                         != np.sign(err_y[i]-rv))]
     ax.plot(xrange, [r_min + var]*2, color="slategray",
-                                   linewidth=1)
+                                   linewidth=line_width/2)
     inters = sorted(err_x_inters + [xrange[0], xrange[1]])
     (ind, diff) = max_diff(inters)
     text_x = inters[ind] - diff/2
@@ -552,7 +524,8 @@
         text_y = r_min + var - (r_max-r_min)*0.015
         va = "top"
     ax.text(text_x, text_y, "$R_P + var(R_P)$",
-                                   fontsize=6, ha="center", va=va,
+                                   fontsize=6*font_size_scale,
+                                   ha="center", va=va,
                                    bbox=dict(facecolor='white',
                                              edgecolor='none',
                                              alpha=0.6, pad=0.5))
@@ -580,13 +553,8 @@
     return err_legend
 
 
-<<<<<<< HEAD
-def draw_error(axis, bound, r_min, var_r, p_best, r_interval):
-    """Adds annotation for statistical error estimates to individual
-=======
 def draw_error(axis, bound, error, r_interval, font_size_scale=1.0):
     r"""Adds annotation for statistical error estimates to individual
->>>>>>> 67322a8c
     error plots.
 
     Parameters
