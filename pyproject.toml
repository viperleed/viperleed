--- conflicted
+++ resolved
@@ -247,11 +247,7 @@
 
 [tool.ruff]
     target-version = 'py37'
-<<<<<<< HEAD
-    line-length = 80
-=======
     line-length = 79
->>>>>>> 2d91565b
     indent-width = 4
 
 
@@ -285,13 +281,10 @@
     # Numpy style docstrings
     convention = 'numpy'
 
-<<<<<<< HEAD
-=======
     [tool.ruff.lint.pycodestyle]
     # doc length 72 characters
     max-doc-length = 72
 
->>>>>>> 2d91565b
     [tool.ruff.format]
     quote-style = 'single'
     docstring-code-format = true