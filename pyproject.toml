--- conflicted
+++ resolved
@@ -118,7 +118,6 @@
 
 
 
-<<<<<<< HEAD
 [tool.coverage]  # Collection and reporting of test coverage
     [tool.coverage.paths]
     source = [
@@ -158,24 +157,10 @@
     required_plugins = [
         'pytest-cases>=3.8.1',  # 3.8.1 fixes some ScopeMismatch
         'pytest-cov>=2.5',      # Added --cov-branch
+        'pytest-mock>=3',
         'pytest-subtests',
         ]
     xfail_strict = true
-=======
-[tool.pytest.ini_options]
-addopts = [
-    '--import-mode=importlib',
-    ]
-pythonpath = ['.', '..']
-# Turn all warnings into errors. See also "How to capture warnings"
-filterwarnings = ['error',]
-required_plugins = [
-    'pytest-cases>=3.8.1',  # 3.8.1 fixes some ScopeMismatch
-    'pytest-mock>=3',
-    'pytest-subtests',
-    ]
-xfail_strict = true
->>>>>>> f49a8d1e
 
 
 
