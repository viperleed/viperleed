# Ignore workspace and pycache:
**/__pycache__
.spyproject
test.py
*wrong*

# macOS files
.DS_Store
**/.DS_Store

# Ignore files from IDEs
.idea/
.vscode/

# Ignore log file from recompile script
utilities/recompile_parts.log

# built docs
doc/_build/

# Ignore testing folder
calculations/
<<<<<<< HEAD
=======

# built docs
doc/_build/
>>>>>>> f713f0a8

# Ignore compiled versions of random_.c, beamgen, .x files and .so files
**/random_.o
**/MPIrandom_.o
**/beamgen.v1.7
*.x
*.so
*.mod
*.o
*.pyf


tleedmlib/wrapped/source/wrapf2py
tleedmlib/wrapped/source/interpolation_benchmarks
tleedmlib/wrapped/source/compile
tleedmlib/wrapped/verification_data

test_exec
*.ipynb*
tensorleed/eeasisss_new/eeasisss
tensorleed/eeasisss_new/Fortran_quicktests
*.plist
*.mod<|MERGE_RESOLUTION|>--- conflicted
+++ resolved
@@ -20,12 +20,9 @@
 
 # Ignore testing folder
 calculations/
-<<<<<<< HEAD
-=======
 
 # built docs
 doc/_build/
->>>>>>> f713f0a8
 
 # Ignore compiled versions of random_.c, beamgen, .x files and .so files
 **/random_.o
