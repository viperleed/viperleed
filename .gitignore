# Ignore workspace and pycache:
**/__pycache__
.spyproject
test.py
*wrong*

# macOS files
.DS_Store
**/.DS_Store

# Ignore files from IDEs
.idea/
.vscode/

# Ignore log file from recompile script
utilities/recompile_parts.log

# built docs
doc/_build/

# Ignore testing folder
calculations/

<<<<<<< HEAD
# built docs
doc/_build/

# spelling
.cspell/*
=======
# sphinx build directory
doc/_build

# files from docs spell checker
*.spelling 
.cspell/
>>>>>>> 7eb061fc

# Ignore compiled versions of random_.c, beamgen, .x files and .so files
**/random_.o
**/MPIrandom_.o
**/beamgen.v1.7
*.x
*.so
*.mod
*.o
*.pyf


tleedmlib/wrapped/source/wrapf2py
tleedmlib/wrapped/source/interpolation_benchmarks
tleedmlib/wrapped/source/compile
tleedmlib/wrapped/verification_data

test_exec
**/.ipynb_checkpoints/*
tleedmlib/**/*.ipynb
tensorleed/eeasisss_new/eeasisss
tensorleed/eeasisss_new/Fortran_quicktests
*.plist
*.mod<|MERGE_RESOLUTION|>--- conflicted
+++ resolved
@@ -21,20 +21,12 @@
 # Ignore testing folder
 calculations/
 
-<<<<<<< HEAD
-# built docs
-doc/_build/
-
-# spelling
-.cspell/*
-=======
 # sphinx build directory
 doc/_build
 
 # files from docs spell checker
 *.spelling 
 .cspell/
->>>>>>> 7eb061fc
 
 # Ignore compiled versions of random_.c, beamgen, .x files and .so files
 **/random_.o
